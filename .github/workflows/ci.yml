name: ci
<<<<<<< HEAD

on:  # yamllint disable-line rule:truthy
=======
on:
>>>>>>> 49214db0
  push:
    branches: [main, develop, 'ci/**']
  pull_request:
    branches: [main, develop]

permissions:
  contents: read
  pull-requests: read
  actions: read

env:
  NODE_VERSION: '20'
  GH_TOKEN: ${{ secrets.GITHUB_TOKEN }}

jobs:
  # ============================================================
  # REQUIRED JOB: validate (phase 4/5/6 smoke)
  # This is the only job required to pass for PRs to be green
  # ============================================================
  validate:
    name: Phase 4/5/6 smoke (local) [REQUIRED]
    runs-on: ubuntu-latest
    timeout-minutes: 8
    env:
      SKIP_BOSS_API: '1'
      CI_QUIET: '1'
    steps:
      - name: Checkout
        uses: actions/checkout@v4
        with:
          fetch-depth: 0

      - name: Setup Node.js
        uses: actions/setup-node@v4
        with:
          node-version: ${{ env.NODE_VERSION }}
<<<<<<< HEAD
          cache: 'npm'
          cache-dependency-path: 'package-lock.json'
=======
        continue-on-error: true  # Skip cache failure if no lockfile
>>>>>>> 49214db0

      - name: Install dependencies
        run: |
          # Install jq, yq, redis-tools
          sudo apt-get update -qq
          sudo apt-get install -y -qq jq redis-tools
          sudo wget -qO /usr/local/bin/yq https://github.com/mikefarah/yq/releases/latest/download/yq_linux_amd64
          sudo chmod +x /usr/local/bin/yq

          # Verify installations
          jq --version
          yq --version
          redis-cli --version

      - name: Install npm packages (skip if no lockfile)
        run: |
          if [ -f package-lock.json ] || [ -f yarn.lock ] || [ -f pnpm-lock.yaml ]; then
            npm ci
          else
            echo "No Node lockfile found; skipping npm install"
          fi

      - name: Set script permissions
        run: |
          chmod +x tools/ci/*.sh || true
          chmod +x scripts/*.sh 2>/dev/null || true

      - name: Run validation
        run: bash tools/ci/validate.sh

  # ============================================================
  # OPTIONAL JOB: ops-gate (phase 5/6/7 smoke)
  # Skipped on forks and when [skip-smoke] is in PR title
  # Runs with continue-on-error to not block PRs
  # ============================================================
  ops-gate:
    name: Phase 5/6/7 smoke (ops) [OPTIONAL]
    runs-on: ubuntu-latest
    timeout-minutes: 8
    needs: validate
    continue-on-error: true
    if: |
      github.event.pull_request.head.repo.fork == false &&
      !contains(github.event.pull_request.title, '[skip-smoke]') &&
      (contains(github.event.pull_request.labels.*.name, 'run-smoke') || github.event_name == 'push')
    steps:
      - name: Checkout
        uses: actions/checkout@v4
        with:
          fetch-depth: 0

      - name: Setup Node.js
        uses: actions/setup-node@v4
        with:
          node-version: ${{ env.NODE_VERSION }}
        continue-on-error: true  # Skip cache failure if no lockfile

      - name: Install dependencies
        run: |
          # Install jq, yq
          sudo apt-get update -qq
          sudo apt-get install -y -qq jq
          sudo wget -qO /usr/local/bin/yq https://github.com/mikefarah/yq/releases/latest/download/yq_linux_amd64
          sudo chmod +x /usr/local/bin/yq

          # Verify installations
          jq --version
          yq --version

      - name: Install npm packages (skip if no lockfile)
        run: |
          if [ -f package-lock.json ] || [ -f yarn.lock ] || [ -f pnpm-lock.yaml ]; then
            npm ci
          else
            echo "No Node lockfile found; skipping npm install"
          fi

      - name: Set script permissions
        run: |
          chmod +x tools/ci/*.sh || true
          chmod +x scripts/*.sh 2>/dev/null || true

      - name: Run ops gate
        run: bash tools/ci/ops_gate.sh

  # ============================================================
  # OPTIONAL JOB: RAG Vector Search (phase 15)
  # Skipped on forks and when [skip-smoke] is in PR title
  # Runs with continue-on-error to not block PRs
  # ============================================================
  rag-vector-selftest:
    name: Phase 15 RAG Vector Search [OPTIONAL]
    runs-on: ubuntu-latest
    timeout-minutes: 15
    needs: validate
    continue-on-error: true
    if: |
      github.event.pull_request.head.repo.fork == false &&
      !contains(github.event.pull_request.title, '[skip-smoke]') &&
      (contains(github.event.pull_request.labels.*.name, 'run-smoke') || github.event_name == 'push')
    steps:
      - name: Checkout
        uses: actions/checkout@v4
        with:
          fetch-depth: 0

      - name: Setup Python
        uses: actions/setup-python@v5
        with:
          python-version: '3.11'

      - name: Install Python dependencies
        run: |
          python -m pip install --upgrade pip
          pip install -U faiss-cpu sentence-transformers requests tqdm numpy

      - name: Install system dependencies
        run: |
          sudo apt-get update -qq
          sudo apt-get install -y -qq jq
          sudo wget -qO /usr/local/bin/yq https://github.com/mikefarah/yq/releases/latest/download/yq_linux_amd64
          sudo chmod +x /usr/local/bin/yq

      - name: Set script permissions
        run: |
          chmod +x tools/*.zsh
          chmod +x tools/*.py

      - name: Build vector index
        run: |
          export LUKA_HOME=$PWD
          bash tools/vector_build.zsh build

      - name: Run self-test
        run: |
          export LUKA_HOME=$PWD
          bash tools/rag_vector_selftest.zsh

      - name: Upload test report
        if: always()
        uses: actions/upload-artifact@v4
        with:
          name: rag-vector-selftest-report
          path: g/reports/phase15/rag_vector_selftest.md
          if-no-files-found: warn

  # ============================================================
  # SUMMARY JOB: Always runs to show overall status
  # ============================================================
  ci-summary:
    name: CI Summary
    runs-on: ubuntu-latest
    timeout-minutes: 2
    if: always()
    needs: [validate, ops-gate, rag-vector-selftest]
    steps:
      - name: Check required jobs
        run: |
          echo "━━━━━━━━━━━━━━━━━━━━━━━━━━━━━━━━━━━━━━━━━━━━━━━━━━━━━━━"
          echo "CI Summary"
          echo "━━━━━━━━━━━━━━━━━━━━━━━━━━━━━━━━━━━━━━━━━━━━━━━━━━━━━━━"
          echo ""
          echo "Required jobs:"
          echo "  validate: ${{ needs.validate.result }}"
          echo ""
          echo "Optional jobs (continue-on-error):"
          echo "  ops-gate: ${{ needs.ops-gate.result }}"
          echo "  rag-vector-selftest: ${{ needs.rag-vector-selftest.result }}"
          echo ""

          if [ "${{ needs.validate.result }}" != "success" ]; then
            echo "❌ REQUIRED job 'validate' failed"
            exit 1
          fi

          echo "✅ All required jobs passed"
          echo ""
          echo "Note: Optional jobs may fail without blocking PR merge."
          echo "To run optional jobs, add the 'run-smoke' label to your PR."<|MERGE_RESOLUTION|>--- conflicted
+++ resolved
@@ -1,10 +1,7 @@
+---
 name: ci
-<<<<<<< HEAD
 
 on:  # yamllint disable-line rule:truthy
-=======
-on:
->>>>>>> 49214db0
   push:
     branches: [main, develop, 'ci/**']
   pull_request:
@@ -41,12 +38,8 @@
         uses: actions/setup-node@v4
         with:
           node-version: ${{ env.NODE_VERSION }}
-<<<<<<< HEAD
           cache: 'npm'
           cache-dependency-path: 'package-lock.json'
-=======
-        continue-on-error: true  # Skip cache failure if no lockfile
->>>>>>> 49214db0
 
       - name: Install dependencies
         run: |
