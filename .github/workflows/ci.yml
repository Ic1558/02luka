---
name: ci

on:  # yamllint disable-line rule:truthy
  push:
    branches: [main, develop, 'ci/**']
  pull_request:
    branches: [main, develop]
permissions:
  contents: read
  pull-requests: read
  actions: read
env:
  NODE_VERSION: '20'
  GH_TOKEN: ${{ secrets.GITHUB_TOKEN }}
<<<<<<< HEAD
  REDIS_PASSWORD: ${{ secrets.REDIS_PASSWORD }}
=======

>>>>>>> 38ab92e2
jobs:
  # ============================================================
  # REQUIRED JOB: validate (phase 4/5/6 smoke)
  # This is the only job required to pass for PRs to be green
  # ============================================================
  validate:
    name: Phase 4/5/6 smoke (local) [REQUIRED]
    runs-on: ubuntu-latest
    timeout-minutes: 8
    env:
      SKIP_BOSS_API: '1'
      CI_QUIET: '1'
    steps:
<<<<<<< HEAD
    - name: Checkout
      uses: actions/checkout@v4
      with:
        fetch-depth: 0
    - name: Setup Node.js
      uses: actions/setup-node@v4
      with:
        node-version: ${{ env.NODE_VERSION }}
      continue-on-error: true
    - name: Install dependencies
      run: '# Install jq, yq, redis-tools

        sudo apt-get update -qq

        sudo apt-get install -y -qq jq redis-tools

        sudo wget -qO /usr/local/bin/yq https://github.com/mikefarah/yq/releases/latest/download/yq_linux_amd64

        sudo chmod +x /usr/local/bin/yq
=======
      - name: Checkout
        uses: actions/checkout@v4
        with:
          fetch-depth: 0

      - name: Setup Node.js
        uses: actions/setup-node@v4
        with:
          node-version: ${{ env.NODE_VERSION }}
          cache: 'npm'
          cache-dependency-path: 'package-lock.json'

      - name: Install dependencies
        run: |
          # Install jq, yq, redis-tools
          sudo apt-get update -qq
          sudo apt-get install -y -qq jq redis-tools
          sudo wget -qO /usr/local/bin/yq https://github.com/mikefarah/yq/releases/latest/download/yq_linux_amd64
          sudo chmod +x /usr/local/bin/yq
>>>>>>> 38ab92e2


        # Verify installations
        jq --version
        yq --version
        redis-cli --version

      - name: Install npm packages (skip if no lockfile)
        run: |
          if [ -f package-lock.json ] || [ -f yarn.lock ] || [ -f pnpm-lock.yaml ]; then
            npm ci
          else
            echo "No Node lockfile found; skipping npm install"
          fi

      - name: Set script permissions
        run: |
          chmod +x tools/ci/*.sh || true
          chmod +x scripts/*.sh 2>/dev/null || true

      - name: Run validation
        run: bash tools/ci/validate.sh

      - name: Show boss-api log (always)
        if: always()
        run: |
          echo "---- boss-api log ----"
          sed -n '1,200p' .tmp/boss-api.out.log || true

  # ============================================================
  # OPTIONAL JOB: ops-gate (phase 5/6/7 smoke)
  # Skipped on forks and when [skip-smoke] is in PR title
  # Runs with continue-on-error to not block PRs
  # ============================================================
  ops-gate:
    name: Phase 5/6/7 smoke (ops) [OPTIONAL]
    runs-on: ubuntu-latest
    timeout-minutes: 8
    needs: validate
    continue-on-error: true
    if: |
      github.event.pull_request.head.repo.fork == false &&
      !contains(github.event.pull_request.title, '[skip-smoke]') &&
      (contains(github.event.pull_request.labels.*.name, 'run-smoke') || github.event_name == 'push')
    steps:
    - name: Checkout
      uses: actions/checkout@v4
      with:
        fetch-depth: 0
    - name: Setup Node.js
      uses: actions/setup-node@v4
      with:
        node-version: ${{ env.NODE_VERSION }}
      continue-on-error: true
    - name: Install dependencies
      run: '# Install jq, yq

        sudo apt-get update -qq

        sudo apt-get install -y -qq jq

        sudo wget -qO /usr/local/bin/yq https://github.com/mikefarah/yq/releases/latest/download/yq_linux_amd64

        sudo chmod +x /usr/local/bin/yq


        # Verify installations
        jq --version
        yq --version

      - name: Install npm packages (skip if no lockfile)
        run: |
          if [ -f package-lock.json ] || [ -f yarn.lock ] || [ -f pnpm-lock.yaml ]; then
            npm ci
          else
            echo "No Node lockfile found; skipping npm install"
          fi

      - name: Set script permissions
        run: |
          chmod +x tools/ci/*.sh || true
          chmod +x scripts/*.sh 2>/dev/null || true

      - name: Run ops gate
        run: bash tools/ci/ops_gate.sh

  # ============================================================
  # OPTIONAL JOB: Router Core AKR (phase 15)
  # Skipped on forks and when [skip-smoke] is in PR title
  # Runs with continue-on-error to not block PRs
  # ============================================================
  router-selftest:
    name: 🧭 Phase 15 Router Core AKR [OPTIONAL]
    runs-on: ubuntu-latest
    timeout-minutes: 5
    needs: validate
    continue-on-error: true
    if: |
      github.event.pull_request.head.repo.fork == false &&
      !contains(github.event.pull_request.title, '[skip-smoke]') &&
      (contains(github.event.pull_request.labels.*.name, 'run-smoke') || github.event_name == 'push')
    steps:
      - name: Checkout
        uses: actions/checkout@v4
        with:
          fetch-depth: 0

      - name: Install system dependencies
        run: |
          sudo apt-get update -qq
          sudo apt-get install -y -qq jq
          sudo wget -qO /usr/local/bin/yq https://github.com/mikefarah/yq/releases/latest/download/yq_linux_amd64
          sudo chmod +x /usr/local/bin/yq

      - name: Set script permissions
        run: |
          chmod +x tools/*.zsh
          chmod +x tools/*.py

      - name: Run router self-test
        run: |
          export LUKA_HOME=$PWD
          bash tools/router_akr_selftest.zsh

      - name: Upload test report
        if: always()
        uses: actions/upload-artifact@v4
        with:
          name: router-selftest-report
          path: g/reports/phase15/router_akr_selftest.md
          if-no-files-found: warn

  # ============================================================
  # OPTIONAL JOB: RAG Vector Search (phase 15)
  # Skipped on forks and when [skip-smoke] is in PR title
  # Runs with continue-on-error to not block PRs
  # ============================================================
  rag-vector-selftest:
    name: Phase 15 RAG Vector Search [OPTIONAL]
    runs-on: ubuntu-latest
    timeout-minutes: 15
    needs: validate
    continue-on-error: true
    if: |
      github.event.pull_request.head.repo.fork == false &&
      !contains(github.event.pull_request.title, '[skip-smoke]') &&
      (contains(github.event.pull_request.labels.*.name, 'run-smoke') || github.event_name == 'push')
    steps:
    - name: Checkout
      uses: actions/checkout@v4
      with:
        fetch-depth: 0
    - name: Setup Python
      uses: actions/setup-python@v5
      with:
        python-version: '3.11'
    - name: Install Python dependencies
      run: 'python -m pip install --upgrade pip

        pip install -U faiss-cpu sentence-transformers requests tqdm numpy

        '
    - name: Install system dependencies
      run: 'sudo apt-get update -qq

        sudo apt-get install -y -qq jq

        sudo wget -qO /usr/local/bin/yq https://github.com/mikefarah/yq/releases/latest/download/yq_linux_amd64

        sudo chmod +x /usr/local/bin/yq

        '
    - name: Set script permissions
      run: |
        chmod +x tools/*.zsh
        chmod +x tools/*.py

    - name: Build vector index
      run: |
        export LUKA_HOME=$PWD
        bash tools/vector_build.zsh build

    - name: Run self-test
      run: |
        export LUKA_HOME=$PWD
        bash tools/rag_vector_selftest.zsh

    - name: Upload test report
      if: always()
      uses: actions/upload-artifact@v4
      with:
        name: rag-vector-selftest-report
        path: g/reports/phase15/rag_vector_selftest.md
        if-no-files-found: warn

  # ============================================================
  # SUMMARY JOB: Always runs to show overall status
  # ============================================================
  ci-summary:
    name: CI Summary
    runs-on: ubuntu-latest
    timeout-minutes: 2
    if: always()
    needs: [validate, ops-gate, router-selftest, rag-vector-selftest]
    steps:
      - name: Check required jobs
        run: |
          echo "━━━━━━━━━━━━━━━━━━━━━━━━━━━━━━━━━━━━━━━━━━━━━━━━━━━━━━━"
          echo "CI Summary"
          echo "━━━━━━━━━━━━━━━━━━━━━━━━━━━━━━━━━━━━━━━━━━━━━━━━━━━━━━━"
          echo ""
          echo "Required jobs:"
          echo "  validate: ${{ needs.validate.result }}"
          echo ""
          echo "Optional jobs (continue-on-error):"
          echo "  ops-gate: ${{ needs.ops-gate.result }}"
          echo "  router-selftest: ${{ needs.router-selftest.result }}"
          echo "  rag-vector-selftest: ${{ needs.rag-vector-selftest.result }}"
          echo ""

          if [ "${{ needs.validate.result }}" != "success" ]; then
            echo "❌ REQUIRED job 'validate' failed"
            exit 1
          fi

          echo "✅ All required jobs passed"
          echo ""
          echo "Note: Optional jobs may fail without blocking PR merge."
          echo "To run optional jobs, add the 'run-smoke' label to your PR."<|MERGE_RESOLUTION|>--- conflicted
+++ resolved
@@ -13,11 +13,7 @@
 env:
   NODE_VERSION: '20'
   GH_TOKEN: ${{ secrets.GITHUB_TOKEN }}
-<<<<<<< HEAD
   REDIS_PASSWORD: ${{ secrets.REDIS_PASSWORD }}
-=======
-
->>>>>>> 38ab92e2
 jobs:
   # ============================================================
   # REQUIRED JOB: validate (phase 4/5/6 smoke)
@@ -31,7 +27,6 @@
       SKIP_BOSS_API: '1'
       CI_QUIET: '1'
     steps:
-<<<<<<< HEAD
     - name: Checkout
       uses: actions/checkout@v4
       with:
@@ -40,62 +35,38 @@
       uses: actions/setup-node@v4
       with:
         node-version: ${{ env.NODE_VERSION }}
-      continue-on-error: true
+        cache: 'npm'
+        cache-dependency-path: 'package-lock.json'
     - name: Install dependencies
-      run: '# Install jq, yq, redis-tools
-
+      run: |
+        # Install jq, yq, redis-tools
         sudo apt-get update -qq
-
         sudo apt-get install -y -qq jq redis-tools
-
         sudo wget -qO /usr/local/bin/yq https://github.com/mikefarah/yq/releases/latest/download/yq_linux_amd64
-
         sudo chmod +x /usr/local/bin/yq
-=======
-      - name: Checkout
-        uses: actions/checkout@v4
-        with:
-          fetch-depth: 0
-
-      - name: Setup Node.js
-        uses: actions/setup-node@v4
-        with:
-          node-version: ${{ env.NODE_VERSION }}
-          cache: 'npm'
-          cache-dependency-path: 'package-lock.json'
-
-      - name: Install dependencies
-        run: |
-          # Install jq, yq, redis-tools
-          sudo apt-get update -qq
-          sudo apt-get install -y -qq jq redis-tools
-          sudo wget -qO /usr/local/bin/yq https://github.com/mikefarah/yq/releases/latest/download/yq_linux_amd64
-          sudo chmod +x /usr/local/bin/yq
->>>>>>> 38ab92e2
-
-
+        
         # Verify installations
         jq --version
         yq --version
         redis-cli --version
 
-      - name: Install npm packages (skip if no lockfile)
-        run: |
-          if [ -f package-lock.json ] || [ -f yarn.lock ] || [ -f pnpm-lock.yaml ]; then
-            npm ci
-          else
-            echo "No Node lockfile found; skipping npm install"
-          fi
-
-      - name: Set script permissions
-        run: |
-          chmod +x tools/ci/*.sh || true
-          chmod +x scripts/*.sh 2>/dev/null || true
-
-      - name: Run validation
-        run: bash tools/ci/validate.sh
-
-      - name: Show boss-api log (always)
+    - name: Install npm packages (skip if no lockfile)
+      run: |
+        if [ -f package-lock.json ] || [ -f yarn.lock ] || [ -f pnpm-lock.yaml ]; then
+          npm ci
+        else
+          echo "No Node lockfile found; skipping npm install"
+        fi
+
+    - name: Set script permissions
+      run: |
+        chmod +x tools/ci/*.sh || true
+        chmod +x scripts/*.sh 2>/dev/null || true
+
+    - name: Run validation
+      run: bash tools/ci/validate.sh
+
+    - name: Show boss-api log (always)
         if: always()
         run: |
           echo "---- boss-api log ----"
