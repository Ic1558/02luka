name: CI
on:
  push:
  pull_request:
jobs:
  validate:
    runs-on: ubuntu-latest
    steps:
      - uses: actions/checkout@v4
      - name: Install jq
        run: sudo apt-get update && sudo apt-get install -y jq
      - name: Validate MCP example
        run: |
          jq empty .cursor/mcp.example.json
          test -f .cursor/mcp.example.json || echo ".cursor/mcp.example.json not present (expected on CI)"
      - name: Validate MCP paths
        run: |
          BAD=.cursor/mcp.
          EXT=json
          PAT="$BAD$EXT"
          if command -v rg >/dev/null 2>&1; then rg -n --fixed-strings "$PAT" --hidden --glob "!*example*" || true; else grep -Rna --exclude-dir=.git --exclude="*example*" "$PAT" . || true; fi
          echo done
      - name: Validate structure (Option C)
        run: |
          make validate-zones
          make proof || true
  ops-gate:
    runs-on: ubuntu-latest
    needs: validate
    steps:
      - name: Check ops atomic summary
        env:
          OPS_ATOMIC_URL: ${{ secrets.OPS_ATOMIC_URL }}
          OPS_ATOMIC_TOKEN: ${{ secrets.OPS_ATOMIC_TOKEN }}
          OPS_GATE_OVERRIDE: ${{ vars.OPS_GATE_OVERRIDE }}
        run: |
<<<<<<< HEAD
=======
          set -euo pipefail

>>>>>>> 2744c5a3
          if [ "${OPS_GATE_OVERRIDE}" = "1" ]; then
            echo "Override active: skipping ops-gate check."
            exit 0
          fi

          if [ -z "${OPS_ATOMIC_URL}" ]; then
            echo "OPS_ATOMIC_URL secret is not configured." >&2
            exit 1
          fi

          summary_url="${OPS_ATOMIC_URL%/}/api/reports/summary"
          tmp_file="$(mktemp)"

          cleanup() {
            rm -f "$tmp_file"
          }
          trap cleanup EXIT

<<<<<<< HEAD
          if [ -n "${OPS_ATOMIC_TOKEN}" ]; then
            curl --silent --show-error --fail \
              -H "Authorization: Bearer ${OPS_ATOMIC_TOKEN}" \
              "$summary_url" >"$tmp_file"
          else
            curl --silent --show-error --fail "$summary_url" >"$tmp_file"
          fi

          python - "$tmp_file" <<'PY'
import json
import sys
from pathlib import Path

summary_path = Path(sys.argv[1])
data = json.loads(summary_path.read_text())
fails = data.get("fails") or []

if fails:
    print(f"Ops gate blocked: {len(fails)} failure(s) reported.", file=sys.stderr)
    for item in fails:
        if isinstance(item, dict):
            label = item.get("name") or item.get("title") or json.dumps(item)
        else:
            label = str(item)
        print(f"- {label}", file=sys.stderr)
    sys.exit(1)

print("Ops gate clear: no failures reported.")
PY
=======
          curl_args=(--silent --show-error --fail "$summary_url")
          if [ -n "${OPS_ATOMIC_TOKEN}" ]; then
            curl_args=(--silent --show-error --fail \
              -H "Authorization: Bearer ${OPS_ATOMIC_TOKEN}" \
              "$summary_url")
          fi

          curl "${curl_args[@]}" >"$tmp_file"

          fails_count=$(jq '(.fails // []) | length' "$tmp_file")

          if [ "$fails_count" -gt 0 ]; then
            echo "Ops gate blocked: ${fails_count} failure(s) reported." >&2
            jq -r '(.fails // [])[] | \
              if type == "object" then (.name // .title // .id // tostring)
              else tostring end | "- \(.)"' "$tmp_file" >&2
            exit 1
          fi

          echo "Ops gate clear: no failures reported."
>>>>>>> 2744c5a3
<|MERGE_RESOLUTION|>--- conflicted
+++ resolved
@@ -34,11 +34,8 @@
           OPS_ATOMIC_TOKEN: ${{ secrets.OPS_ATOMIC_TOKEN }}
           OPS_GATE_OVERRIDE: ${{ vars.OPS_GATE_OVERRIDE }}
         run: |
-<<<<<<< HEAD
-=======
           set -euo pipefail
 
->>>>>>> 2744c5a3
           if [ "${OPS_GATE_OVERRIDE}" = "1" ]; then
             echo "Override active: skipping ops-gate check."
             exit 0
@@ -57,37 +54,6 @@
           }
           trap cleanup EXIT
 
-<<<<<<< HEAD
-          if [ -n "${OPS_ATOMIC_TOKEN}" ]; then
-            curl --silent --show-error --fail \
-              -H "Authorization: Bearer ${OPS_ATOMIC_TOKEN}" \
-              "$summary_url" >"$tmp_file"
-          else
-            curl --silent --show-error --fail "$summary_url" >"$tmp_file"
-          fi
-
-          python - "$tmp_file" <<'PY'
-import json
-import sys
-from pathlib import Path
-
-summary_path = Path(sys.argv[1])
-data = json.loads(summary_path.read_text())
-fails = data.get("fails") or []
-
-if fails:
-    print(f"Ops gate blocked: {len(fails)} failure(s) reported.", file=sys.stderr)
-    for item in fails:
-        if isinstance(item, dict):
-            label = item.get("name") or item.get("title") or json.dumps(item)
-        else:
-            label = str(item)
-        print(f"- {label}", file=sys.stderr)
-    sys.exit(1)
-
-print("Ops gate clear: no failures reported.")
-PY
-=======
           curl_args=(--silent --show-error --fail "$summary_url")
           if [ -n "${OPS_ATOMIC_TOKEN}" ]; then
             curl_args=(--silent --show-error --fail \
@@ -107,5 +73,4 @@
             exit 1
           fi
 
-          echo "Ops gate clear: no failures reported."
->>>>>>> 2744c5a3
+          echo "Ops gate clear: no failures reported."