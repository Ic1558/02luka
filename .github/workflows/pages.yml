---
name: Deploy to GitHub Pages

on:
  push:
    branches: [ main ]
  workflow_dispatch:

permissions:
  contents: read
  pages: write
  id-token: write

concurrency:
  group: "pages"
  cancel-in-progress: true

jobs:
  build:
    runs-on: ubuntu-latest
    steps:
      - name: Checkout
        uses: actions/checkout@v4

      - name: Build static site
        run: |
          # Create clean dist directory
          mkdir -p dist/ops
          
          # Copy only static content (not dynamic files)
          cp 02luka.md dist/ 2>/dev/null || echo "No 02luka.md"
          cp -r docs dist/ 2>/dev/null || echo "No docs directory"
          
          # Generate health page
<<<<<<< HEAD
          cat > dist/_health.html <<'HEALTH_EOF'
          <!doctype html>
          <meta charset="utf-8">
          <title>02luka Health</title>
          <h1>02luka System Health</h1>
          <p>Status: <strong style="color:green">OK</strong></p>
          <p>Last updated: $(date -u +"%Y-%m-%d %H:%M UTC")</p>
          HEALTH_EOF
          
          # Generate manifest
          cat > dist/manifest.json <<'JSON_EOF'
          {
            "status": "ok",
            "timestamp": "$(date -u +%FT%TZ)",
            "version": "$(git rev-parse --short HEAD)",
            "branch": "main"
          }
          JSON_EOF
          
          # Generate ops status page
          cat > dist/ops/status.html <<'OPS_EOF'
          <!doctype html>
          <meta charset="utf-8">
          <title>02luka Ops Status</title>
          <h1>02luka Operations</h1>
          <p>System operational</p>
          OPS_EOF
=======
          printf '%s\n' \
            '<!doctype html>' \
            '<meta charset="utf-8">' \
            '<title>02luka Health</title>' \
            '<h1>02luka System Health</h1>' \
            '<p>Status: <strong style="color:green">OK</strong></p>' \
            "<p>Last updated: $(date -u +"%Y-%m-%d %H:%M UTC")</p>" \
            > dist/_health.html
          
          # Generate manifest
          printf '%s\n' \
            '{' \
            '  "status": "ok",' \
            "  \"timestamp\": \"$(date -u +%FT%TZ)\"," \
            "  \"version\": \"$(git rev-parse --short HEAD)\"," \
            '  "branch": "main"' \
            '}' \
            > dist/manifest.json
          
          # Generate ops status page
          printf '%s\n' \
            '<!doctype html>' \
            '<meta charset="utf-8">' \
            '<title>02luka Ops Status</title>' \
            '<h1>02luka Operations</h1>' \
            '<p>System operational</p>' \
            > dist/ops/status.html
>>>>>>> f67de558
          
          echo "✅ Static site built successfully"
          ls -la dist/

      - name: Upload artifact
        uses: actions/upload-pages-artifact@v3
        with:
          path: dist

  deploy:
    runs-on: ubuntu-latest
    needs: build
    environment:
      name: github-pages
      url: ${{ steps.deployment.outputs.page_url }}
    steps:
      - name: Configure Pages
        uses: actions/configure-pages@v5

      - name: Deploy to GitHub Pages
        id: deployment
        uses: actions/deploy-pages@v4<|MERGE_RESOLUTION|>--- conflicted
+++ resolved
@@ -32,35 +32,6 @@
           cp -r docs dist/ 2>/dev/null || echo "No docs directory"
           
           # Generate health page
-<<<<<<< HEAD
-          cat > dist/_health.html <<'HEALTH_EOF'
-          <!doctype html>
-          <meta charset="utf-8">
-          <title>02luka Health</title>
-          <h1>02luka System Health</h1>
-          <p>Status: <strong style="color:green">OK</strong></p>
-          <p>Last updated: $(date -u +"%Y-%m-%d %H:%M UTC")</p>
-          HEALTH_EOF
-          
-          # Generate manifest
-          cat > dist/manifest.json <<'JSON_EOF'
-          {
-            "status": "ok",
-            "timestamp": "$(date -u +%FT%TZ)",
-            "version": "$(git rev-parse --short HEAD)",
-            "branch": "main"
-          }
-          JSON_EOF
-          
-          # Generate ops status page
-          cat > dist/ops/status.html <<'OPS_EOF'
-          <!doctype html>
-          <meta charset="utf-8">
-          <title>02luka Ops Status</title>
-          <h1>02luka Operations</h1>
-          <p>System operational</p>
-          OPS_EOF
-=======
           printf '%s\n' \
             '<!doctype html>' \
             '<meta charset="utf-8">' \
@@ -88,7 +59,6 @@
             '<h1>02luka Operations</h1>' \
             '<p>System operational</p>' \
             > dist/ops/status.html
->>>>>>> f67de558
           
           echo "✅ Static site built successfully"
           ls -la dist/
