--- conflicted
+++ resolved
@@ -32,36 +32,6 @@
           cp -r docs dist/ 2>/dev/null || echo "No docs directory"
 
           # Generate health page
-<<<<<<< HEAD
-          cat > dist/_health.html << 'HTML'
-          <!doctype html>
-          <meta charset="utf-8">
-          <title>02luka Health</title>
-          <h1>02luka System Health</h1>
-          <p>Status: <strong style="color:green">OK</strong></p>
-          <p>Last updated: $(date -u +"%Y-%m-%d %H:%M UTC")</p>
-HTML
-
-          # Generate manifest
-          cat > dist/manifest.json << JSON
-          {
-            "status": "ok",
-            "timestamp": "$(date -u +%FT%TZ)",
-            "version": "$(git rev-parse --short HEAD)",
-            "branch": "main"
-          }
-JSON
-
-          # Generate ops status page
-          cat > dist/ops/status.html << 'HTML'
-          <!doctype html>
-          <meta charset="utf-8">
-          <title>02luka Ops Status</title>
-          <h1>02luka Operations</h1>
-          <p>System operational</p>
-HTML
-
-=======
           printf '%s\n' \
             '<!doctype html>' \
             '<meta charset="utf-8">' \
@@ -70,7 +40,7 @@
             '<p>Status: <strong style="color:green">OK</strong></p>' \
             "<p>Last updated: $(date -u +"%Y-%m-%d %H:%M UTC")</p>" \
             > dist/_health.html
-          
+
           # Generate manifest
           printf '%s\n' \
             '{' \
@@ -80,7 +50,7 @@
             '  "branch": "main"' \
             '}' \
             > dist/manifest.json
-          
+
           # Generate ops status page
           printf '%s\n' \
             '<!doctype html>' \
@@ -89,8 +59,7 @@
             '<h1>02luka Operations</h1>' \
             '<p>System operational</p>' \
             > dist/ops/status.html
-          
->>>>>>> 49214db0
+
           echo "✅ Static site built successfully"
           ls -la dist/
 
