--- conflicted
+++ resolved
@@ -55,17 +55,10 @@
 logs/*.log
 logs/**/*.log
 
-<<<<<<< HEAD
-# ---- General Hygiene ----
+# ---- CI / local automation noise ----
 logs/
 *.out
 *.err
 .tmp/
 coverage/
-=======
-# ---- CI / local automation noise ----
-*.out
-*.err
-.tmp/
->>>>>>> 6f033204
 tools/puppeteer/.logs/
