--- conflicted
+++ resolved
@@ -41,17 +41,6 @@
       return reject(new Error(`Invalid URL: ${err.message}`));
     }
 
-<<<<<<< HEAD
-    if (!['http:', 'https:'].includes(parsedUrl.protocol)) {
-      return reject(new Error(`Unsupported webhook protocol: ${parsedUrl.protocol || 'unknown'}`));
-    }
-
-    const requester = parsedUrl.protocol === 'https:' ? https : http;
-    const options = {
-      hostname: parsedUrl.hostname,
-      port: parsedUrl.port || undefined,
-      path: `${parsedUrl.pathname || ''}${parsedUrl.search || ''}` || '/',
-=======
     if (!parsedUrl.protocol || !['https:', 'http:'].includes(parsedUrl.protocol)) {
       return reject(new Error(`Unsupported protocol: ${parsedUrl.protocol || 'unknown'}`));
     }
@@ -63,7 +52,6 @@
       hostname: parsedUrl.hostname,
       port: parsedUrl.port || undefined,
       path: (parsedUrl.pathname || '/') + (parsedUrl.search || ''),
->>>>>>> 342b98e3
       method: 'POST',
       headers: {
         'Content-Type': 'application/json',
