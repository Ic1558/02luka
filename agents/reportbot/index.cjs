--- conflicted
+++ resolved
@@ -115,7 +115,6 @@
   return 'unknown';
 }
 
-<<<<<<< HEAD
 function fetchApiSummary(urlString) {
   return new Promise(resolve => {
     let parsed;
@@ -124,52 +123,24 @@
     } catch (error) {
       return resolve(null);
     }
-    const requester = parsed.protocol === 'https:' ? https : http;
-    const pathWithQuery = `${parsed.pathname || ''}${parsed.search || ''}`;
+    const isHttps = parsed.protocol === 'https:';
+    const requester = isHttps ? https : http;
+    const pathWithQuery = `${parsed.pathname || '/'}${parsed.search || ''}`;
     const requestOptions = {
       protocol: parsed.protocol,
       hostname: parsed.hostname,
-      path: pathWithQuery || '/',
+      port: parsed.port || (isHttps ? 443 : 80),
+      path: pathWithQuery,
       method: 'GET',
       timeout: 4500,
       headers: { Accept: 'application/json' }
     };
-    if (parsed.port) {
-      requestOptions.port = Number.parseInt(parsed.port, 10);
-    }
     if (parsed.username || parsed.password) {
       requestOptions.auth = `${parsed.username || ''}:${parsed.password || ''}`;
     }
     const request = requester.request(
       requestOptions,
       res => {
-=======
-  function fetchApiSummary(urlString) {
-    return new Promise(resolve => {
-      let parsed;
-      try {
-        parsed = new URL(urlString);
-      } catch (error) {
-        return resolve(null);
-      }
-
-      const isHttps = parsed.protocol === 'https:';
-      const requester = isHttps ? https : http;
-      const requestOptions = {
-        protocol: parsed.protocol,
-        hostname: parsed.hostname,
-        port: parsed.port || (isHttps ? 443 : 80),
-        path: `${parsed.pathname}${parsed.search}`,
-        method: 'GET',
-        headers: { Accept: 'application/json' }
-      };
-
-      if (parsed.username || parsed.password) {
-        requestOptions.auth = `${parsed.username || ''}:${parsed.password || ''}`;
-      }
-
-      const request = requester.request(requestOptions, res => {
->>>>>>> 342b98e3
         const chunks = [];
         res.on('data', chunk => chunks.push(chunk));
         res.on('end', () => {
@@ -185,8 +156,6 @@
           }
         });
       });
-
-      request.setTimeout?.(4500);
       request.on('timeout', () => {
         request.destroy();
         resolve(null);
