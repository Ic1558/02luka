--- conflicted
+++ resolved
@@ -125,19 +125,12 @@
     }
     const isHttps = parsed.protocol === 'https:';
     const requester = isHttps ? https : http;
-<<<<<<< HEAD
-=======
     const pathWithQuery = `${parsed.pathname || '/'}${parsed.search || ''}`;
->>>>>>> ca902dc2
     const requestOptions = {
       protocol: parsed.protocol,
       hostname: parsed.hostname,
       port: parsed.port || (isHttps ? 443 : 80),
-<<<<<<< HEAD
-      path: `${parsed.pathname || '/'}${parsed.search || ''}`,
-=======
       path: pathWithQuery,
->>>>>>> ca902dc2
       method: 'GET',
       timeout: 4500,
       headers: { Accept: 'application/json' }
