const SERVICES_REFRESH_MS = 30000;
const WO_TIMELINE_REFRESH_MS = 45000;
const SUMMARY_REFRESH_MS = 60000;
const SUMMARY_LOADING_FOOTER = 'Updated: —';
const KNOWN_SERVICE_TYPES = new Set(['bridge', 'worker', 'automation', 'monitoring']);
const TIMELINE_LIMIT_MIN = 10;
const TIMELINE_LIMIT_MAX = 1000;
const TIMELINE_DEFAULT_LIMIT = 100;

let realityPanelInitialized = false;

let servicesIntervalId;
<<<<<<< HEAD
let mlsIntervalId;
let currentMlsType = '';
let allWos = [];
let visibleWos = [];
let currentWoFilter = 'all';
let woAutorefreshTimer = null;
let woAutorefreshEnabled = false;
let woAutorefreshIntervalMs = 30000;
let woRefreshAbortController = null;
let woRefreshRequestId = 0;
=======
let woTimelineIntervalId;
let summaryIntervalId;
let mlsPanelInitialized = false;
let mlsAllEntries = [];
let mlsFilterType = '';
let mlsSearchQuery = '';
let currentWoId = null;
let cachedMlsEntries = null;
let allWos = [];
let currentWoStatusFilter = '';
let woTimelineAll = [];
let woTimelineFilterStatus = '';
let woTimelineSearchQuery = '';
let woTimelineInitialized = false;
let serviceData = [];
let serviceAutoRefreshTimer = null;

const hasDocument = typeof document !== 'undefined';
const timelineLimitInput = hasDocument ? document.getElementById('timeline-limit') : null;
const timelineIncludeMlsCheckbox = hasDocument ? document.getElementById('timeline-include-mls') : null;
const timelineRefreshButton = hasDocument ? document.getElementById('timeline-refresh') : null;

function formatBadgeLabel(text) {
  return String(text || '')
    .trim()
    .replace(/_/g, ' ');
}

function makeBadge(text, extraClass = '') {
  const label = formatBadgeLabel(text);
  if (!label) return null;
  const span = document.createElement('span');
  span.className = ['badge', extraClass].filter(Boolean).join(' ').trim();
  span.textContent = label;
  return span;
}

function woStatusBadge(statusRaw) {
  const raw = formatBadgeLabel(statusRaw);
  if (!raw) return null;
  const status = raw.toLowerCase();

  if (status === 'failed' || status === 'error') {
    return makeBadge(raw, 'badge-wo badge-wo-failed');
  }

  if (['done', 'completed', 'success'].includes(status)) {
    return makeBadge(raw, 'badge-wo badge-wo-done');
  }

  if (['pending', 'running', 'in progress', 'in-progress', 'in_progress', 'active', 'queued'].includes(status)) {
    return makeBadge(raw, 'badge-wo badge-wo-active');
  }

  return makeBadge(raw, 'badge-wo');
}

function mlsTypeBadge(typeRaw) {
  const raw = formatBadgeLabel(typeRaw);
  if (!raw) return null;
  const type = raw.toLowerCase();

  if (type === 'solution') {
    return makeBadge('solution', 'badge-mls badge-mls-solution');
  }
  if (type === 'failure') {
    return makeBadge('failure', 'badge-mls badge-mls-failure');
  }
  return makeBadge(raw, 'badge-mls');
}

function normalizeWoTimelineEntry(rawWo = {}) {
  const id = rawWo.id || rawWo.wo_id || 'UNKNOWN';
  const normalizedStatus = normalizeWoTimelineStatus(rawWo.status);
  const createdAt = rawWo.created_at || rawWo.queued_at || rawWo.timestamp || '';
  const startedAt = rawWo.started_at || '';
  const finishedAt = rawWo.finished_at || rawWo.completed_at || '';
  const updatedAt = rawWo.updated_at || rawWo.last_update || finishedAt || '';
  const title = rawWo.title || rawWo.summary || rawWo.name || '';
  const description = rawWo.description || rawWo.summary || rawWo.notes || '';
  const mlsSummary = rawWo.mls_summary || rawWo.mlsSummary || null;

  return {
    id,
    status: normalizedStatus,
    createdAt,
    startedAt,
    finishedAt,
    updatedAt,
    title,
    description,
    mlsSummary
  };
}

function normalizeWoTimelineStatus(status) {
  const raw = String(status || '').toLowerCase();
  if (!raw) return 'unknown';
  if (['pending', 'queued', 'created'].includes(raw)) return 'pending';
  if (['running', 'in_progress', 'in-progress', 'working'].includes(raw)) return 'running';
  if (['completed', 'done', 'success'].includes(raw)) return 'done';
  if (['failed', 'error'].includes(raw)) return 'failed';
  return raw;
}

function getTimelineLimitValue() {
  if (!timelineLimitInput) {
    return TIMELINE_DEFAULT_LIMIT;
  }

  const parsed = parseInt(timelineLimitInput.value || '', 10);
  if (Number.isFinite(parsed)) {
    const clamped = Math.min(TIMELINE_LIMIT_MAX, Math.max(TIMELINE_LIMIT_MIN, parsed));
    timelineLimitInput.value = String(clamped);
    return clamped;
  }

  timelineLimitInput.value = String(TIMELINE_DEFAULT_LIMIT);
  return TIMELINE_DEFAULT_LIMIT;
}

function shouldIncludeMlsOverlay() {
  if (!timelineIncludeMlsCheckbox) {
    return false;
  }
  return timelineIncludeMlsCheckbox.checked;
}

function buildTimelineStatusParam() {
  switch (woTimelineFilterStatus) {
    case 'failed':
      return 'failed';
    case 'done':
      return 'success,completed,done';
    case 'active':
      return 'pending,running,queued';
    default:
      return '';
  }
}
>>>>>>> 02951828

async function fetchJSON(url) {
  const response = await fetch(url, {
    headers: {
      'Accept': 'application/json'
    }
  });

  if (!response.ok) {
    throw new Error(`Request failed: ${response.status}`);
  }

  return response.json();
}

function debounce(fn, delay = 200) {
  let timeoutId;
  return (...args) => {
    if (timeoutId) {
      clearTimeout(timeoutId);
    }
    timeoutId = setTimeout(() => fn(...args), delay);
  };
}

function initTabs() {
  const tabLinks = document.querySelectorAll('.tabs a[data-panel]');
  const panels = document.querySelectorAll('.panel');

  function showPanel(targetId) {
    panels.forEach((panel) => {
      const shouldShow = panel.id === targetId;
      panel.classList.toggle('hidden', !shouldShow);
    });

    tabLinks.forEach((link) => {
      const isActive = link.dataset.panel === targetId;
      link.classList.toggle('active', isActive);
      if (isActive) {
        link.setAttribute('aria-current', 'page');
      } else {
        link.removeAttribute('aria-current');
      }
    });

    if (targetId === 'services-panel') {
      initServicesPanel();
    } else if (targetId === 'mls-panel') {
      initMLSPanel();
    } else if (targetId === 'reality-panel') {
      initRealityPanel();
    }
  }

  tabLinks.forEach((link) => {
    link.addEventListener('click', (event) => {
      event.preventDefault();
      showPanel(link.dataset.panel);
    });
  });

  if (tabLinks.length) {
    const defaultPanel = tabLinks[0].dataset.panel;
    showPanel(defaultPanel);
  }

  const tabOverview = document.getElementById('tab-overview');
  const tabWos = document.getElementById('tab-wos');
  const tabWoHistory = document.getElementById('tab-wo-history');

  const viewOverview = document.getElementById('view-overview');
  const viewWos = document.getElementById('view-wos');
  const viewWoHistory = document.getElementById('view-wo-history');

  if (tabOverview && tabWos && tabWoHistory && viewOverview && viewWos && viewWoHistory) {
    const buttons = [tabOverview, tabWos, tabWoHistory];
    const views = [viewOverview, viewWos, viewWoHistory];

    function setActiveButton(target) {
      buttons.forEach((btn) => btn.classList.toggle('active', btn === target));
    }

    function show(view) {
      views.forEach((v) => v.classList.add('hidden'));
      view.classList.remove('hidden');
    }

    tabOverview.addEventListener('click', () => {
      setActiveButton(tabOverview);
      show(viewOverview);
    });

    tabWos.addEventListener('click', () => {
      setActiveButton(tabWos);
      show(viewWos);
    });

    tabWoHistory.addEventListener('click', () => {
      setActiveButton(tabWoHistory);
      show(viewWoHistory);
      loadWoHistory();
    });

    setActiveButton(tabOverview);
    show(viewOverview);
  }
}

function showErrorBanner(id, message) {
  const banner = document.getElementById(id);
  if (!banner) return;
  const textSpan = banner.querySelector('span');
  if (textSpan && message) {
    textSpan.textContent = message;
  }
  banner.classList.remove('hidden');
}

function hideErrorBanner(id) {
  const banner = document.getElementById(id);
  banner?.classList.add('hidden');
}

// --- Work Orders ---

function initWoFilters() {
  const buttons = document.querySelectorAll('.wo-filter-button');
  if (!buttons.length) {
    return;
  }

  buttons.forEach((button) => {
    button.addEventListener('click', () => {
      buttons.forEach((btn) => btn.classList.remove('active'));
      button.classList.add('active');
      currentWoFilter = button.dataset.status || 'all';
      applyWoFilter();
    });
  });

  const initiallyActive = Array.from(buttons).find((btn) => btn.classList.contains('active'));
  if (initiallyActive?.dataset?.status) {
    currentWoFilter = initiallyActive.dataset.status;
  }
}

function applyWoFilter() {
  if (!Array.isArray(allWos)) {
    allWos = [];
  }

  if (currentWoFilter === 'all') {
    visibleWos = [...allWos];
  } else {
    const filter = (currentWoFilter || '').toLowerCase();
    visibleWos = allWos.filter((wo) => (wo?.status || '').toLowerCase() === filter);
  }

  renderWoSummary(allWos);
  renderWosTable(visibleWos);
}

function renderWoSummary(wos) {
  const el = document.getElementById('wos-summary');
  if (!el) return;

  if (!Array.isArray(wos) || !wos.length) {
    el.innerHTML = '<span>No work orders found.</span>';
    return;
  }

  const counts = wos.reduce(
    (acc, wo) => {
      const status = (wo?.status || 'unknown').toLowerCase();
      acc.total += 1;
      acc[status] = (acc[status] || 0) + 1;
      return acc;
    },
    { total: 0 }
  );

  const running = counts.running || 0;
  const pending = counts.pending || 0;
  const completed = counts.completed || 0;
  const failed = counts.failed || 0;

  el.innerHTML = `
    <span><strong>Total:</strong> ${counts.total}</span>
    <span><span class="summary-dot running"></span>Running: ${running}</span>
    <span><span class="summary-dot stopped"></span>Pending: ${pending}</span>
    <span><span class="summary-dot failed"></span>Failed: ${failed}</span>
    <span><span class="summary-dot running"></span>Completed: ${completed}</span>
  `;
}

function renderWosTable(wos) {
  const tbody = document.getElementById('wos-table-body');
  if (!tbody) return;

  if (!Array.isArray(wos) || !wos.length) {
    tbody.innerHTML = '<tr><td colspan="7">No work orders match this filter.</td></tr>';
    return;
  }

  tbody.innerHTML = '';

  wos.forEach((wo) => {
    const tr = document.createElement('tr');

    const idCell = document.createElement('td');
    idCell.innerHTML = `<code>${escapeHtml(wo?.id ?? '')}</code>`;

    const statusCell = document.createElement('td');
    statusCell.appendChild(createStatusChip((wo?.status || 'unknown').toLowerCase()));

    const startedCell = document.createElement('td');
    startedCell.textContent = formatWoDate(wo?.started_at || wo?.created_at);

    const finishedCell = document.createElement('td');
    finishedCell.textContent = formatWoDate(wo?.finished_at || wo?.completed_at);

    const updatedCell = document.createElement('td');
    updatedCell.textContent = formatWoDate(wo?.updated_at || wo?.last_update);

    const actionsCell = document.createElement('td');
    actionsCell.textContent = formatWoActions(wo);

    const timelineCell = document.createElement('td');
    timelineCell.textContent = formatWoTimeline(wo);

    tr.append(idCell, statusCell, startedCell, finishedCell, updatedCell, actionsCell, timelineCell);
    tbody.appendChild(tr);
  });
}

function formatWoDate(value) {
  if (!value) return '—';
  const date = new Date(value);
  if (Number.isNaN(date.getTime())) {
    return value;
  }
  return date.toLocaleString();
}

function formatWoActions(wo) {
  if (Array.isArray(wo?.actions) && wo.actions.length) {
    return wo.actions.join(', ');
  }
  if (typeof wo?.action === 'string' && wo.action.trim()) {
    return wo.action;
  }
  if (typeof wo?.summary === 'string' && wo.summary.trim()) {
    return wo.summary;
  }
  return '—';
}

function formatWoTimeline(wo) {
  if (typeof wo?.timeline_url === 'string' && wo.timeline_url) {
    return wo.timeline_url;
  }
  if (Array.isArray(wo?.timeline) && wo.timeline.length) {
    return `${wo.timeline.length} events`;
  }
  if (typeof wo?.last_event === 'string' && wo.last_event.trim()) {
    return wo.last_event;
  }
  return '—';
}

async function refreshWos() {
  const requestId = ++woRefreshRequestId;

  if (woRefreshAbortController) {
    try {
      woRefreshAbortController.abort();
    } catch (abortErr) {
      console.warn('Failed to abort previous WO refresh', abortErr);
    }
  }

  const controller = new AbortController();
  woRefreshAbortController = controller;

  try {
    const res = await fetch('/api/wos', { signal: controller.signal });
    if (!res.ok) {
      console.error('Failed to fetch WOs', res.status);
      updateWoLastRefreshLabel(false);
      return;
    }
    const data = await res.json();
    let wos = [];
    if (Array.isArray(data)) {
      wos = data;
    } else if (Array.isArray(data?.wos)) {
      wos = data.wos;
    } else if (Array.isArray(data?.results)) {
      wos = data.results;
    }
    allWos = Array.isArray(wos) ? wos : [];
    applyWoFilter();
    if (requestId === woRefreshRequestId) {
      updateWoLastRefreshLabel(true);
    }
  } catch (err) {
    if (err?.name === 'AbortError') {
      return;
    }
    console.error('Error loading WOs', err);
    if (requestId === woRefreshRequestId) {
      updateWoLastRefreshLabel(false);
    }
  } finally {
    if (woRefreshAbortController === controller) {
      woRefreshAbortController = null;
    }
  }
}

function loadWos() {
  refreshWos();
}

function updateWoLastRefreshLabel(success) {
  const el = document.getElementById('wos-last-refresh');
  if (!el) return;

  const now = new Date();
  const hh = String(now.getHours()).padStart(2, '0');
  const mm = String(now.getMinutes()).padStart(2, '0');
  const ss = String(now.getSeconds()).padStart(2, '0');

  if (success) {
    el.textContent = `Last refresh: ${hh}:${mm}:${ss}`;
  } else {
    el.textContent = `Last refresh: error at ${hh}:${mm}:${ss}`;
  }
}

function initWoAutorefreshControls() {
  const toggle = document.getElementById('wo-autorefresh-toggle');
  const intervalSelect = document.getElementById('wo-autorefresh-interval');
  const refreshNowBtn = document.getElementById('wo-refresh-now');

  if (intervalSelect) {
    const initial = parseInt(intervalSelect.value, 10);
    if (!Number.isNaN(initial)) {
      woAutorefreshIntervalMs = initial;
    }
    intervalSelect.addEventListener('change', () => {
      const ms = parseInt(intervalSelect.value, 10);
      if (!Number.isNaN(ms)) {
        woAutorefreshIntervalMs = ms;
        restartWoAutorefreshIfNeeded();
      }
    });
  }

  if (toggle) {
    woAutorefreshEnabled = Boolean(toggle.checked);
    toggle.addEventListener('change', () => {
      woAutorefreshEnabled = !!toggle.checked;
      if (woAutorefreshEnabled) {
        startWoAutorefresh();
      } else {
        stopWoAutorefresh();
      }
    });
  }

  if (refreshNowBtn) {
    refreshNowBtn.addEventListener('click', () => {
      refreshWos();
    });
  }

  if (woAutorefreshEnabled) {
    startWoAutorefresh();
  }
}

function startWoAutorefresh() {
  stopWoAutorefresh();
  woAutorefreshTimer = setInterval(() => {
    refreshWos();
  }, woAutorefreshIntervalMs);
  refreshWos();
}

function stopWoAutorefresh() {
  if (woAutorefreshTimer !== null) {
    clearInterval(woAutorefreshTimer);
    woAutorefreshTimer = null;
  }
}

function restartWoAutorefreshIfNeeded() {
  if (woAutorefreshEnabled) {
    startWoAutorefresh();
  }
}

// --- Services ---

function setServicesLoading() {
  const summary = document.getElementById('services-summary');
  const tbody = document.getElementById('services-tbody');
  if (summary) {
    summary.innerHTML = '<span>Loading services…</span>';
  }
  if (tbody) {
    tbody.innerHTML = '<tr><td colspan="5">Loading…</td></tr>';
  }
}

async function loadServices() {
  const tbody = document.getElementById('services-tbody');
  const summary = document.getElementById('services-summary');
  if (!tbody || !summary) return;

  setServicesLoading();
  hideErrorBanner('services-error');

  const statusFilter = document.getElementById('services-status-filter')?.value || '';
  const typeFilter = document.getElementById('services-type-filter')?.value || '';

  try {
    const params = new URLSearchParams();
    if (statusFilter) params.set('status', statusFilter);
    const query = params.toString();

    const data = await fetchJSON(`/api/services${query ? `?${query}` : ''}`);
    let services = Array.isArray(data?.services) ? data.services : [];

    if (typeFilter) {
      services = services.filter((svc) => {
        const svcType = (svc.type || '').toLowerCase();
        if (typeFilter === 'other') {
          return !KNOWN_SERVICE_TYPES.has(svcType);
        }
        return svcType === typeFilter;
      });
    }

    renderServicesSummary(data?.summary);
    renderServicesTable(services);
  } catch (error) {
    console.error('Failed to load services', error);
    showErrorBanner('services-error', 'Failed to load services.');
    summary.innerHTML = '<span>Failed to load services.</span>';
    tbody.innerHTML = '<tr><td colspan="5">Failed to load services.</td></tr>';
  }
}

function renderServicesSummary(summary = {}) {
  const el = document.getElementById('services-summary');
  if (!el) return;
  const total = summary.total ?? '–';
  const running = summary.running ?? '–';
  const stopped = summary.stopped ?? '–';
  const failed = summary.failed ?? '–';

  el.innerHTML = `
    <span><strong>Total:</strong> ${total}</span>
    <span><span class="summary-dot running"></span>Running: ${running}</span>
    <span><span class="summary-dot stopped"></span>Stopped: ${stopped}</span>
    <span><span class="summary-dot failed"></span>Failed: ${failed}</span>
  `;
}

function renderServicesTable(services) {
  const tbody = document.getElementById('services-tbody');
  if (!tbody) return;

  if (!services.length) {
    tbody.innerHTML = '<tr><td colspan="5">No services found.</td></tr>';
    return;
  }

  tbody.innerHTML = '';

  services.forEach((svc) => {
    const tr = document.createElement('tr');
    const statusLabel = (svc.status || 'unknown').toLowerCase();
    const pid = svc.pid ?? '–';
    const exitCode = svc.exit_code ?? '–';
    const type = svc.type ?? '—';

    const labelCell = document.createElement('td');
    labelCell.textContent = svc.label ?? '';

    const statusCell = document.createElement('td');
    statusCell.appendChild(createStatusChip(statusLabel));

    const pidCell = document.createElement('td');
    pidCell.textContent = pid;

    const exitCell = document.createElement('td');
    exitCell.textContent = exitCode;

    const typeCell = document.createElement('td');
    typeCell.textContent = type;

    tr.append(labelCell, statusCell, pidCell, exitCell, typeCell);
    tbody.appendChild(tr);
  });
}

function createStatusChip(status) {
  const normalized = status || 'unknown';
  const span = document.createElement('span');
  span.className = `status-chip status-${normalized}`;
  span.textContent = normalized;
  return span;
}

function initServicesPanel() {
  if (servicesIntervalId) {
    return;
  }

  const statusSelect = document.getElementById('services-status-filter');
  const typeSelect = document.getElementById('services-type-filter');
  const refreshBtn = document.getElementById('services-refresh-btn');
  document.getElementById('services-error-retry')?.addEventListener('click', loadServices);

  statusSelect?.addEventListener('change', loadServices);
  typeSelect?.addEventListener('change', loadServices);
  refreshBtn?.addEventListener('click', loadServices);

  loadServices();
  servicesIntervalId = setInterval(loadServices, SERVICES_REFRESH_MS);
}

// --- MLS Lessons Panel ---

async function refreshMlsEntries() {
  const listEl = document.getElementById('mls-list');
  const summaryEl = document.getElementById('mls-summary');
  if (listEl) {
    listEl.innerHTML = '<div class="mls-item"><div class="mls-item-header"><span>Loading MLS lessons…</span></div></div>';
  }
  if (summaryEl) {
    summaryEl.textContent = 'Loading MLS lessons…';
  }

  try {
    const res = await fetch('/api/mls', { headers: { Accept: 'application/json' } });
    if (!res.ok) {
      throw new Error(`HTTP ${res.status}`);
    }

    const data = await res.json();
    mlsAllEntries = Array.isArray(data.entries) ? data.entries.slice() : [];

    mlsAllEntries.sort((a, b) => {
      const aKey = a.time || a.id || '';
      const bKey = b.time || b.id || '';
      if (aKey === bKey) return 0;
      return aKey > bKey ? -1 : 1;
    });

    cachedMlsEntries = mlsAllEntries.slice();
    if (currentWoId) {
      refreshWoDetailMls();
    }

    renderMlsList();
  } catch (error) {
    console.error('Failed to refresh MLS entries:', error);
    if (listEl) {
      listEl.innerHTML = `
        <div class="mls-item">
          <div class="mls-item-header">
            <span>Failed to load MLS lessons.</span>
          </div>
          <div class="mls-item-meta">${escapeHtml(error.message || String(error))}</div>
        </div>
      `;
    }
    if (summaryEl) {
      summaryEl.textContent = 'Unable to load MLS summary.';
    }
  }
}

function initMLSPanel() {
  if (mlsPanelInitialized) {
    return;
  }

  const panel = document.getElementById('mls-panel');
  if (!panel) {
    return;
  }

  const filterButtons = panel.querySelectorAll('.mls-filter-btn[data-mls-type]');
  filterButtons.forEach((btn) => {
    btn.addEventListener('click', () => {
      const type = btn.getAttribute('data-mls-type') || '';
      mlsFilterType = type;

      filterButtons.forEach((b) => b.classList.remove('mls-filter-btn-active'));
      btn.classList.add('mls-filter-btn-active');

      renderMlsList();
    });
  });

  const searchInput = document.getElementById('mls-search-input');
  if (searchInput) {
    searchInput.addEventListener('input', () => {
      mlsSearchQuery = searchInput.value || '';
      renderMlsList();
    });
  }

  refreshMlsEntries();
  mlsPanelInitialized = true;
}

function renderMlsList() {
  const listEl = document.getElementById('mls-list');
  const summaryEl = document.getElementById('mls-summary');
  if (!listEl || !summaryEl) {
    return;
  }

  let entries = mlsAllEntries.slice();

  if (mlsFilterType) {
    entries = entries.filter((entry) => (entry.type || '') === mlsFilterType);
  }

  if (mlsSearchQuery.trim()) {
    const needle = mlsSearchQuery.trim().toLowerCase();
    entries = entries.filter((entry) => {
      const haystack = [
        entry.id,
        entry.title,
        entry.details,
        entry.context,
        entry.related_wo,
        entry.related_session,
        Array.isArray(entry.tags) ? entry.tags.join(' ') : ''
      ]
        .join(' ')
        .toLowerCase();
      return haystack.includes(needle);
    });
  }

  if (!entries.length) {
    listEl.innerHTML = `
      <div class="mls-item">
        <div class="mls-item-header">
          <span>No MLS lessons match this filter.</span>
        </div>
      </div>
    `;
  } else {
    listEl.innerHTML = entries.map((entry) => renderMlsItem(entry)).join('');
  }

  const total = mlsAllEntries.length;
  const solutions = mlsAllEntries.filter((entry) => entry.type === 'solution').length;
  const failures = mlsAllEntries.filter((entry) => entry.type === 'failure').length;
  const patterns = mlsAllEntries.filter((entry) => entry.type === 'pattern').length;
  const improvements = mlsAllEntries.filter((entry) => entry.type === 'improvement').length;
  const activeType = mlsFilterType || 'all';
  const searchLabel = mlsSearchQuery ? ` | search: "${mlsSearchQuery}"` : '';

  summaryEl.textContent = `Total: ${total} | solutions: ${solutions} | failures: ${failures} | patterns: ${patterns} | improvements: ${improvements} | type filter: ${activeType}${searchLabel}`;
}

function renderMlsItem(entry) {
  const id = entry.id || 'MLS-UNKNOWN';
  const title = entry.title || 'Untitled lesson';
  const type = entry.type || 'other';
  const details = entry.details || entry.context || '';
  const time = entry.time || '';
  const tags = Array.isArray(entry.tags) ? entry.tags : [];
  const verified = Boolean(entry.verified);
  const relatedWo = entry.related_wo || '';
  const relatedSession = entry.related_session || '';

  const typeClass = getMlsTypeClass(type);
  const typeLabel = type.toUpperCase();
  const typeBadge = mlsTypeBadge(type);
  if (typeBadge) {
    typeBadge.classList.add('mls-item-type');
    if (typeClass) {
      typeBadge.classList.add(typeClass);
    }
  }
  const typeBadgeHtml = typeBadge
    ? typeBadge.outerHTML
    : `<span class="mls-item-type ${typeClass}">${escapeHtml(typeLabel)}</span>`;

  const metaParts = [];
  if (time) metaParts.push(`time: ${time}`);
  if (relatedWo) metaParts.push(`WO: ${relatedWo}`);
  if (relatedSession) metaParts.push(`session: ${relatedSession}`);
  if (verified) metaParts.push('✅ verified');
  const metaText = metaParts.join(' | ');
  const tagsText = tags.length ? `tags: ${tags.join(', ')}` : '';

  return `
    <div class="mls-item" data-mls-id="${escapeHtml(id)}">
      <div class="mls-item-header">
        <span class="mls-item-title">${escapeHtml(title)}</span>
        ${typeBadgeHtml}
      </div>
      ${metaText ? `<div class="mls-item-meta">${escapeHtml(metaText)}</div>` : ''}
      ${details ? `<div class="mls-item-meta">${escapeHtml(details)}</div>` : ''}
      ${tagsText ? `<div class="mls-item-tags">${escapeHtml(tagsText)}</div>` : ''}
    </div>
  `;
}

function getMlsTypeClass(type) {
  switch (type) {
    case 'solution':
      return 'mls-type-solution';
    case 'failure':
      return 'mls-type-failure';
    case 'pattern':
      return 'mls-type-pattern';
    case 'improvement':
      return 'mls-type-improvement';
    default:
      return 'mls-type-other';
  }
}

// --- Work Orders list ---

async function loadWos() {
  const params = new URLSearchParams();
  if (currentWoStatusFilter) {
    params.set('status', currentWoStatusFilter);
  }
  const query = params.toString();
  const url = query ? `/api/wos?${query}` : '/api/wos';

  try {
    const res = await fetch(url, {
      headers: {
        Accept: 'application/json'
      }
    });
    if (!res.ok) {
      console.error('Failed to fetch WOs', res.status);
      return;
    }
    const payload = await res.json();
    if (Array.isArray(payload)) {
      allWos = payload;
    } else if (Array.isArray(payload?.wos)) {
      allWos = payload.wos;
    } else if (Array.isArray(payload?.results)) {
      allWos = payload.results;
    } else {
      allWos = [];
    }
    renderWosTable(allWos);
    renderWoSummary(allWos);
  } catch (error) {
    console.error('Error loading WOs', error);
  }
}

// === Summary cards ===

function setSummaryText(cardEl, main, sub, foot) {
  if (!cardEl) return;
  const mainEl = cardEl.querySelector('.summary-card-main');
  const subEl = cardEl.querySelector('.summary-card-sub');
  const footEl = cardEl.querySelector('.summary-card-foot');
  if (mainEl) {
    mainEl.textContent = main;
  }
  if (subEl) {
    subEl.textContent = sub;
  }
  if (footEl && typeof foot !== 'undefined') {
    footEl.textContent = foot;
  }
}

function formatSummaryUpdatedLabel(date = new Date()) {
  if (!(date instanceof Date) || Number.isNaN(date.getTime())) {
    return SUMMARY_LOADING_FOOTER;
  }
  try {
    return `Updated ${date.toLocaleTimeString([], { hour: '2-digit', minute: '2-digit', second: '2-digit' })}`;
  } catch (error) {
    console.warn('Falling back to default time string for summary footer', error);
    return `Updated ${date.toLocaleTimeString()}`;
  }
}

function setSummaryLoading(cardEl) {
  setSummaryText(cardEl, '—', 'loading…', SUMMARY_LOADING_FOOTER);
}

function initSummaryCards() {
  const wosCard = document.getElementById('summary-wos');
  const servicesCard = document.getElementById('summary-services');
  const mlsCard = document.getElementById('summary-mls');

  if (!wosCard && !servicesCard && !mlsCard) {
    return;
  }

  const refreshAll = () => {
    refreshSummaryWos(wosCard);
    refreshSummaryServices(servicesCard);
    refreshSummaryMls(mlsCard);
  };

  refreshAll();

  if (summaryIntervalId) {
    clearInterval(summaryIntervalId);
  }
  summaryIntervalId = setInterval(refreshAll, SUMMARY_REFRESH_MS);
}

async function refreshSummaryWos(cardEl) {
  if (!cardEl) return;

  try {
    setSummaryLoading(cardEl);
    const payload = await fetchJSON('/api/wos');
    const wos = Array.isArray(payload)
      ? payload
      : Array.isArray(payload?.wos)
        ? payload.wos
        : Array.isArray(payload?.results)
          ? payload.results
          : null;

    if (!Array.isArray(wos)) {
      setSummaryText(cardEl, '0', 'no data');
      return;
    }

    const total = wos.length;
    let active = 0;
    let failed = 0;

    wos.forEach((wo) => {
      const status = String(wo?.status || '').toLowerCase();
      if (!status) return;

      if (status === 'failed' || status === 'error') {
        failed += 1;
      } else if (!['done', 'completed', 'cancelled', 'canceled'].includes(status)) {
        active += 1;
      }
    });

    const subParts = [`active: ${active}`];
    if (failed > 0) {
      subParts.push(`failed: ${failed}`);
    }

    setSummaryText(cardEl, String(total), subParts.join(' | '), formatSummaryUpdatedLabel());
  } catch (error) {
    console.error('Failed to refresh WO summary:', error);
    setSummaryText(cardEl, '—', 'error loading', SUMMARY_LOADING_FOOTER);
  }
}

async function refreshSummaryServices(cardEl) {
  if (!cardEl) return;

  try {
    setSummaryLoading(cardEl);
    const data = await fetchJSON('/api/services');

    const summary = data?.summary ?? {};
    const total = Number(summary.total) || 0;
    const running = Number(summary.running) || 0;
    const failed = Number(summary.failed) || 0;

    const subParts = [`running: ${running}`];
    if (failed > 0) {
      subParts.push(`failed: ${failed}`);
    }

    const mainValue = total > 0 ? `${running}/${total}` : String(running);
    setSummaryText(cardEl, mainValue, subParts.join(' | '), formatSummaryUpdatedLabel());
  } catch (error) {
    console.error('Failed to refresh services summary:', error);
    setSummaryText(cardEl, '—', 'error loading', SUMMARY_LOADING_FOOTER);
  }
}

async function refreshSummaryMls(cardEl) {
  if (!cardEl) return;

  try {
    setSummaryLoading(cardEl);
    const data = await fetchJSON('/api/mls');

    const summary = data?.summary ?? {};
    const total = Number(summary.total) || 0;
    const solutions = Number(summary.solutions) || 0;
    const failures = Number(summary.failures) || 0;

    const subParts = [`solutions: ${solutions}`];
    if (failures > 0) {
      subParts.push(`failures: ${failures}`);
    }

    setSummaryText(cardEl, String(total), subParts.join(' | '), formatSummaryUpdatedLabel());
  } catch (error) {
    console.error('Failed to refresh MLS summary:', error);
    setSummaryText(cardEl, '—', 'error loading', SUMMARY_LOADING_FOOTER);
  }
}

function initWoStatusFilters() {
  const container = document.getElementById('wo-status-filters');
  if (!container) return;

  const chips = Array.from(container.querySelectorAll('.wo-status-chip'));
  chips.forEach((chip) => {
    chip.addEventListener('click', () => {
      const newStatus = chip.dataset.status || '';
      currentWoStatusFilter = newStatus;

      chips.forEach((c) => c.classList.remove('wo-status-chip--active'));
      chip.classList.add('wo-status-chip--active');

      loadWos();
    });
  });
}

function normalizeWoStatus(raw) {
  const status = String(raw ?? '').toLowerCase();
  if (!status) return 'pending';
  if (['pending', 'queued', 'created'].includes(status)) return 'pending';
  if (['running', 'in_progress', 'in-progress', 'working'].includes(status)) return 'running';
  if (['completed', 'success', 'done'].includes(status)) return 'completed';
  if (['failed', 'error', 'errored'].includes(status)) return 'failed';
  return 'other';
}

function renderWosTable(wos) {
  const tbody = document.getElementById('wos-table-body');
  if (!tbody) return;

  if (!Array.isArray(wos) || !wos.length) {
    tbody.innerHTML = '<tr><td colspan="7">No work orders found.</td></tr>';
    return;
  }

  tbody.innerHTML = '';

  wos.forEach((wo) => {
    const tr = document.createElement('tr');

    const idCell = document.createElement('td');
    idCell.innerHTML = `<code>${escapeHtml(wo?.id ?? '')}</code>`;
    tr.appendChild(idCell);

    const statusCell = document.createElement('td');
    const statusBadge = woStatusBadge(wo?.status);
    if (statusBadge) {
      statusCell.appendChild(statusBadge);
    } else {
      statusCell.textContent = wo?.status || '—';
    }
    tr.appendChild(statusCell);

    tr.appendChild(createTextCell(formatWoTimestamp(wo?.started_at || wo?.created_at)));
    tr.appendChild(createTextCell(formatWoTimestamp(wo?.finished_at || wo?.completed_at)));
    tr.appendChild(createTextCell(formatWoTimestamp(wo?.updated_at || wo?.last_update)));

    const actionsCell = document.createElement('td');
    const copyBtn = document.createElement('button');
    copyBtn.type = 'button';
    copyBtn.textContent = 'Copy ID';
    copyBtn.addEventListener('click', async () => {
      try {
        await navigator.clipboard.writeText(String(wo?.id ?? ''));
        copyBtn.textContent = 'Copied!';
        setTimeout(() => {
          copyBtn.textContent = 'Copy ID';
        }, 1200);
      } catch (error) {
        console.error('Failed to copy WO id', error);
      }
    });
    actionsCell.appendChild(copyBtn);
    tr.appendChild(actionsCell);

    tr.appendChild(createTextCell(buildTimelineSummary(wo)));

    tbody.appendChild(tr);
  });
}

function createTextCell(value) {
  const td = document.createElement('td');
  td.textContent = value || '—';
  return td;
}

function formatWoTimestamp(isoString) {
  if (!isoString) return '';
  const date = new Date(isoString);
  if (Number.isNaN(date.getTime())) {
    return isoString;
  }
  return date.toLocaleString();
}

function buildTimelineSummary(wo) {
  if (Array.isArray(wo?.timeline) && wo.timeline.length) {
    const labels = wo.timeline
      .map((event) => event?.label || event?.status || event?.state || event)
      .filter(Boolean);
    if (labels.length) {
      return labels.join(' → ');
    }
  }
  if (wo?.timeline_summary) return wo.timeline_summary;
  if (typeof wo?.duration === 'number') {
    return `${Math.round(wo.duration)}s`;
  }
  if (typeof wo?.duration_ms === 'number') {
    const seconds = Math.max(0, Math.round(wo.duration_ms / 1000));
    return `${seconds}s`;
  }
  return '—';
}

function renderWoSummary(wos = []) {
  const summaryEl = document.getElementById('wos-summary');
  if (!summaryEl) return;

  const counts = {
    pending: 0,
    running: 0,
    completed: 0,
    failed: 0,
    other: 0
  };

  const dataset = Array.isArray(wos) ? wos : [];
  dataset.forEach((wo) => {
    const key = normalizeWoStatus(wo?.status);
    if (counts[key] !== undefined) {
      counts[key] += 1;
    } else {
      counts.other += 1;
    }
  });

  const total = dataset.length;
  const filteredCount = dataset.length;
  const parts = [];
  parts.push(`${total} WOs`);
  if (counts.running) parts.push(`${counts.running} running`);
  if (counts.failed) parts.push(`${counts.failed} failed`);
  if (currentWoStatusFilter) {
    const label = currentWoStatusFilter
      .split(',')
      .map((status) => status.trim() || 'all')
      .join('/');
    parts.push(`filter: ${label} (${filteredCount} shown)`);
  }

  summaryEl.textContent = parts.join(' · ');
}

// --- WO History ---

async function loadWoHistory() {
  const statusFilter = document.getElementById('wo-history-status-filter');
  const limitSelect = document.getElementById('wo-history-limit');

  const status = statusFilter ? statusFilter.value : '';
  const limit = limitSelect ? parseInt(limitSelect.value, 10) : 100;

  const params = new URLSearchParams();
  if (status) params.set('status', status);

  const query = params.toString();
  const url = `/api/wos${query ? `?${query}` : ''}`;

  try {
    const res = await fetch(url, {
      headers: {
        Accept: 'application/json'
      }
    });
    if (!res.ok) {
      console.error('Failed to fetch WO history', res.status, await res.text());
      return;
    }
    const data = await res.json();
    let wos = [];
    if (Array.isArray(data)) {
      wos = data;
    } else if (Array.isArray(data?.wos)) {
      wos = data.wos;
    } else if (Array.isArray(data?.results)) {
      wos = data.results;
    }
    renderWoHistory(wos, limit);
  } catch (error) {
    console.error('Error loading WO history', error);
  }
}

function renderWoHistory(wos, limit) {
  const tbody = document.getElementById('wo-history-body');
  if (!tbody) return;

  const maxRows = Number.isFinite(limit) ? limit : 100;

  if (!Array.isArray(wos) || !wos.length) {
    tbody.innerHTML = '<tr><td colspan="7">No work orders found.</td></tr>';
    return;
  }

  const sorted = [...wos].sort((a, b) => {
    const aKey = a?.started_at || a?.id || 0;
    const bKey = b?.started_at || b?.id || 0;
    if (aKey > bKey) return -1;
    if (aKey < bKey) return 1;
    return 0;
  });

  const slice = sorted.slice(0, maxRows);
  tbody.innerHTML = '';

  slice.forEach((wo) => {
    const tr = document.createElement('tr');
    const started = wo?.started_at || '';
    const status = wo?.status || '';
    const agent = wo?.agent || wo?.worker || '';
    const type = wo?.type || '';
    const summary = wo?.summary || wo?.description || '';
    const statusBadge = woStatusBadge(status);
    if (statusBadge) {
      statusBadge.classList.add('wo-history-status');
    }
    const statusHtml = statusBadge ? statusBadge.outerHTML : escapeHtml(status || '—');

    tr.innerHTML = `
      <td><code>${escapeHtml(wo?.id ?? '')}</code></td>
      <td>${escapeHtml(started)}</td>
      <td>${statusHtml}</td>
      <td>${escapeHtml(agent)}</td>
      <td>${escapeHtml(type)}</td>
      <td>${escapeHtml(summary)}</td>
    `;

    const timelineCell = document.createElement('td');
    const timelineButton = document.createElement('button');
    timelineButton.type = 'button';
    timelineButton.className = 'wo-timeline-button';
    timelineButton.textContent = 'View';
    if (wo?.id) {
      timelineButton.addEventListener('click', () => openWoTimeline(wo.id));
    } else {
      timelineButton.disabled = true;
    }
    timelineCell.appendChild(timelineButton);
    tr.appendChild(timelineCell);

    tbody.appendChild(tr);
  });
}

// === Service health panel ===

function serviceStatusBadge(statusRaw) {
  const label = formatBadgeLabel(statusRaw || 'unknown') || 'unknown';
  const badge = makeBadge(label);
  if (!badge) return null;

  const status = label.toLowerCase();
  badge.textContent = status;

  if (status === 'running') {
    badge.classList.add('badge-service-running');
  } else if (status === 'failed') {
    badge.classList.add('badge-service-failed');
  } else if (status === 'stopped') {
    badge.classList.add('badge-service-stopped');
  }

  return badge;
}

async function refreshServices(fromUser) {
  try {
    const res = await fetch('/api/services', { headers: { Accept: 'application/json' } });
    if (!res.ok) {
      console.error('Failed to load services', res.status);
      if (fromUser) {
        alert('Failed to load services status.');
      }
      return;
    }
    const payload = await res.json();
    serviceData = Array.isArray(payload?.services) ? payload.services : [];
    renderServiceTable(serviceData);
  } catch (error) {
    console.error('Error fetching services', error);
    if (fromUser) {
      alert('Error fetching services.');
    }
  }
}

function renderServiceTable(services) {
  const tbody = document.getElementById('service-table-body');
  if (!tbody) return;

  tbody.innerHTML = '';

  if (!Array.isArray(services) || services.length === 0) {
    const tr = document.createElement('tr');
    const td = document.createElement('td');
    td.colSpan = 6;
    td.textContent = 'No 02luka services found.';
    tr.appendChild(td);
    tbody.appendChild(tr);
    return;
  }

  services.forEach((svc) => {
    const tr = document.createElement('tr');

    const tdLabel = document.createElement('td');
    tdLabel.textContent = svc?.label || '-';
    tr.appendChild(tdLabel);

    const tdStatus = document.createElement('td');
    const badge = serviceStatusBadge(svc?.status);
    if (badge) {
      tdStatus.appendChild(badge);
    } else {
      tdStatus.textContent = svc?.status || 'unknown';
    }
    tr.appendChild(tdStatus);

    const tdType = document.createElement('td');
    tdType.textContent = svc?.type || '-';
    tr.appendChild(tdType);

    const tdPid = document.createElement('td');
    tdPid.textContent = svc?.pid != null ? String(svc.pid) : '-';
    tr.appendChild(tdPid);

    const tdExit = document.createElement('td');
    tdExit.textContent = svc?.exit_code != null ? String(svc.exit_code) : '-';
    tr.appendChild(tdExit);

    const tdAction = document.createElement('td');
    const btnLogs = document.createElement('button');
    btnLogs.type = 'button';
    btnLogs.textContent = 'Logs';
    btnLogs.style.fontSize = '0.7rem';
    btnLogs.addEventListener('click', () => {
      openServiceLogs();
    });
    tdAction.appendChild(btnLogs);
    tr.appendChild(tdAction);

    tbody.appendChild(tr);
  });
}

async function openServiceLogs() {
  try {
    const res = await fetch('/api/health/logs?lines=200', { headers: { Accept: 'application/json' } });
    if (!res.ok) {
      alert('Failed to load health logs.');
      return;
    }
    const data = await res.json();
    const lines = Array.isArray(data?.lines) ? data.lines : [];
    const text = lines.join('\n');

    const w = window.open('', 'health-logs');
    if (w) {
      w.document.write('<pre style="font-size:11px; white-space:pre-wrap; margin:0;">');
      w.document.write(escapeHtml(text));
      w.document.write('</pre>');
      w.document.close();
    } else {
      alert(text.slice(0, 2000) || 'No log data available.');
    }
  } catch (error) {
    console.error('Error loading health logs', error);
    alert('Error loading health logs.');
  }
}

function escapeHtml(str) {
  if (str === null || str === undefined) {
    return '';
  }
  return String(str)
    .replace(/&/g, '&amp;')
    .replace(/</g, '&lt;')
    .replace(/>/g, '&gt;')
    .replace(/"/g, '&quot;')
    .replace(/'/g, '&#039;');
}

function initWoHistoryFilters() {
  const statusFilter = document.getElementById('wo-history-status-filter');
  const limitSelect = document.getElementById('wo-history-limit');

  statusFilter?.addEventListener('change', () => loadWoHistory());
  limitSelect?.addEventListener('change', () => loadWoHistory());
}

async function openWoTimeline(woId) {
  if (!woId) return;

  const modal = document.getElementById('wo-timeline-modal');
  const titleEl = document.getElementById('wo-timeline-title');
  const metaEl = document.getElementById('wo-timeline-meta');
  const eventsEl = document.getElementById('wo-timeline-events');
  const logEl = document.getElementById('wo-timeline-log-tail');

  if (!modal || !titleEl || !metaEl || !eventsEl || !logEl) {
    return;
  }

  titleEl.textContent = `WO Timeline: ${woId}`;
  metaEl.textContent = 'Loading…';
  eventsEl.innerHTML = '';
  logEl.textContent = '';

  modal.classList.remove('hidden');

  try {
    const res = await fetch(`/api/wos/${encodeURIComponent(woId)}?tail=200`, {
      headers: { Accept: 'application/json' }
    });
    if (!res.ok) {
      metaEl.textContent = `Failed to load WO: HTTP ${res.status}`;
      return;
    }
    const wo = await res.json();
    renderWoTimeline(wo);
  } catch (error) {
    metaEl.textContent = `Error loading WO: ${String(error)}`;
  }
}

function closeWoTimeline() {
  const modal = document.getElementById('wo-timeline-modal');
  if (!modal) return;
  modal.classList.add('hidden');
}

function renderWoTimeline(wo = {}) {
  const metaEl = document.getElementById('wo-timeline-meta');
  const eventsEl = document.getElementById('wo-timeline-events');
  const logEl = document.getElementById('wo-timeline-log-tail');

  if (!metaEl || !eventsEl || !logEl) {
    return;
  }

  const id = wo.id || 'UNKNOWN';
  const status = wo.status || 'unknown';
  const started = wo.started_at || wo.created_at || '';
  const finished = wo.finished_at || '';
  const updated = wo.updated_at || wo.last_update || '';

  let metaText = `ID: ${id} · Status: ${status}`;
  if (started) metaText += ` · Started: ${started}`;
  if (finished) metaText += ` · Finished: ${finished}`;
  if (updated) metaText += ` · Last update: ${updated}`;
  metaEl.textContent = metaText;

  const logLines = Array.isArray(wo.log_tail)
    ? wo.log_tail.map((line) => String(line || ''))
    : typeof wo.log_tail === 'string'
    ? wo.log_tail.split(/\r?\n/)
    : [];

  const events = buildTimelineEventsFromWo(wo, logLines);

  eventsEl.innerHTML = '';
  if (!events.length) {
    const placeholder = document.createElement('li');
    placeholder.textContent = 'No timeline events available yet.';
    eventsEl.appendChild(placeholder);
  } else {
    events.forEach((event) => {
      const li = document.createElement('li');
      if (event.level === 'error') {
        li.classList.add('wo-event-error');
      }
      li.innerHTML = `
        <div>${escapeHtml(event.label || '')}</div>
        <time>${escapeHtml(event.time || '')}</time>
        ${event.detail ? `<div class="wo-event-detail">${escapeHtml(event.detail)}</div>` : ''}
      `;
      eventsEl.appendChild(li);
    });
  }

  logEl.textContent = logLines.join('\n');
}

function buildTimelineEventsFromWo(wo = {}, logLines = []) {
  const events = [];

  if (wo.created_at) {
    events.push({
      time: wo.created_at,
      label: 'Created',
      detail: wo.created_by || '',
      level: 'info'
    });
  }

  if (wo.started_at) {
    events.push({
      time: wo.started_at,
      label: 'Started',
      detail: wo.worker || wo.agent || '',
      level: 'info'
    });
  }

  if (wo.finished_at) {
    events.push({
      time: wo.finished_at,
      label: 'Finished',
      detail: wo.result || '',
      level: wo.status === 'failed' ? 'error' : 'info'
    });
  }

  if (!wo.finished_at && wo.status) {
    events.push({
      time: wo.updated_at || wo.last_update || '',
      label: `Status: ${wo.status}`,
      detail: wo.last_error || '',
      level: wo.status === 'failed' ? 'error' : 'info'
    });
  }

  logLines.slice(-5).forEach((line) => {
    const trimmed = String(line || '').trim();
    if (!trimmed) return;
    events.push({
      time: '',
      label: 'Log tail',
      detail: trimmed,
      level: trimmed.toLowerCase().includes('error') ? 'error' : 'info'
    });
  });

  return events;
}

// --- Reality Snapshot ---

async function loadRealitySnapshot() {
  const meta = document.getElementById('reality-meta');
  if (meta) {
    meta.textContent = 'Loading Reality snapshot…';
  }
  hideErrorBanner('reality-error');

  try {
    const res = await fetch('/api/reality/snapshot?advisory=1');
    if (!res.ok) {
      console.error('Failed to fetch Reality snapshot', res.status, await res.text());
      renderRealityError(`HTTP ${res.status}`);
      return;
    }
    const payload = await res.json();
    renderRealitySnapshot(payload);
  } catch (error) {
    console.error('Error loading Reality snapshot', error);
    renderRealityError(String(error));
  }
}

function renderRealitySnapshot(payload) {
  const meta = document.getElementById('reality-meta');
  const deployEl = document.getElementById('reality-deployment');
  const saveBody = document.getElementById('reality-save-body');
  const orchEl = document.getElementById('reality-orchestrator');
  const badgeDeploy = document.getElementById('reality-badge-deploy');
  const badgeSave = document.getElementById('reality-badge-save');
  const badgeOrch = document.getElementById('reality-badge-orch');

  if (!meta || !deployEl || !saveBody || !orchEl) {
    return;
  }

  updateRealityBadge(badgeDeploy, 'Deployment', null);
  updateRealityBadge(badgeSave, 'save.sh', null);
  updateRealityBadge(badgeOrch, 'Orchestrator', null);

  if (!payload || payload.status === 'no_snapshot') {
    meta.textContent = 'No Reality Hooks snapshot found yet. Run the Reality Hooks workflow in CI first.';
    deployEl.textContent = '';
    saveBody.innerHTML = '<tr><td colspan="7">No save.sh runs in snapshot.</td></tr>';
    orchEl.textContent = '';

    if (payload?.advisory) {
      const adv = payload.advisory;
      updateRealityBadge(badgeDeploy, 'Deployment', adv.deployment?.status);
      updateRealityBadge(badgeSave, 'save.sh', adv.save_sh?.status);
      updateRealityBadge(badgeOrch, 'Orchestrator', adv.orchestrator?.status);
    }

    return;
  }

  if (payload.status === 'error') {
    renderRealityError(payload.error || 'invalid snapshot');
    if (payload.advisory) {
      const adv = payload.advisory;
      updateRealityBadge(badgeDeploy, 'Deployment', adv.deployment?.status);
      updateRealityBadge(badgeSave, 'save.sh', adv.save_sh?.status);
      updateRealityBadge(badgeOrch, 'Orchestrator', adv.orchestrator?.status);
    }
    return;
  }

  const data = payload.data || {};
  const timestamp = data.timestamp || '';
  const deployment = data.deployment_report || null;
  const saveRuns = Array.isArray(data.save_sh_full_cycle) ? data.save_sh_full_cycle : [];
  const orchestrator = data.orchestrator_summary || null;

  meta.textContent = `Latest snapshot: ${timestamp || 'unknown'} (source: ${payload.snapshot_path || 'unknown'})`;

  if (deployment && deployment.path) {
    deployEl.textContent = `Report: ${deployment.path}`;
  } else {
    deployEl.textContent = 'No deployment report in snapshot.';
  }

  saveBody.innerHTML = '';
  if (!saveRuns.length) {
    saveBody.innerHTML = '<tr><td colspan="7">No save.sh full-cycle runs in snapshot.</td></tr>';
  } else {
    saveRuns.forEach((run) => {
      const tr = document.createElement('tr');
      tr.innerHTML = `
        <td><code>${escapeHtml(run?.test_id || '')}</code></td>
        <td>${escapeHtml(run?.lane || '')}</td>
        <td>${escapeHtml(run?.layer1 || '')}</td>
        <td>${escapeHtml(run?.layer2 || '')}</td>
        <td>${escapeHtml(run?.layer3 || '')}</td>
        <td>${escapeHtml(run?.layer4 || '')}</td>
        <td>${escapeHtml(run?.git || '')}</td>
      `;
      saveBody.appendChild(tr);
    });
  }

  if (orchestrator) {
    try {
      orchEl.textContent = JSON.stringify(orchestrator, null, 2);
    } catch (error) {
      console.error('Failed to stringify orchestrator summary', error);
      orchEl.textContent = String(orchestrator);
    }
  } else {
    orchEl.textContent = 'No orchestrator summary in snapshot.';
  }

  if (payload.advisory) {
    const adv = payload.advisory;
    updateRealityBadge(badgeDeploy, 'Deployment', adv.deployment?.status);
    updateRealityBadge(badgeSave, 'save.sh', adv.save_sh?.status);
    updateRealityBadge(badgeOrch, 'Orchestrator', adv.orchestrator?.status);
  }
}

function renderRealityError(message) {
  const meta = document.getElementById('reality-meta');
  if (meta) {
    meta.textContent = 'Reality snapshot unavailable.';
  }
  showErrorBanner('reality-error', message || 'Failed to load Reality snapshot.');
}

function updateRealityBadge(el, label, status) {
  if (!el) return;
  el.className = 'badge badge-muted';

  if (!status) {
    el.textContent = label;
    return;
  }

  const normalized = String(status).toLowerCase().replace(/\s+/g, '_');
  el.className = `badge badge-${normalized}`;
  el.textContent = `${label}: ${status}`;
}

function initRealityPanel() {
  if (realityPanelInitialized) {
    return;
  }

  const refreshBtn = document.getElementById('reality-refresh-btn');
  const retryBtn = document.getElementById('reality-error-retry');

  refreshBtn?.addEventListener('click', () => loadRealitySnapshot());
  retryBtn?.addEventListener('click', () => loadRealitySnapshot());

  loadRealitySnapshot();
  realityPanelInitialized = true;
}

// --- WO ↔ MLS linking (detail panel) ---

function onWorkOrderSelected(woId) {
  if (!woId) {
    currentWoId = null;
  } else {
    currentWoId = String(woId);
  }
  refreshWoDetailMls();
}

async function refreshWoDetailMls() {
  const emptyEl = document.getElementById('wo-detail-mls-empty');
  const listEl = document.getElementById('wo-detail-mls-list');

  if (!listEl) {
    return;
  }

  const defaultMessage = emptyEl?.dataset?.defaultMessage || 'No MLS lessons linked to this work order yet.';

  if (!currentWoId) {
    listEl.innerHTML = '';
    if (emptyEl) {
      emptyEl.style.display = '';
      emptyEl.textContent = defaultMessage;
    }
    return;
  }

  try {
    if (!Array.isArray(cachedMlsEntries)) {
      const res = await fetch('/api/mls', { headers: { Accept: 'application/json' } });
      if (!res.ok) {
        throw new Error(`HTTP ${res.status}`);
      }
      const payload = await res.json();
      cachedMlsEntries = Array.isArray(payload.entries) ? payload.entries : [];
    }

    const related = cachedMlsEntries.filter((entry) => {
      if (!entry || entry.related_wo === undefined || entry.related_wo === null) {
        return false;
      }
      return String(entry.related_wo) === String(currentWoId);
    });

    listEl.innerHTML = '';

    if (!related.length) {
      if (emptyEl) {
        emptyEl.style.display = '';
        emptyEl.textContent = defaultMessage;
      }
      return;
    }

    if (emptyEl) {
      emptyEl.style.display = 'none';
      emptyEl.textContent = defaultMessage;
    }

    related.forEach((entry) => {
      const li = document.createElement('li');
      li.className = 'wo-detail-mls-item';
      const entryId = entry.id || entry.mls_id || 'MLS-UNKNOWN';
      li.dataset.mlsId = entryId;
      li.textContent = entry.title || entryId || 'MLS lesson';
      listEl.appendChild(li);
    });
  } catch (error) {
    console.error('Failed to load related MLS lessons for WO', currentWoId, error);
    cachedMlsEntries = null;
    listEl.innerHTML = '';
    if (emptyEl) {
      emptyEl.style.display = '';
      emptyEl.textContent = 'Error loading MLS lessons for this work order.';
    }
  }
}

function focusMlsCardById(mlsId) {
  const list = document.getElementById('mls-list');
  if (!list || !mlsId) {
    return;
  }

  const safeId = cssEscapeAttr(mlsId);
  if (!safeId) {
    return;
  }

  const card = list.querySelector(`[data-mls-id="${safeId}"]`);
  if (card && typeof card.scrollIntoView === 'function') {
    card.scrollIntoView({ behavior: 'smooth', block: 'center' });
    card.classList.add('mls-card-highlight');
    setTimeout(() => card.classList.remove('mls-card-highlight'), 1500);
  }
}

function cssEscapeAttr(value) {
  if (value === undefined || value === null) {
    return '';
  }
  const stringValue = String(value);
  if (typeof window !== 'undefined' && window.CSS && typeof window.CSS.escape === 'function') {
    return window.CSS.escape(stringValue);
  }
  return stringValue.replace(/"/g, '\\"');
}

document.addEventListener('click', (event) => {
  const baseTarget = event.target;
  if (!(baseTarget instanceof Element)) {
    return;
  }

  const target = baseTarget.closest('.wo-detail-mls-item');
  if (!target) {
    return;
  }

  const mlsId = target.dataset?.mlsId;
  if (!mlsId) {
    return;
  }

  if (typeof window.selectMlsLesson === 'function') {
    window.selectMlsLesson(mlsId);
    return;
  }

  focusMlsCardById(mlsId);
});

// --- WO detail rendering / history ---

function renderWoDetail(wo) {
  const container = document.getElementById('wo-detail-content');

  if (!container) {
    renderWoDetailHistory(wo);
    return;
  }

  container.innerHTML = '';

  if (!wo) {
    const placeholder = document.createElement('p');
    placeholder.textContent = 'Select a work order to view its details.';
    container.appendChild(placeholder);
    renderWoDetailHistory(null);
    return;
  }

  const title = document.createElement('h3');
  title.textContent = wo.id || 'Work Order';
  container.appendChild(title);

  if (wo.status) {
    const statusLine = document.createElement('div');
    statusLine.textContent = `Status: ${wo.status}`;
    container.appendChild(statusLine);
  }

  const description = wo.description || wo.goal || wo.summary;
  if (description) {
    const descEl = document.createElement('p');
    descEl.textContent = description;
    container.appendChild(descEl);
  }

  const metaFields = [
    { label: 'Owner', value: wo.owner || wo.created_by || wo.requested_by },
    { label: 'Worker', value: wo.worker || wo.agent },
    { label: 'Type', value: wo.type },
    { label: 'Started', value: formatWoTimestamp(wo.started_at || wo.created_at) },
    { label: 'Finished', value: formatWoTimestamp(wo.finished_at) },
    { label: 'Updated', value: formatWoTimestamp(wo.updated_at || wo.last_update) }
  ].filter((item) => item.value);

  if (metaFields.length) {
    const list = document.createElement('ul');
    list.className = 'wo-detail-meta';
    metaFields.forEach((item) => {
      const li = document.createElement('li');
      li.textContent = `${item.label}: ${item.value}`;
      list.appendChild(li);
    });
    container.appendChild(list);
  }

  renderWoDetailHistory(wo);
}

function renderWoDetailHistory(wo) {
  const listEl = document.getElementById('wo-detail-history-list');
  const emptyEl = document.getElementById('wo-detail-history-empty');

  if (!listEl) {
    return;
  }

  listEl.innerHTML = '';

  const historyItems = normalizeWoDetailHistory(wo);

  if (!historyItems.length) {
    if (emptyEl) {
      emptyEl.style.display = '';
      emptyEl.textContent = 'No history recorded for this work order yet.';
    }
    return;
  }

  if (emptyEl) {
    emptyEl.style.display = 'none';
  }

  historyItems.forEach((rawItem) => {
    const item = typeof rawItem === 'object' && rawItem !== null ? rawItem : { message: rawItem };
    const li = document.createElement('li');
    li.className = 'wo-history-item';

    const meta = document.createElement('div');
    meta.className = 'wo-history-meta';
    const timeValue =
      item.time ||
      item.timestamp ||
      item.date ||
      item.when ||
      item.created_at ||
      item.updated_at ||
      '';
    const formattedTime = formatWoTimestamp(timeValue) || timeValue || '';
    const statusValue = item.status || item.state || item.type || item.event || '';
    const metaParts = [formattedTime, statusValue].filter(Boolean);
    if (metaParts.length) {
      meta.textContent = metaParts.join(' · ');
      li.appendChild(meta);
    }

    const message =
      item.message ||
      item.details ||
      item.note ||
      item.summary ||
      item.description ||
      (typeof rawItem === 'string' || typeof rawItem === 'number' ? String(rawItem) : '');

    if (message) {
      const body = document.createElement('div');
      body.textContent = message;
      li.appendChild(body);
    } else if (!metaParts.length) {
      const fallback = document.createElement('div');
      fallback.textContent = 'Event recorded';
      li.appendChild(fallback);
    }

    listEl.appendChild(li);
  });
}

function normalizeWoDetailHistory(wo) {
  if (!wo) {
    return [];
  }

  const candidates = [wo.history, wo.events, wo.timeline];
  for (const candidate of candidates) {
    if (Array.isArray(candidate) && candidate.length) {
      return candidate;
    }
  }
  return [];
}

async function loadAndRenderWorkOrder(woId) {
  const historyList = document.getElementById('wo-detail-history-list');
  const historyEmpty = document.getElementById('wo-detail-history-empty');
  const detailContainer = document.getElementById('wo-detail-content');

  if (!woId) {
    renderWoDetail(null);
    return;
  }

  if (detailContainer) {
    detailContainer.innerHTML = '<p>Loading work order…</p>';
  }
  if (historyList) {
    historyList.innerHTML = '';
  }
  if (historyEmpty) {
    historyEmpty.style.display = '';
    historyEmpty.textContent = 'Loading history…';
  }

  try {
    const res = await fetch(`/api/wos/${encodeURIComponent(woId)}?tail=50`, { headers: { Accept: 'application/json' } });
    if (!res.ok) {
      throw new Error(`HTTP ${res.status}`);
    }
    const wo = await res.json();
    renderWoDetail(wo);
  } catch (error) {
    console.error('Error loading WO detail', woId, error);
    if (detailContainer) {
      detailContainer.innerHTML = '';
      const message = document.createElement('p');
      message.textContent = `Failed to load work order ${woId}.`;
      detailContainer.appendChild(message);
    }
    if (historyEmpty) {
      historyEmpty.style.display = '';
      historyEmpty.textContent = 'Failed to load history for this work order.';
    }
  }
}

// --- WO Timeline Panel ---

function initWoTimelinePanel() {
  const panel = document.getElementById('wo-timeline-panel');
  if (!panel || woTimelineInitialized) {
    return;
  }

  const statusSelect = document.getElementById('wo-filter-status');
  if (statusSelect) {
    statusSelect.addEventListener('change', () => {
      woTimelineFilterStatus = statusSelect.value || '';
      renderWoTimelinePanel();
    });
  }

  const searchInput = document.getElementById('wo-filter-search');
  if (searchInput) {
    const handleSearch = debounce(() => {
      woTimelineSearchQuery = searchInput.value || '';
      renderWoTimelinePanel();
    }, 200);
    searchInput.addEventListener('input', handleSearch);
  }

  const listEl = document.getElementById('wo-timeline-list');
  listEl?.addEventListener('click', (event) => {
    const actionBtn = event.target.closest('.wo-timeline-view');
    if (actionBtn?.dataset.woId) {
      openWoTimeline(actionBtn.dataset.woId);
    }
  });

  timelineRefreshButton?.addEventListener('click', () => {
    refreshWoTimeline();
  });

  timelineLimitInput?.addEventListener('change', () => {
    refreshWoTimeline();
  });

  timelineIncludeMlsCheckbox?.addEventListener('change', () => {
    refreshWoTimeline();
  });

  woTimelineInitialized = true;
  refreshWoTimeline();
  woTimelineIntervalId = setInterval(refreshWoTimeline, WO_TIMELINE_REFRESH_MS);
}

async function refreshWoTimeline() {
  const panel = document.getElementById('wo-timeline-panel');
  if (!panel) return;

  const listEl = document.getElementById('wo-timeline-list');

  try {
    const params = new URLSearchParams();
    const statusParam = buildTimelineStatusParam();
    if (statusParam) {
      params.set('status', statusParam);
    }

    const limit = getTimelineLimitValue();
    if (limit) {
      params.set('limit', String(limit));
    }

    if (shouldIncludeMlsOverlay()) {
      params.set('include_mls', '1');
    }

    const query = params.toString();
    const url = query ? `/api/wos/history?${query}` : '/api/wos/history';
    const res = await fetch(url, { headers: { Accept: 'application/json' } });
    if (!res.ok) {
      throw new Error(`HTTP ${res.status}`);
    }

    const payload = await res.json();
    let dataset = [];
    if (Array.isArray(payload)) {
      dataset = payload;
    } else if (Array.isArray(payload?.items)) {
      dataset = payload.items;
    } else if (Array.isArray(payload?.wos)) {
      dataset = payload.wos;
    } else if (Array.isArray(payload?.results)) {
      dataset = payload.results;
    }

    const entries = dataset.map((wo) => normalizeWoTimelineEntry(wo));
    entries.sort((a, b) => getTimelineSortKey(b) - getTimelineSortKey(a));
    woTimelineAll = entries;
    renderWoTimelinePanel();
  } catch (error) {
    console.error('Failed to refresh WO timeline', error);
    if (listEl) {
      listEl.innerHTML = `
        <div class="wo-timeline-item">
          <div class="wo-timeline-row">
            <span>Failed to load work orders.</span>
          </div>
          <div class="wo-timeline-when">${escapeHtml(error.message || String(error))}</div>
        </div>
      `;
    }
  }
}

function renderWoTimelinePanel() {
  const listEl = document.getElementById('wo-timeline-list');
  const summaryEl = document.getElementById('wo-timeline-summary');
  if (!listEl || !summaryEl) return;

  let entries = woTimelineAll;
  if (woTimelineFilterStatus) {
    entries = entries.filter((entry) => {
      if (woTimelineFilterStatus === 'failed') {
        return entry.status === 'failed';
      }
      if (woTimelineFilterStatus === 'done') {
        return entry.status === 'done';
      }
      if (woTimelineFilterStatus === 'active') {
        return entry.status === 'pending' || entry.status === 'running';
      }
      return true;
    });
  }

  const normalizedSearch = woTimelineSearchQuery.trim().toLowerCase();
  if (normalizedSearch) {
    entries = entries.filter((entry) => {
      const haystack = [entry.id, entry.title, entry.description]
        .map((value) => String(value || '').toLowerCase());
      return haystack.some((field) => field && field.includes(normalizedSearch));
    });
  }

  if (!entries.length) {
    listEl.innerHTML = '<div class="wo-timeline-empty">No work orders match the current filters.</div>';
  } else {
    listEl.innerHTML = entries.map((entry) => renderWoTimelineItem(entry)).join('');
  }

  const counts = {
    pending: 0,
    running: 0,
    done: 0,
    failed: 0
  };
  woTimelineAll.forEach((entry) => {
    if (counts[entry.status] !== undefined) {
      counts[entry.status] += 1;
    }
  });

  const total = woTimelineAll.length;
  const summaryParts = [
    `Total: ${total}`,
    `pending: ${counts.pending}`,
    `running: ${counts.running}`,
    `done: ${counts.done}`,
    `failed: ${counts.failed}`,
    `filter: ${woTimelineFilterStatus || 'all'}`
  ];

  if (normalizedSearch) {
    summaryParts.push(`search: "${woTimelineSearchQuery.trim()}"`);
  }

  summaryEl.textContent = summaryParts.join(' · ');
}

function renderWoTimelineItem(entry) {
  const statusClass = getTimelineStatusClass(entry.status);
  const statusLabel = (entry.status || 'unknown').toUpperCase();
  const timelineMarkup = buildTimelineSegmentsMarkup(entry);
  const statusBadge = woStatusBadge(entry.status);
  if (statusBadge) {
    statusBadge.classList.add('wo-timeline-status');
  }
  const statusHtml = statusBadge
    ? statusBadge.outerHTML
    : `<span class="wo-timeline-status ${statusClass}">${statusLabel}</span>`;
  const mlsHtml = renderMlsSummary(entry.mlsSummary);

  return `
    <article class="wo-timeline-item" data-wo-id="${escapeHtml(entry.id)}">
      <div class="wo-timeline-row">
        <span class="wo-timeline-id">${escapeHtml(entry.id)}</span>
        ${statusHtml}
      </div>
      <div class="wo-timeline-when">${timelineMarkup}</div>
      ${mlsHtml}
      <div class="wo-timeline-actions">
        <button type="button" class="wo-timeline-view" data-wo-id="${escapeHtml(entry.id)}">View details</button>
      </div>
    </article>
  `;
}

function renderMlsSummary(mlsSummary) {
  if (!mlsSummary) {
    return '';
  }

  const metrics = {
    total: Number.isFinite(mlsSummary.total) ? mlsSummary.total : 0,
    solutions: Number.isFinite(mlsSummary.solutions) ? mlsSummary.solutions : 0,
    failures: Number.isFinite(mlsSummary.failures) ? mlsSummary.failures : 0,
    patterns: Number.isFinite(mlsSummary.patterns) ? mlsSummary.patterns : 0,
    improvements: Number.isFinite(mlsSummary.improvements) ? mlsSummary.improvements : 0
  };

  return `
    <div class="wo-mls">
      <strong>MLS:</strong>
      total ${metrics.total},
      solutions ${metrics.solutions},
      failures ${metrics.failures},
      patterns ${metrics.patterns},
      improvements ${metrics.improvements}
    </div>
  `;
}

function buildTimelineSegmentsMarkup(entry) {
  const segments = [
    { label: 'Created', value: entry.createdAt },
    { label: 'Started', value: entry.startedAt },
    { label: 'Finished', value: entry.finishedAt || entry.updatedAt }
  ];

  return segments
    .map((segment) => {
      const formatted = formatWoTimestamp(segment.value) || '—';
      return `
        <span class="wo-timeline-segment">
          <span class="wo-timeline-segment-label">${segment.label}</span>
          <span class="wo-timeline-segment-value">${escapeHtml(formatted)}</span>
        </span>
      `;
    })
    .join('<span class="wo-timeline-arrow">→</span>');
}

function getTimelineStatusClass(status) {
  switch (status) {
    case 'pending':
      return 'wo-status-pill-pending';
    case 'running':
      return 'wo-status-pill-running';
    case 'done':
      return 'wo-status-pill-done';
    case 'failed':
      return 'wo-status-pill-failed';
    default:
      return 'wo-status-pill-unknown';
  }
}

function getTimelineSortKey(entry) {
  const candidate = entry.updatedAt || entry.finishedAt || entry.startedAt || entry.createdAt;
  const parsed = candidate ? Date.parse(candidate) : NaN;
  if (Number.isNaN(parsed)) {
    return 0;
  }
  return parsed;
}

function initDashboard() {
  initTabs();
  initWoHistoryFilters();
<<<<<<< HEAD
  initWoFilters();
  initWoAutorefreshControls();
=======
  initWoStatusFilters();
>>>>>>> 02951828
  loadWos();
}

function cleanupIntervals() {
  if (servicesIntervalId) {
    clearInterval(servicesIntervalId);
    servicesIntervalId = null;
  }

  if (serviceAutoRefreshTimer) {
    clearInterval(serviceAutoRefreshTimer);
    serviceAutoRefreshTimer = null;
  }

  if (woTimelineIntervalId) {
    clearInterval(woTimelineIntervalId);
    woTimelineIntervalId = null;
  }

  if (summaryIntervalId) {
    clearInterval(summaryIntervalId);
    summaryIntervalId = null;
  }

  stopWoAutorefresh();
}

document.addEventListener('DOMContentLoaded', () => {
  const serviceRefreshBtn = document.getElementById('service-refresh');
  if (serviceRefreshBtn) {
    serviceRefreshBtn.addEventListener('click', () => {
      refreshServices(true);
    });
  }

  refreshServices(false);
  if (!serviceAutoRefreshTimer) {
    serviceAutoRefreshTimer = setInterval(() => {
      refreshServices(false);
    }, 60000);
  }

  initSummaryCards();
  initDashboard();
  initWoTimelinePanel();
  renderWoDetail(null);

  window.addEventListener('wo:select', (event) => {
    const detail = event?.detail;
    let woId = null;
    if (detail && typeof detail === 'object') {
      woId = detail.id || detail.woId || detail.wo_id || detail.value;
    } else if (detail) {
      woId = detail;
    }

    if (woId) {
      onWorkOrderSelected(woId);
      loadAndRenderWorkOrder(woId);
    } else {
      onWorkOrderSelected(null);
      renderWoDetail(null);
    }
  });

  refreshWoDetailMls();
  window.loadAndRenderWorkOrder = loadAndRenderWorkOrder;
});

window.addEventListener('beforeunload', () => {
  cleanupIntervals();
});<|MERGE_RESOLUTION|>--- conflicted
+++ resolved
@@ -10,18 +10,6 @@
 let realityPanelInitialized = false;
 
 let servicesIntervalId;
-<<<<<<< HEAD
-let mlsIntervalId;
-let currentMlsType = '';
-let allWos = [];
-let visibleWos = [];
-let currentWoFilter = 'all';
-let woAutorefreshTimer = null;
-let woAutorefreshEnabled = false;
-let woAutorefreshIntervalMs = 30000;
-let woRefreshAbortController = null;
-let woRefreshRequestId = 0;
-=======
 let woTimelineIntervalId;
 let summaryIntervalId;
 let mlsPanelInitialized = false;
@@ -31,6 +19,8 @@
 let currentWoId = null;
 let cachedMlsEntries = null;
 let allWos = [];
+let visibleWos = [];
+let currentWoFilter = 'all';
 let currentWoStatusFilter = '';
 let woTimelineAll = [];
 let woTimelineFilterStatus = '';
@@ -38,6 +28,11 @@
 let woTimelineInitialized = false;
 let serviceData = [];
 let serviceAutoRefreshTimer = null;
+let woAutorefreshTimer = null;
+let woAutorefreshEnabled = false;
+let woAutorefreshIntervalMs = 30000;
+let woRefreshAbortController = null;
+let woRefreshRequestId = 0;
 
 const hasDocument = typeof document !== 'undefined';
 const timelineLimitInput = hasDocument ? document.getElementById('timeline-limit') : null;
@@ -162,7 +157,6 @@
       return '';
   }
 }
->>>>>>> 02951828
 
 async function fetchJSON(url) {
   const response = await fetch(url, {
@@ -2392,12 +2386,9 @@
 function initDashboard() {
   initTabs();
   initWoHistoryFilters();
-<<<<<<< HEAD
   initWoFilters();
+  initWoStatusFilters();
   initWoAutorefreshControls();
-=======
-  initWoStatusFilters();
->>>>>>> 02951828
   loadWos();
 }
 
