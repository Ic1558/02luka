const SERVICES_REFRESH_MS = 30000;
<<<<<<< HEAD
const MLS_REFRESH_MS = 30000;
const WO_REFRESH_MS = 30000;
const WO_TAIL_LINES = 200;
=======
const WO_TIMELINE_REFRESH_MS = 45000;
const SUMMARY_REFRESH_MS = 60000;
const SUMMARY_LOADING_FOOTER = 'Updated: —';
>>>>>>> 3b0c15e8
const KNOWN_SERVICE_TYPES = new Set(['bridge', 'worker', 'automation', 'monitoring']);
const TIMELINE_LIMIT_MIN = 10;
const TIMELINE_LIMIT_MAX = 1000;
const TIMELINE_DEFAULT_LIMIT = 100;

let realityPanelInitialized = false;

let woIntervalId;
let servicesIntervalId;
<<<<<<< HEAD
let mlsIntervalId;
let cachedWos = [];
let selectedWoId = null;
=======
let woTimelineIntervalId;
let summaryIntervalId;
let mlsPanelInitialized = false;
let mlsAllEntries = [];
let mlsFilterType = '';
let mlsSearchQuery = '';
let currentWoId = null;
let cachedMlsEntries = null;
let allWos = [];
let currentWoStatusFilter = '';
let woTimelineAll = [];
let woTimelineFilterStatus = '';
let woTimelineSearchQuery = '';
let woTimelineInitialized = false;
let serviceData = [];
let serviceAutoRefreshTimer = null;

const hasDocument = typeof document !== 'undefined';
const timelineLimitInput = hasDocument ? document.getElementById('timeline-limit') : null;
const timelineIncludeMlsCheckbox = hasDocument ? document.getElementById('timeline-include-mls') : null;
const timelineRefreshButton = hasDocument ? document.getElementById('timeline-refresh') : null;

function formatBadgeLabel(text) {
  return String(text || '')
    .trim()
    .replace(/_/g, ' ');
}

function makeBadge(text, extraClass = '') {
  const label = formatBadgeLabel(text);
  if (!label) return null;
  const span = document.createElement('span');
  span.className = ['badge', extraClass].filter(Boolean).join(' ').trim();
  span.textContent = label;
  return span;
}

function woStatusBadge(statusRaw) {
  const raw = formatBadgeLabel(statusRaw);
  if (!raw) return null;
  const status = raw.toLowerCase();

  if (status === 'failed' || status === 'error') {
    return makeBadge(raw, 'badge-wo badge-wo-failed');
  }

  if (['done', 'completed', 'success'].includes(status)) {
    return makeBadge(raw, 'badge-wo badge-wo-done');
  }

  if (['pending', 'running', 'in progress', 'in-progress', 'in_progress', 'active', 'queued'].includes(status)) {
    return makeBadge(raw, 'badge-wo badge-wo-active');
  }

  return makeBadge(raw, 'badge-wo');
}

function mlsTypeBadge(typeRaw) {
  const raw = formatBadgeLabel(typeRaw);
  if (!raw) return null;
  const type = raw.toLowerCase();

  if (type === 'solution') {
    return makeBadge('solution', 'badge-mls badge-mls-solution');
  }
  if (type === 'failure') {
    return makeBadge('failure', 'badge-mls badge-mls-failure');
  }
  return makeBadge(raw, 'badge-mls');
}

function normalizeWoTimelineEntry(rawWo = {}) {
  const id = rawWo.id || rawWo.wo_id || 'UNKNOWN';
  const normalizedStatus = normalizeWoTimelineStatus(rawWo.status);
  const createdAt = rawWo.created_at || rawWo.queued_at || rawWo.timestamp || '';
  const startedAt = rawWo.started_at || '';
  const finishedAt = rawWo.finished_at || rawWo.completed_at || '';
  const updatedAt = rawWo.updated_at || rawWo.last_update || finishedAt || '';
  const title = rawWo.title || rawWo.summary || rawWo.name || '';
  const description = rawWo.description || rawWo.summary || rawWo.notes || '';
  const mlsSummary = rawWo.mls_summary || rawWo.mlsSummary || null;

  return {
    id,
    status: normalizedStatus,
    createdAt,
    startedAt,
    finishedAt,
    updatedAt,
    title,
    description,
    mlsSummary
  };
}

function normalizeWoTimelineStatus(status) {
  const raw = String(status || '').toLowerCase();
  if (!raw) return 'unknown';
  if (['pending', 'queued', 'created'].includes(raw)) return 'pending';
  if (['running', 'in_progress', 'in-progress', 'working'].includes(raw)) return 'running';
  if (['completed', 'done', 'success'].includes(raw)) return 'done';
  if (['failed', 'error'].includes(raw)) return 'failed';
  return raw;
}

function getTimelineLimitValue() {
  if (!timelineLimitInput) {
    return TIMELINE_DEFAULT_LIMIT;
  }

  const parsed = parseInt(timelineLimitInput.value || '', 10);
  if (Number.isFinite(parsed)) {
    const clamped = Math.min(TIMELINE_LIMIT_MAX, Math.max(TIMELINE_LIMIT_MIN, parsed));
    timelineLimitInput.value = String(clamped);
    return clamped;
  }

  timelineLimitInput.value = String(TIMELINE_DEFAULT_LIMIT);
  return TIMELINE_DEFAULT_LIMIT;
}

function shouldIncludeMlsOverlay() {
  if (!timelineIncludeMlsCheckbox) {
    return false;
  }
  return timelineIncludeMlsCheckbox.checked;
}

function buildTimelineStatusParam() {
  switch (woTimelineFilterStatus) {
    case 'failed':
      return 'failed';
    case 'done':
      return 'success,completed,done';
    case 'active':
      return 'pending,running,queued';
    default:
      return '';
  }
}
>>>>>>> 3b0c15e8

async function fetchJSON(url) {
  const response = await fetch(url, {
    headers: {
      'Accept': 'application/json'
    }
  });

  if (!response.ok) {
    throw new Error(`Request failed: ${response.status}`);
  }

  return response.json();
}

function debounce(fn, delay = 200) {
  let timeoutId;
  return (...args) => {
    if (timeoutId) {
      clearTimeout(timeoutId);
    }
    timeoutId = setTimeout(() => fn(...args), delay);
  };
}

function initTabs() {
  const tabLinks = document.querySelectorAll('.tabs a[data-panel]');
  const panels = document.querySelectorAll('.panel');

  function showPanel(targetId) {
    panels.forEach((panel) => {
      const shouldShow = panel.id === targetId;
      panel.classList.toggle('hidden', !shouldShow);
    });

    tabLinks.forEach((link) => {
      const isActive = link.dataset.panel === targetId;
      link.classList.toggle('active', isActive);
      if (isActive) {
        link.setAttribute('aria-current', 'page');
      } else {
        link.removeAttribute('aria-current');
      }
    });

    if (targetId === 'services-panel') {
      initServicesPanel();
    } else if (targetId === 'mls-panel') {
      initMLSPanel();
    } else if (targetId === 'reality-panel') {
      initRealityPanel();
    }
  }

  tabLinks.forEach((link) => {
    link.addEventListener('click', (event) => {
      event.preventDefault();
      showPanel(link.dataset.panel);
    });
  });

  if (tabLinks.length) {
    const defaultPanel = tabLinks[0].dataset.panel;
    showPanel(defaultPanel);
  }

  const tabOverview = document.getElementById('tab-overview');
  const tabWos = document.getElementById('tab-wos');
  const tabWoHistory = document.getElementById('tab-wo-history');

  const viewOverview = document.getElementById('view-overview');
  const viewWos = document.getElementById('view-wos');
  const viewWoHistory = document.getElementById('view-wo-history');

  if (tabOverview && tabWos && tabWoHistory && viewOverview && viewWos && viewWoHistory) {
    const buttons = [tabOverview, tabWos, tabWoHistory];
    const views = [viewOverview, viewWos, viewWoHistory];

    function setActiveButton(target) {
      buttons.forEach((btn) => btn.classList.toggle('active', btn === target));
    }

    function show(view) {
      views.forEach((v) => v.classList.add('hidden'));
      view.classList.remove('hidden');
    }

    tabOverview.addEventListener('click', () => {
      setActiveButton(tabOverview);
      show(viewOverview);
    });

    tabWos.addEventListener('click', () => {
      setActiveButton(tabWos);
      show(viewWos);
    });

    tabWoHistory.addEventListener('click', () => {
      setActiveButton(tabWoHistory);
      show(viewWoHistory);
      loadWoHistory();
    });

    setActiveButton(tabOverview);
    show(viewOverview);
  }
}

function showErrorBanner(id, message) {
  const banner = document.getElementById(id);
  if (!banner) return;
  const textSpan = banner.querySelector('span');
  if (textSpan && message) {
    textSpan.textContent = message;
  }
  banner.classList.remove('hidden');
}

function hideErrorBanner(id) {
  const banner = document.getElementById(id);
  banner?.classList.add('hidden');
}

function formatTimestamp(value) {
  if (!value) return '';
  const date = new Date(value);
  if (Number.isNaN(date.getTime())) {
    return value;
  }
  return date.toLocaleString();
}

function formatDurationMs(ms) {
  if (typeof ms !== 'number' || !Number.isFinite(ms) || ms < 0) {
    return '';
  }

  const totalSeconds = Math.floor(ms / 1000);
  const seconds = totalSeconds % 60;
  const totalMinutes = Math.floor(totalSeconds / 60);
  const minutes = totalMinutes % 60;
  const hours = Math.floor(totalMinutes / 60);

  const parts = [];
  if (hours) parts.push(`${hours}h`);
  if (minutes || (hours && !minutes)) parts.push(`${minutes}m`);
  if (!parts.length || seconds) parts.push(`${seconds}s`);
  return parts.join(' ');
}

function getWoDurationMs(wo) {
  if (typeof wo?.duration_ms === 'number') {
    return wo.duration_ms;
  }

  const startTs = wo?.started_at;
  const finishTs = wo?.finished_at || wo?.completed_at;
  if (!startTs || !finishTs) {
    return undefined;
  }

  const startDate = new Date(startTs);
  const finishDate = new Date(finishTs);
  if (Number.isNaN(startDate.getTime()) || Number.isNaN(finishDate.getTime())) {
    return undefined;
  }

  return Math.max(0, finishDate.getTime() - startDate.getTime());
}

function describeWoTiming(wo) {
  const parts = [];
  if (wo.started_at) {
    parts.push(`Started ${formatTimestamp(wo.started_at)}`);
  }

  const finishedAt = wo.finished_at || wo.completed_at;
  if (finishedAt) {
    parts.push(`Finished ${formatTimestamp(finishedAt)}`);
  }

  const durationLabel = formatDurationMs(getWoDurationMs(wo));
  if (durationLabel) {
    parts.push(`Duration ${durationLabel}`);
  }

  return parts.join(' • ');
}

// --- Work Orders ---

async function loadWOs() {
  const tbody = document.getElementById('wo-tbody');
  if (!tbody) return;

  try {
    const data = await fetchJSON('http://127.0.0.1:8767/api/wos');
    cachedWos = Array.isArray(data) ? data : [];
    renderWOSummary(cachedWos);
    renderWOTable();
  } catch (error) {
    console.error('Failed to load work orders', error);
    cachedWos = [];
    renderWOSummary(cachedWos);
    tbody.innerHTML = '<tr><td colspan="5">Failed to load work orders.</td></tr>';
  }
}

function renderWOSummary(wos) {
  const el = document.getElementById('wo-summary');
  if (!el) return;

  if (!wos.length) {
    el.textContent = 'No work orders found.';
    return;
  }

  const counts = wos.reduce((acc, wo) => {
    const status = (wo.status || 'unknown').toLowerCase();
    acc[status] = (acc[status] || 0) + 1;
    return acc;
  }, {});

  const running = (counts.running || 0) + (counts.queued || 0) + (counts.processing || 0);
  const success = (counts.success || 0) + (counts.completed || 0);
  const pending = (counts.pending || 0) + (counts.awaiting_approval || 0);
  const failed = (counts.failed || 0) + (counts.error || 0);

  el.textContent = `Total: ${wos.length} | Running/Queued: ${running} | Success: ${success} | Failed: ${failed} | Pending: ${pending}`;
}

function renderWOTable() {
  const tbody = document.getElementById('wo-tbody');
  if (!tbody) return;

  if (!cachedWos.length) {
    tbody.innerHTML = '<tr><td colspan="5">No work orders available.</td></tr>';
    return;
  }

  const statusFilter = document.getElementById('wo-status-filter')?.value || '';
  let filtered = cachedWos;
  if (statusFilter) {
    filtered = cachedWos.filter((wo) => (wo.status || '').toLowerCase() === statusFilter);
  }

  filtered = filtered.slice().sort((a, b) => {
    const aKey = a.started_at || a.id || '';
    const bKey = b.started_at || b.id || '';
    return aKey < bKey ? 1 : aKey > bKey ? -1 : 0;
  });

  if (!filtered.length) {
    tbody.innerHTML = '<tr><td colspan="5">No work orders match the selected filter.</td></tr>';
    return;
  }

  tbody.innerHTML = '';

  filtered.forEach((wo) => {
    const tr = document.createElement('tr');
    tr.dataset.woId = wo.id || '';
    tr.classList.add('wo-row');
    if (wo.id === selectedWoId) {
      tr.classList.add('selected');
    }

    const started = formatTimestamp(wo.started_at);
    const finished = formatTimestamp(wo.finished_at || wo.completed_at);

    const cells = [
      wo.id ?? '',
      (wo.status || 'unknown').toLowerCase(),
      started,
      finished,
      wo.goal ?? wo.title ?? ''
    ];

    cells.forEach((value) => {
      const td = document.createElement('td');
      td.textContent = value;
      tr.appendChild(td);
    });

    tr.addEventListener('click', () => selectWorkOrder(wo.id));
    tbody.appendChild(tr);
  });
}

function selectWorkOrder(woId) {
  if (!woId) return;
  selectedWoId = woId;
  updateWoSelectionHighlight();
  loadWoDetail(woId);
}

function updateWoSelectionHighlight() {
  const rows = document.querySelectorAll('#wo-tbody tr');
  rows.forEach((row) => {
    row.classList.toggle('selected', row.dataset.woId === selectedWoId);
  });
}

async function loadWoDetail(woId) {
  showWoDetailPlaceholder('Loading work order details…');
  try {
    const wo = await fetchJSON(`http://127.0.0.1:8767/api/wos/${encodeURIComponent(woId)}?tail=${WO_TAIL_LINES}&timeline=1`);
    renderWoDetail(wo);
  } catch (error) {
    console.error('Failed to load work order detail', error);
    showWoDetailPlaceholder('Failed to load work order details.');
  }
}

function renderWoDetail(wo) {
  const detailPanel = document.getElementById('wo-detail');
  const placeholder = document.getElementById('wo-detail-placeholder');
  if (!detailPanel || !placeholder) return;

  placeholder.classList.add('hidden');
  detailPanel.classList.remove('hidden');

  document.getElementById('wo-detail-title').textContent = wo.id || wo.title || 'Work Order';
  document.getElementById('wo-detail-status').textContent = wo.status || 'unknown';
  document.getElementById('wo-detail-goal').textContent = wo.goal || wo.title || '';
  document.getElementById('wo-detail-meta').textContent = describeWoTiming(wo) || 'No timing data available.';

  renderWoTimeline(Array.isArray(wo.timeline) ? wo.timeline : []);
  renderWoLog(Array.isArray(wo.log_tail) ? wo.log_tail : []);
}

function showWoDetailPlaceholder(message) {
  const detailPanel = document.getElementById('wo-detail');
  const placeholder = document.getElementById('wo-detail-placeholder');
  if (!detailPanel || !placeholder) return;

  placeholder.textContent = message;
  placeholder.classList.remove('hidden');
  detailPanel.classList.add('hidden');
  const timelineList = document.getElementById('wo-timeline-list');
  if (timelineList) {
    timelineList.innerHTML = '';
  }
  const logEl = document.getElementById('wo-log-tail');
  if (logEl) {
    logEl.textContent = '';
    logEl.classList.add('empty');
  }
}

function renderWoTimeline(events) {
  const list = document.getElementById('wo-timeline-list');
  if (!list) return;
  list.innerHTML = '';

  if (!events.length) {
    const li = document.createElement('li');
    li.className = 'timeline-item empty';
    const content = document.createElement('div');
    content.className = 'timeline-content';
    content.textContent = 'No timeline data available.';
    li.appendChild(content);
    list.appendChild(li);
    return;
  }

  events.forEach((event) => {
    const li = document.createElement('li');
    const typeClass = event.type ? ` timeline-${event.type}` : '';
    li.className = `timeline-item${typeClass}`;

    const dot = document.createElement('div');
    dot.className = 'timeline-dot';
    const content = document.createElement('div');
    content.className = 'timeline-content';

    const header = document.createElement('div');
    header.className = 'timeline-header';
    const typeSpan = document.createElement('span');
    typeSpan.className = 'timeline-type';
    typeSpan.textContent = (event.type || '').toUpperCase();
    header.appendChild(typeSpan);

    if (event.ts) {
      const tsSpan = document.createElement('span');
      tsSpan.className = 'timeline-ts';
      tsSpan.textContent = formatTimestamp(event.ts);
      header.appendChild(tsSpan);
    }

    const label = document.createElement('p');
    label.className = 'timeline-label';
    label.textContent = event.label || event.type || 'event';

    content.appendChild(header);
    content.appendChild(label);

    li.appendChild(dot);
    li.appendChild(content);
    list.appendChild(li);
  });
}

function renderWoLog(logTail) {
  const el = document.getElementById('wo-log-tail');
  if (!el) return;

  if (!logTail.length) {
    el.textContent = 'No log entries available for this work order.';
    el.classList.add('empty');
    return;
  }

  el.textContent = logTail.join('\n');
  el.classList.remove('empty');
}

function initWOPanel() {
  const panel = document.getElementById('wos-panel');
  if (!panel) return;

  const statusSelect = document.getElementById('wo-status-filter');
  const refreshBtn = document.getElementById('wo-refresh-btn');

  statusSelect?.addEventListener('change', renderWOTable);
  refreshBtn?.addEventListener('click', loadWOs);

  loadWOs();

  if (!woIntervalId) {
    woIntervalId = setInterval(loadWOs, WO_REFRESH_MS);
  }
}

// --- Services ---

function setServicesLoading() {
  const summary = document.getElementById('services-summary');
  const tbody = document.getElementById('services-tbody');
  if (summary) {
    summary.innerHTML = '<span>Loading services…</span>';
  }
  if (tbody) {
    tbody.innerHTML = '<tr><td colspan="5">Loading…</td></tr>';
  }
}

async function loadServices() {
  const tbody = document.getElementById('services-tbody');
  const summary = document.getElementById('services-summary');
  if (!tbody || !summary) return;

  setServicesLoading();
  hideErrorBanner('services-error');

  const statusFilter = document.getElementById('services-status-filter')?.value || '';
  const typeFilter = document.getElementById('services-type-filter')?.value || '';

  try {
    const params = new URLSearchParams();
    if (statusFilter) params.set('status', statusFilter);
    const query = params.toString();

    const data = await fetchJSON(`/api/services${query ? `?${query}` : ''}`);
    let services = Array.isArray(data?.services) ? data.services : [];

    if (typeFilter) {
      services = services.filter((svc) => {
        const svcType = (svc.type || '').toLowerCase();
        if (typeFilter === 'other') {
          return !KNOWN_SERVICE_TYPES.has(svcType);
        }
        return svcType === typeFilter;
      });
    }

    renderServicesSummary(data?.summary);
    renderServicesTable(services);
  } catch (error) {
    console.error('Failed to load services', error);
    showErrorBanner('services-error', 'Failed to load services.');
    summary.innerHTML = '<span>Failed to load services.</span>';
    tbody.innerHTML = '<tr><td colspan="5">Failed to load services.</td></tr>';
  }
}

function renderServicesSummary(summary = {}) {
  const el = document.getElementById('services-summary');
  if (!el) return;
  const total = summary.total ?? '–';
  const running = summary.running ?? '–';
  const stopped = summary.stopped ?? '–';
  const failed = summary.failed ?? '–';

  el.innerHTML = `
    <span><strong>Total:</strong> ${total}</span>
    <span><span class="summary-dot running"></span>Running: ${running}</span>
    <span><span class="summary-dot stopped"></span>Stopped: ${stopped}</span>
    <span><span class="summary-dot failed"></span>Failed: ${failed}</span>
  `;
}

function renderServicesTable(services) {
  const tbody = document.getElementById('services-tbody');
  if (!tbody) return;

  if (!services.length) {
    tbody.innerHTML = '<tr><td colspan="5">No services found.</td></tr>';
    return;
  }

  tbody.innerHTML = '';

  services.forEach((svc) => {
    const tr = document.createElement('tr');
    const statusLabel = (svc.status || 'unknown').toLowerCase();
    const pid = svc.pid ?? '–';
    const exitCode = svc.exit_code ?? '–';
    const type = svc.type ?? '—';

    const labelCell = document.createElement('td');
    labelCell.textContent = svc.label ?? '';

    const statusCell = document.createElement('td');
    statusCell.appendChild(createStatusChip(statusLabel));

    const pidCell = document.createElement('td');
    pidCell.textContent = pid;

    const exitCell = document.createElement('td');
    exitCell.textContent = exitCode;

    const typeCell = document.createElement('td');
    typeCell.textContent = type;

    tr.append(labelCell, statusCell, pidCell, exitCell, typeCell);
    tbody.appendChild(tr);
  });
}

function createStatusChip(status) {
  const normalized = status || 'unknown';
  const span = document.createElement('span');
  span.className = `status-chip status-${normalized}`;
  span.textContent = normalized;
  return span;
}

function initServicesPanel() {
  if (servicesIntervalId) {
    return;
  }

  const statusSelect = document.getElementById('services-status-filter');
  const typeSelect = document.getElementById('services-type-filter');
  const refreshBtn = document.getElementById('services-refresh-btn');
  document.getElementById('services-error-retry')?.addEventListener('click', loadServices);

  statusSelect?.addEventListener('change', loadServices);
  typeSelect?.addEventListener('change', loadServices);
  refreshBtn?.addEventListener('click', loadServices);

  loadServices();
  servicesIntervalId = setInterval(loadServices, SERVICES_REFRESH_MS);
}

// --- MLS Lessons Panel ---

async function refreshMlsEntries() {
  const listEl = document.getElementById('mls-list');
  const summaryEl = document.getElementById('mls-summary');
  if (listEl) {
    listEl.innerHTML = '<div class="mls-item"><div class="mls-item-header"><span>Loading MLS lessons…</span></div></div>';
  }
  if (summaryEl) {
    summaryEl.textContent = 'Loading MLS lessons…';
  }

  try {
    const res = await fetch('/api/mls', { headers: { Accept: 'application/json' } });
    if (!res.ok) {
      throw new Error(`HTTP ${res.status}`);
    }

    const data = await res.json();
    mlsAllEntries = Array.isArray(data.entries) ? data.entries.slice() : [];

    mlsAllEntries.sort((a, b) => {
      const aKey = a.time || a.id || '';
      const bKey = b.time || b.id || '';
      if (aKey === bKey) return 0;
      return aKey > bKey ? -1 : 1;
    });

    cachedMlsEntries = mlsAllEntries.slice();
    if (currentWoId) {
      refreshWoDetailMls();
    }

    renderMlsList();
  } catch (error) {
    console.error('Failed to refresh MLS entries:', error);
    if (listEl) {
      listEl.innerHTML = `
        <div class="mls-item">
          <div class="mls-item-header">
            <span>Failed to load MLS lessons.</span>
          </div>
          <div class="mls-item-meta">${escapeHtml(error.message || String(error))}</div>
        </div>
      `;
    }
    if (summaryEl) {
      summaryEl.textContent = 'Unable to load MLS summary.';
    }
  }
}

function initMLSPanel() {
  if (mlsPanelInitialized) {
    return;
  }

  const panel = document.getElementById('mls-panel');
  if (!panel) {
    return;
  }

  const filterButtons = panel.querySelectorAll('.mls-filter-btn[data-mls-type]');
  filterButtons.forEach((btn) => {
    btn.addEventListener('click', () => {
      const type = btn.getAttribute('data-mls-type') || '';
      mlsFilterType = type;

      filterButtons.forEach((b) => b.classList.remove('mls-filter-btn-active'));
      btn.classList.add('mls-filter-btn-active');

      renderMlsList();
    });
  });

  const searchInput = document.getElementById('mls-search-input');
  if (searchInput) {
    searchInput.addEventListener('input', () => {
      mlsSearchQuery = searchInput.value || '';
      renderMlsList();
    });
  }

  refreshMlsEntries();
  mlsPanelInitialized = true;
}

function renderMlsList() {
  const listEl = document.getElementById('mls-list');
  const summaryEl = document.getElementById('mls-summary');
  if (!listEl || !summaryEl) {
    return;
  }

  let entries = mlsAllEntries.slice();

  if (mlsFilterType) {
    entries = entries.filter((entry) => (entry.type || '') === mlsFilterType);
  }

  if (mlsSearchQuery.trim()) {
    const needle = mlsSearchQuery.trim().toLowerCase();
    entries = entries.filter((entry) => {
      const haystack = [
        entry.id,
        entry.title,
        entry.details,
        entry.context,
        entry.related_wo,
        entry.related_session,
        Array.isArray(entry.tags) ? entry.tags.join(' ') : ''
      ]
        .join(' ')
        .toLowerCase();
      return haystack.includes(needle);
    });
  }

  if (!entries.length) {
    listEl.innerHTML = `
      <div class="mls-item">
        <div class="mls-item-header">
          <span>No MLS lessons match this filter.</span>
        </div>
      </div>
    `;
  } else {
    listEl.innerHTML = entries.map((entry) => renderMlsItem(entry)).join('');
  }

  const total = mlsAllEntries.length;
  const solutions = mlsAllEntries.filter((entry) => entry.type === 'solution').length;
  const failures = mlsAllEntries.filter((entry) => entry.type === 'failure').length;
  const patterns = mlsAllEntries.filter((entry) => entry.type === 'pattern').length;
  const improvements = mlsAllEntries.filter((entry) => entry.type === 'improvement').length;
  const activeType = mlsFilterType || 'all';
  const searchLabel = mlsSearchQuery ? ` | search: "${mlsSearchQuery}"` : '';

  summaryEl.textContent = `Total: ${total} | solutions: ${solutions} | failures: ${failures} | patterns: ${patterns} | improvements: ${improvements} | type filter: ${activeType}${searchLabel}`;
}

function renderMlsItem(entry) {
  const id = entry.id || 'MLS-UNKNOWN';
  const title = entry.title || 'Untitled lesson';
  const type = entry.type || 'other';
  const details = entry.details || entry.context || '';
  const time = entry.time || '';
  const tags = Array.isArray(entry.tags) ? entry.tags : [];
  const verified = Boolean(entry.verified);
  const relatedWo = entry.related_wo || '';
  const relatedSession = entry.related_session || '';

  const typeClass = getMlsTypeClass(type);
  const typeLabel = type.toUpperCase();
  const typeBadge = mlsTypeBadge(type);
  if (typeBadge) {
    typeBadge.classList.add('mls-item-type');
    if (typeClass) {
      typeBadge.classList.add(typeClass);
    }
  }
  const typeBadgeHtml = typeBadge
    ? typeBadge.outerHTML
    : `<span class="mls-item-type ${typeClass}">${escapeHtml(typeLabel)}</span>`;

  const metaParts = [];
  if (time) metaParts.push(`time: ${time}`);
  if (relatedWo) metaParts.push(`WO: ${relatedWo}`);
  if (relatedSession) metaParts.push(`session: ${relatedSession}`);
  if (verified) metaParts.push('✅ verified');
  const metaText = metaParts.join(' | ');
  const tagsText = tags.length ? `tags: ${tags.join(', ')}` : '';

  return `
    <div class="mls-item" data-mls-id="${escapeHtml(id)}">
      <div class="mls-item-header">
        <span class="mls-item-title">${escapeHtml(title)}</span>
        ${typeBadgeHtml}
      </div>
      ${metaText ? `<div class="mls-item-meta">${escapeHtml(metaText)}</div>` : ''}
      ${details ? `<div class="mls-item-meta">${escapeHtml(details)}</div>` : ''}
      ${tagsText ? `<div class="mls-item-tags">${escapeHtml(tagsText)}</div>` : ''}
    </div>
  `;
}

function getMlsTypeClass(type) {
  switch (type) {
    case 'solution':
      return 'mls-type-solution';
    case 'failure':
      return 'mls-type-failure';
    case 'pattern':
      return 'mls-type-pattern';
    case 'improvement':
      return 'mls-type-improvement';
    default:
      return 'mls-type-other';
  }
}

// --- Work Orders list ---

async function loadWos() {
  const params = new URLSearchParams();
  if (currentWoStatusFilter) {
    params.set('status', currentWoStatusFilter);
  }
  const query = params.toString();
  const url = query ? `/api/wos?${query}` : '/api/wos';

  try {
    const res = await fetch(url, {
      headers: {
        Accept: 'application/json'
      }
    });
    if (!res.ok) {
      console.error('Failed to fetch WOs', res.status);
      return;
    }
    const payload = await res.json();
    if (Array.isArray(payload)) {
      allWos = payload;
    } else if (Array.isArray(payload?.wos)) {
      allWos = payload.wos;
    } else if (Array.isArray(payload?.results)) {
      allWos = payload.results;
    } else {
      allWos = [];
    }
    renderWosTable(allWos);
    renderWoSummary(allWos);
  } catch (error) {
    console.error('Error loading WOs', error);
  }
}

// === Summary cards ===

function setSummaryText(cardEl, main, sub, foot) {
  if (!cardEl) return;
  const mainEl = cardEl.querySelector('.summary-card-main');
  const subEl = cardEl.querySelector('.summary-card-sub');
  const footEl = cardEl.querySelector('.summary-card-foot');
  if (mainEl) {
    mainEl.textContent = main;
  }
  if (subEl) {
    subEl.textContent = sub;
  }
  if (footEl && typeof foot !== 'undefined') {
    footEl.textContent = foot;
  }
}

function formatSummaryUpdatedLabel(date = new Date()) {
  if (!(date instanceof Date) || Number.isNaN(date.getTime())) {
    return SUMMARY_LOADING_FOOTER;
  }
  try {
    return `Updated ${date.toLocaleTimeString([], { hour: '2-digit', minute: '2-digit', second: '2-digit' })}`;
  } catch (error) {
    console.warn('Falling back to default time string for summary footer', error);
    return `Updated ${date.toLocaleTimeString()}`;
  }
}

function setSummaryLoading(cardEl) {
  setSummaryText(cardEl, '—', 'loading…', SUMMARY_LOADING_FOOTER);
}

function initSummaryCards() {
  const wosCard = document.getElementById('summary-wos');
  const servicesCard = document.getElementById('summary-services');
  const mlsCard = document.getElementById('summary-mls');

  if (!wosCard && !servicesCard && !mlsCard) {
    return;
  }

  const refreshAll = () => {
    refreshSummaryWos(wosCard);
    refreshSummaryServices(servicesCard);
    refreshSummaryMls(mlsCard);
  };

  refreshAll();

  if (summaryIntervalId) {
    clearInterval(summaryIntervalId);
  }
  summaryIntervalId = setInterval(refreshAll, SUMMARY_REFRESH_MS);
}

async function refreshSummaryWos(cardEl) {
  if (!cardEl) return;

  try {
    setSummaryLoading(cardEl);
    const payload = await fetchJSON('/api/wos');
    const wos = Array.isArray(payload)
      ? payload
      : Array.isArray(payload?.wos)
        ? payload.wos
        : Array.isArray(payload?.results)
          ? payload.results
          : null;

    if (!Array.isArray(wos)) {
      setSummaryText(cardEl, '0', 'no data');
      return;
    }

    const total = wos.length;
    let active = 0;
    let failed = 0;

    wos.forEach((wo) => {
      const status = String(wo?.status || '').toLowerCase();
      if (!status) return;

      if (status === 'failed' || status === 'error') {
        failed += 1;
      } else if (!['done', 'completed', 'cancelled', 'canceled'].includes(status)) {
        active += 1;
      }
    });

    const subParts = [`active: ${active}`];
    if (failed > 0) {
      subParts.push(`failed: ${failed}`);
    }

    setSummaryText(cardEl, String(total), subParts.join(' | '), formatSummaryUpdatedLabel());
  } catch (error) {
    console.error('Failed to refresh WO summary:', error);
    setSummaryText(cardEl, '—', 'error loading', SUMMARY_LOADING_FOOTER);
  }
}

async function refreshSummaryServices(cardEl) {
  if (!cardEl) return;

  try {
    setSummaryLoading(cardEl);
    const data = await fetchJSON('/api/services');

    const summary = data?.summary ?? {};
    const total = Number(summary.total) || 0;
    const running = Number(summary.running) || 0;
    const failed = Number(summary.failed) || 0;

    const subParts = [`running: ${running}`];
    if (failed > 0) {
      subParts.push(`failed: ${failed}`);
    }

    const mainValue = total > 0 ? `${running}/${total}` : String(running);
    setSummaryText(cardEl, mainValue, subParts.join(' | '), formatSummaryUpdatedLabel());
  } catch (error) {
    console.error('Failed to refresh services summary:', error);
    setSummaryText(cardEl, '—', 'error loading', SUMMARY_LOADING_FOOTER);
  }
}

async function refreshSummaryMls(cardEl) {
  if (!cardEl) return;

  try {
    setSummaryLoading(cardEl);
    const data = await fetchJSON('/api/mls');

    const summary = data?.summary ?? {};
    const total = Number(summary.total) || 0;
    const solutions = Number(summary.solutions) || 0;
    const failures = Number(summary.failures) || 0;

    const subParts = [`solutions: ${solutions}`];
    if (failures > 0) {
      subParts.push(`failures: ${failures}`);
    }

    setSummaryText(cardEl, String(total), subParts.join(' | '), formatSummaryUpdatedLabel());
  } catch (error) {
    console.error('Failed to refresh MLS summary:', error);
    setSummaryText(cardEl, '—', 'error loading', SUMMARY_LOADING_FOOTER);
  }
}

function initWoStatusFilters() {
  const container = document.getElementById('wo-status-filters');
  if (!container) return;

  const chips = Array.from(container.querySelectorAll('.wo-status-chip'));
  chips.forEach((chip) => {
    chip.addEventListener('click', () => {
      const newStatus = chip.dataset.status || '';
      currentWoStatusFilter = newStatus;

      chips.forEach((c) => c.classList.remove('wo-status-chip--active'));
      chip.classList.add('wo-status-chip--active');

      loadWos();
    });
  });
}

function normalizeWoStatus(raw) {
  const status = String(raw ?? '').toLowerCase();
  if (!status) return 'pending';
  if (['pending', 'queued', 'created'].includes(status)) return 'pending';
  if (['running', 'in_progress', 'in-progress', 'working'].includes(status)) return 'running';
  if (['completed', 'success', 'done'].includes(status)) return 'completed';
  if (['failed', 'error', 'errored'].includes(status)) return 'failed';
  return 'other';
}

function renderWosTable(wos) {
  const tbody = document.getElementById('wos-table-body');
  if (!tbody) return;

  if (!Array.isArray(wos) || !wos.length) {
    tbody.innerHTML = '<tr><td colspan="7">No work orders found.</td></tr>';
    return;
  }

  tbody.innerHTML = '';

  wos.forEach((wo) => {
    const tr = document.createElement('tr');

    const idCell = document.createElement('td');
    idCell.innerHTML = `<code>${escapeHtml(wo?.id ?? '')}</code>`;
    tr.appendChild(idCell);

    const statusCell = document.createElement('td');
    const statusBadge = woStatusBadge(wo?.status);
    if (statusBadge) {
      statusCell.appendChild(statusBadge);
    } else {
      statusCell.textContent = wo?.status || '—';
    }
    tr.appendChild(statusCell);

    tr.appendChild(createTextCell(formatWoTimestamp(wo?.started_at || wo?.created_at)));
    tr.appendChild(createTextCell(formatWoTimestamp(wo?.finished_at || wo?.completed_at)));
    tr.appendChild(createTextCell(formatWoTimestamp(wo?.updated_at || wo?.last_update)));

    const actionsCell = document.createElement('td');
    const copyBtn = document.createElement('button');
    copyBtn.type = 'button';
    copyBtn.textContent = 'Copy ID';
    copyBtn.addEventListener('click', async () => {
      try {
        await navigator.clipboard.writeText(String(wo?.id ?? ''));
        copyBtn.textContent = 'Copied!';
        setTimeout(() => {
          copyBtn.textContent = 'Copy ID';
        }, 1200);
      } catch (error) {
        console.error('Failed to copy WO id', error);
      }
    });
    actionsCell.appendChild(copyBtn);
    tr.appendChild(actionsCell);

    tr.appendChild(createTextCell(buildTimelineSummary(wo)));

    tbody.appendChild(tr);
  });
}

function createTextCell(value) {
  const td = document.createElement('td');
  td.textContent = value || '—';
  return td;
}

function formatWoTimestamp(isoString) {
  if (!isoString) return '';
  const date = new Date(isoString);
  if (Number.isNaN(date.getTime())) {
    return isoString;
  }
  return date.toLocaleString();
}

function buildTimelineSummary(wo) {
  if (Array.isArray(wo?.timeline) && wo.timeline.length) {
    const labels = wo.timeline
      .map((event) => event?.label || event?.status || event?.state || event)
      .filter(Boolean);
    if (labels.length) {
      return labels.join(' → ');
    }
  }
  if (wo?.timeline_summary) return wo.timeline_summary;
  if (typeof wo?.duration === 'number') {
    return `${Math.round(wo.duration)}s`;
  }
  if (typeof wo?.duration_ms === 'number') {
    const seconds = Math.max(0, Math.round(wo.duration_ms / 1000));
    return `${seconds}s`;
  }
  return '—';
}

function renderWoSummary(wos = []) {
  const summaryEl = document.getElementById('wos-summary');
  if (!summaryEl) return;

  const counts = {
    pending: 0,
    running: 0,
    completed: 0,
    failed: 0,
    other: 0
  };

  const dataset = Array.isArray(wos) ? wos : [];
  dataset.forEach((wo) => {
    const key = normalizeWoStatus(wo?.status);
    if (counts[key] !== undefined) {
      counts[key] += 1;
    } else {
      counts.other += 1;
    }
  });

  const total = dataset.length;
  const filteredCount = dataset.length;
  const parts = [];
  parts.push(`${total} WOs`);
  if (counts.running) parts.push(`${counts.running} running`);
  if (counts.failed) parts.push(`${counts.failed} failed`);
  if (currentWoStatusFilter) {
    const label = currentWoStatusFilter
      .split(',')
      .map((status) => status.trim() || 'all')
      .join('/');
    parts.push(`filter: ${label} (${filteredCount} shown)`);
  }

  summaryEl.textContent = parts.join(' · ');
}

// --- WO History ---

async function loadWoHistory() {
  const statusFilter = document.getElementById('wo-history-status-filter');
  const limitSelect = document.getElementById('wo-history-limit');

  const status = statusFilter ? statusFilter.value : '';
  const limit = limitSelect ? parseInt(limitSelect.value, 10) : 100;

  const params = new URLSearchParams();
  if (status) params.set('status', status);

  const query = params.toString();
  const url = `/api/wos${query ? `?${query}` : ''}`;

  try {
    const res = await fetch(url, {
      headers: {
        Accept: 'application/json'
      }
    });
    if (!res.ok) {
      console.error('Failed to fetch WO history', res.status, await res.text());
      return;
    }
    const data = await res.json();
    let wos = [];
    if (Array.isArray(data)) {
      wos = data;
    } else if (Array.isArray(data?.wos)) {
      wos = data.wos;
    } else if (Array.isArray(data?.results)) {
      wos = data.results;
    }
    renderWoHistory(wos, limit);
  } catch (error) {
    console.error('Error loading WO history', error);
  }
}

<<<<<<< HEAD
function cleanupIntervals() {
  if (woIntervalId) {
    clearInterval(woIntervalId);
    woIntervalId = null;
  }

  if (servicesIntervalId) {
    clearInterval(servicesIntervalId);
    servicesIntervalId = null;
  }
=======
function renderWoHistory(wos, limit) {
  const tbody = document.getElementById('wo-history-body');
  if (!tbody) return;
>>>>>>> 3b0c15e8

  const maxRows = Number.isFinite(limit) ? limit : 100;

  if (!Array.isArray(wos) || !wos.length) {
    tbody.innerHTML = '<tr><td colspan="7">No work orders found.</td></tr>';
    return;
  }

<<<<<<< HEAD
document.addEventListener('DOMContentLoaded', () => {
  initTabs();
  initWOPanel();
  initServicesPanel();
  initMLSPanel();
=======
  const sorted = [...wos].sort((a, b) => {
    const aKey = a?.started_at || a?.id || 0;
    const bKey = b?.started_at || b?.id || 0;
    if (aKey > bKey) return -1;
    if (aKey < bKey) return 1;
    return 0;
  });

  const slice = sorted.slice(0, maxRows);
  tbody.innerHTML = '';

  slice.forEach((wo) => {
    const tr = document.createElement('tr');
    const started = wo?.started_at || '';
    const status = wo?.status || '';
    const agent = wo?.agent || wo?.worker || '';
    const type = wo?.type || '';
    const summary = wo?.summary || wo?.description || '';
    const statusBadge = woStatusBadge(status);
    if (statusBadge) {
      statusBadge.classList.add('wo-history-status');
    }
    const statusHtml = statusBadge ? statusBadge.outerHTML : escapeHtml(status || '—');

    tr.innerHTML = `
      <td><code>${escapeHtml(wo?.id ?? '')}</code></td>
      <td>${escapeHtml(started)}</td>
      <td>${statusHtml}</td>
      <td>${escapeHtml(agent)}</td>
      <td>${escapeHtml(type)}</td>
      <td>${escapeHtml(summary)}</td>
    `;

    const timelineCell = document.createElement('td');
    const timelineButton = document.createElement('button');
    timelineButton.type = 'button';
    timelineButton.className = 'wo-timeline-button';
    timelineButton.textContent = 'View';
    if (wo?.id) {
      timelineButton.addEventListener('click', () => openWoTimeline(wo.id));
    } else {
      timelineButton.disabled = true;
    }
    timelineCell.appendChild(timelineButton);
    tr.appendChild(timelineCell);

    tbody.appendChild(tr);
  });
}

// === Service health panel ===

function serviceStatusBadge(statusRaw) {
  const label = formatBadgeLabel(statusRaw || 'unknown') || 'unknown';
  const badge = makeBadge(label);
  if (!badge) return null;

  const status = label.toLowerCase();
  badge.textContent = status;

  if (status === 'running') {
    badge.classList.add('badge-service-running');
  } else if (status === 'failed') {
    badge.classList.add('badge-service-failed');
  } else if (status === 'stopped') {
    badge.classList.add('badge-service-stopped');
  }

  return badge;
}

async function refreshServices(fromUser) {
  try {
    const res = await fetch('/api/services', { headers: { Accept: 'application/json' } });
    if (!res.ok) {
      console.error('Failed to load services', res.status);
      if (fromUser) {
        alert('Failed to load services status.');
      }
      return;
    }
    const payload = await res.json();
    serviceData = Array.isArray(payload?.services) ? payload.services : [];
    renderServiceTable(serviceData);
  } catch (error) {
    console.error('Error fetching services', error);
    if (fromUser) {
      alert('Error fetching services.');
    }
  }
}

function renderServiceTable(services) {
  const tbody = document.getElementById('service-table-body');
  if (!tbody) return;

  tbody.innerHTML = '';

  if (!Array.isArray(services) || services.length === 0) {
    const tr = document.createElement('tr');
    const td = document.createElement('td');
    td.colSpan = 6;
    td.textContent = 'No 02luka services found.';
    tr.appendChild(td);
    tbody.appendChild(tr);
    return;
  }

  services.forEach((svc) => {
    const tr = document.createElement('tr');

    const tdLabel = document.createElement('td');
    tdLabel.textContent = svc?.label || '-';
    tr.appendChild(tdLabel);

    const tdStatus = document.createElement('td');
    const badge = serviceStatusBadge(svc?.status);
    if (badge) {
      tdStatus.appendChild(badge);
    } else {
      tdStatus.textContent = svc?.status || 'unknown';
    }
    tr.appendChild(tdStatus);

    const tdType = document.createElement('td');
    tdType.textContent = svc?.type || '-';
    tr.appendChild(tdType);

    const tdPid = document.createElement('td');
    tdPid.textContent = svc?.pid != null ? String(svc.pid) : '-';
    tr.appendChild(tdPid);

    const tdExit = document.createElement('td');
    tdExit.textContent = svc?.exit_code != null ? String(svc.exit_code) : '-';
    tr.appendChild(tdExit);

    const tdAction = document.createElement('td');
    const btnLogs = document.createElement('button');
    btnLogs.type = 'button';
    btnLogs.textContent = 'Logs';
    btnLogs.style.fontSize = '0.7rem';
    btnLogs.addEventListener('click', () => {
      openServiceLogs();
    });
    tdAction.appendChild(btnLogs);
    tr.appendChild(tdAction);

    tbody.appendChild(tr);
  });
}

async function openServiceLogs() {
  try {
    const res = await fetch('/api/health/logs?lines=200', { headers: { Accept: 'application/json' } });
    if (!res.ok) {
      alert('Failed to load health logs.');
      return;
    }
    const data = await res.json();
    const lines = Array.isArray(data?.lines) ? data.lines : [];
    const text = lines.join('\n');

    const w = window.open('', 'health-logs');
    if (w) {
      w.document.write('<pre style="font-size:11px; white-space:pre-wrap; margin:0;">');
      w.document.write(escapeHtml(text));
      w.document.write('</pre>');
      w.document.close();
    } else {
      alert(text.slice(0, 2000) || 'No log data available.');
    }
  } catch (error) {
    console.error('Error loading health logs', error);
    alert('Error loading health logs.');
  }
}

function escapeHtml(str) {
  if (str === null || str === undefined) {
    return '';
  }
  return String(str)
    .replace(/&/g, '&amp;')
    .replace(/</g, '&lt;')
    .replace(/>/g, '&gt;')
    .replace(/"/g, '&quot;')
    .replace(/'/g, '&#039;');
}

function initWoHistoryFilters() {
  const statusFilter = document.getElementById('wo-history-status-filter');
  const limitSelect = document.getElementById('wo-history-limit');

  statusFilter?.addEventListener('change', () => loadWoHistory());
  limitSelect?.addEventListener('change', () => loadWoHistory());
}

async function openWoTimeline(woId) {
  if (!woId) return;

  const modal = document.getElementById('wo-timeline-modal');
  const titleEl = document.getElementById('wo-timeline-title');
  const metaEl = document.getElementById('wo-timeline-meta');
  const eventsEl = document.getElementById('wo-timeline-events');
  const logEl = document.getElementById('wo-timeline-log-tail');

  if (!modal || !titleEl || !metaEl || !eventsEl || !logEl) {
    return;
  }

  titleEl.textContent = `WO Timeline: ${woId}`;
  metaEl.textContent = 'Loading…';
  eventsEl.innerHTML = '';
  logEl.textContent = '';

  modal.classList.remove('hidden');

  try {
    const res = await fetch(`/api/wos/${encodeURIComponent(woId)}?tail=200`, {
      headers: { Accept: 'application/json' }
    });
    if (!res.ok) {
      metaEl.textContent = `Failed to load WO: HTTP ${res.status}`;
      return;
    }
    const wo = await res.json();
    renderWoTimeline(wo);
  } catch (error) {
    metaEl.textContent = `Error loading WO: ${String(error)}`;
  }
}

function closeWoTimeline() {
  const modal = document.getElementById('wo-timeline-modal');
  if (!modal) return;
  modal.classList.add('hidden');
}

function renderWoTimeline(wo = {}) {
  const metaEl = document.getElementById('wo-timeline-meta');
  const eventsEl = document.getElementById('wo-timeline-events');
  const logEl = document.getElementById('wo-timeline-log-tail');

  if (!metaEl || !eventsEl || !logEl) {
    return;
  }

  const id = wo.id || 'UNKNOWN';
  const status = wo.status || 'unknown';
  const started = wo.started_at || wo.created_at || '';
  const finished = wo.finished_at || '';
  const updated = wo.updated_at || wo.last_update || '';

  let metaText = `ID: ${id} · Status: ${status}`;
  if (started) metaText += ` · Started: ${started}`;
  if (finished) metaText += ` · Finished: ${finished}`;
  if (updated) metaText += ` · Last update: ${updated}`;
  metaEl.textContent = metaText;

  const logLines = Array.isArray(wo.log_tail)
    ? wo.log_tail.map((line) => String(line || ''))
    : typeof wo.log_tail === 'string'
    ? wo.log_tail.split(/\r?\n/)
    : [];

  const events = buildTimelineEventsFromWo(wo, logLines);

  eventsEl.innerHTML = '';
  if (!events.length) {
    const placeholder = document.createElement('li');
    placeholder.textContent = 'No timeline events available yet.';
    eventsEl.appendChild(placeholder);
  } else {
    events.forEach((event) => {
      const li = document.createElement('li');
      if (event.level === 'error') {
        li.classList.add('wo-event-error');
      }
      li.innerHTML = `
        <div>${escapeHtml(event.label || '')}</div>
        <time>${escapeHtml(event.time || '')}</time>
        ${event.detail ? `<div class="wo-event-detail">${escapeHtml(event.detail)}</div>` : ''}
      `;
      eventsEl.appendChild(li);
    });
  }

  logEl.textContent = logLines.join('\n');
}

function buildTimelineEventsFromWo(wo = {}, logLines = []) {
  const events = [];

  if (wo.created_at) {
    events.push({
      time: wo.created_at,
      label: 'Created',
      detail: wo.created_by || '',
      level: 'info'
    });
  }

  if (wo.started_at) {
    events.push({
      time: wo.started_at,
      label: 'Started',
      detail: wo.worker || wo.agent || '',
      level: 'info'
    });
  }

  if (wo.finished_at) {
    events.push({
      time: wo.finished_at,
      label: 'Finished',
      detail: wo.result || '',
      level: wo.status === 'failed' ? 'error' : 'info'
    });
  }

  if (!wo.finished_at && wo.status) {
    events.push({
      time: wo.updated_at || wo.last_update || '',
      label: `Status: ${wo.status}`,
      detail: wo.last_error || '',
      level: wo.status === 'failed' ? 'error' : 'info'
    });
  }

  logLines.slice(-5).forEach((line) => {
    const trimmed = String(line || '').trim();
    if (!trimmed) return;
    events.push({
      time: '',
      label: 'Log tail',
      detail: trimmed,
      level: trimmed.toLowerCase().includes('error') ? 'error' : 'info'
    });
  });

  return events;
}

// --- Reality Snapshot ---

async function loadRealitySnapshot() {
  const meta = document.getElementById('reality-meta');
  if (meta) {
    meta.textContent = 'Loading Reality snapshot…';
  }
  hideErrorBanner('reality-error');

  try {
    const res = await fetch('/api/reality/snapshot?advisory=1');
    if (!res.ok) {
      console.error('Failed to fetch Reality snapshot', res.status, await res.text());
      renderRealityError(`HTTP ${res.status}`);
      return;
    }
    const payload = await res.json();
    renderRealitySnapshot(payload);
  } catch (error) {
    console.error('Error loading Reality snapshot', error);
    renderRealityError(String(error));
  }
}

function renderRealitySnapshot(payload) {
  const meta = document.getElementById('reality-meta');
  const deployEl = document.getElementById('reality-deployment');
  const saveBody = document.getElementById('reality-save-body');
  const orchEl = document.getElementById('reality-orchestrator');
  const badgeDeploy = document.getElementById('reality-badge-deploy');
  const badgeSave = document.getElementById('reality-badge-save');
  const badgeOrch = document.getElementById('reality-badge-orch');

  if (!meta || !deployEl || !saveBody || !orchEl) {
    return;
  }

  updateRealityBadge(badgeDeploy, 'Deployment', null);
  updateRealityBadge(badgeSave, 'save.sh', null);
  updateRealityBadge(badgeOrch, 'Orchestrator', null);

  if (!payload || payload.status === 'no_snapshot') {
    meta.textContent = 'No Reality Hooks snapshot found yet. Run the Reality Hooks workflow in CI first.';
    deployEl.textContent = '';
    saveBody.innerHTML = '<tr><td colspan="7">No save.sh runs in snapshot.</td></tr>';
    orchEl.textContent = '';

    if (payload?.advisory) {
      const adv = payload.advisory;
      updateRealityBadge(badgeDeploy, 'Deployment', adv.deployment?.status);
      updateRealityBadge(badgeSave, 'save.sh', adv.save_sh?.status);
      updateRealityBadge(badgeOrch, 'Orchestrator', adv.orchestrator?.status);
    }

    return;
  }

  if (payload.status === 'error') {
    renderRealityError(payload.error || 'invalid snapshot');
    if (payload.advisory) {
      const adv = payload.advisory;
      updateRealityBadge(badgeDeploy, 'Deployment', adv.deployment?.status);
      updateRealityBadge(badgeSave, 'save.sh', adv.save_sh?.status);
      updateRealityBadge(badgeOrch, 'Orchestrator', adv.orchestrator?.status);
    }
    return;
  }

  const data = payload.data || {};
  const timestamp = data.timestamp || '';
  const deployment = data.deployment_report || null;
  const saveRuns = Array.isArray(data.save_sh_full_cycle) ? data.save_sh_full_cycle : [];
  const orchestrator = data.orchestrator_summary || null;

  meta.textContent = `Latest snapshot: ${timestamp || 'unknown'} (source: ${payload.snapshot_path || 'unknown'})`;

  if (deployment && deployment.path) {
    deployEl.textContent = `Report: ${deployment.path}`;
  } else {
    deployEl.textContent = 'No deployment report in snapshot.';
  }

  saveBody.innerHTML = '';
  if (!saveRuns.length) {
    saveBody.innerHTML = '<tr><td colspan="7">No save.sh full-cycle runs in snapshot.</td></tr>';
  } else {
    saveRuns.forEach((run) => {
      const tr = document.createElement('tr');
      tr.innerHTML = `
        <td><code>${escapeHtml(run?.test_id || '')}</code></td>
        <td>${escapeHtml(run?.lane || '')}</td>
        <td>${escapeHtml(run?.layer1 || '')}</td>
        <td>${escapeHtml(run?.layer2 || '')}</td>
        <td>${escapeHtml(run?.layer3 || '')}</td>
        <td>${escapeHtml(run?.layer4 || '')}</td>
        <td>${escapeHtml(run?.git || '')}</td>
      `;
      saveBody.appendChild(tr);
    });
  }

  if (orchestrator) {
    try {
      orchEl.textContent = JSON.stringify(orchestrator, null, 2);
    } catch (error) {
      console.error('Failed to stringify orchestrator summary', error);
      orchEl.textContent = String(orchestrator);
    }
  } else {
    orchEl.textContent = 'No orchestrator summary in snapshot.';
  }

  if (payload.advisory) {
    const adv = payload.advisory;
    updateRealityBadge(badgeDeploy, 'Deployment', adv.deployment?.status);
    updateRealityBadge(badgeSave, 'save.sh', adv.save_sh?.status);
    updateRealityBadge(badgeOrch, 'Orchestrator', adv.orchestrator?.status);
  }
}

function renderRealityError(message) {
  const meta = document.getElementById('reality-meta');
  if (meta) {
    meta.textContent = 'Reality snapshot unavailable.';
  }
  showErrorBanner('reality-error', message || 'Failed to load Reality snapshot.');
}

function updateRealityBadge(el, label, status) {
  if (!el) return;
  el.className = 'badge badge-muted';

  if (!status) {
    el.textContent = label;
    return;
  }

  const normalized = String(status).toLowerCase().replace(/\s+/g, '_');
  el.className = `badge badge-${normalized}`;
  el.textContent = `${label}: ${status}`;
}

function initRealityPanel() {
  if (realityPanelInitialized) {
    return;
  }

  const refreshBtn = document.getElementById('reality-refresh-btn');
  const retryBtn = document.getElementById('reality-error-retry');

  refreshBtn?.addEventListener('click', () => loadRealitySnapshot());
  retryBtn?.addEventListener('click', () => loadRealitySnapshot());

  loadRealitySnapshot();
  realityPanelInitialized = true;
}

// --- WO ↔ MLS linking (detail panel) ---

function onWorkOrderSelected(woId) {
  if (!woId) {
    currentWoId = null;
  } else {
    currentWoId = String(woId);
  }
  refreshWoDetailMls();
}

async function refreshWoDetailMls() {
  const emptyEl = document.getElementById('wo-detail-mls-empty');
  const listEl = document.getElementById('wo-detail-mls-list');

  if (!listEl) {
    return;
  }

  const defaultMessage = emptyEl?.dataset?.defaultMessage || 'No MLS lessons linked to this work order yet.';

  if (!currentWoId) {
    listEl.innerHTML = '';
    if (emptyEl) {
      emptyEl.style.display = '';
      emptyEl.textContent = defaultMessage;
    }
    return;
  }

  try {
    if (!Array.isArray(cachedMlsEntries)) {
      const res = await fetch('/api/mls', { headers: { Accept: 'application/json' } });
      if (!res.ok) {
        throw new Error(`HTTP ${res.status}`);
      }
      const payload = await res.json();
      cachedMlsEntries = Array.isArray(payload.entries) ? payload.entries : [];
    }

    const related = cachedMlsEntries.filter((entry) => {
      if (!entry || entry.related_wo === undefined || entry.related_wo === null) {
        return false;
      }
      return String(entry.related_wo) === String(currentWoId);
    });

    listEl.innerHTML = '';

    if (!related.length) {
      if (emptyEl) {
        emptyEl.style.display = '';
        emptyEl.textContent = defaultMessage;
      }
      return;
    }

    if (emptyEl) {
      emptyEl.style.display = 'none';
      emptyEl.textContent = defaultMessage;
    }

    related.forEach((entry) => {
      const li = document.createElement('li');
      li.className = 'wo-detail-mls-item';
      const entryId = entry.id || entry.mls_id || 'MLS-UNKNOWN';
      li.dataset.mlsId = entryId;
      li.textContent = entry.title || entryId || 'MLS lesson';
      listEl.appendChild(li);
    });
  } catch (error) {
    console.error('Failed to load related MLS lessons for WO', currentWoId, error);
    cachedMlsEntries = null;
    listEl.innerHTML = '';
    if (emptyEl) {
      emptyEl.style.display = '';
      emptyEl.textContent = 'Error loading MLS lessons for this work order.';
    }
  }
}

function focusMlsCardById(mlsId) {
  const list = document.getElementById('mls-list');
  if (!list || !mlsId) {
    return;
  }

  const safeId = cssEscapeAttr(mlsId);
  if (!safeId) {
    return;
  }

  const card = list.querySelector(`[data-mls-id="${safeId}"]`);
  if (card && typeof card.scrollIntoView === 'function') {
    card.scrollIntoView({ behavior: 'smooth', block: 'center' });
    card.classList.add('mls-card-highlight');
    setTimeout(() => card.classList.remove('mls-card-highlight'), 1500);
  }
}

function cssEscapeAttr(value) {
  if (value === undefined || value === null) {
    return '';
  }
  const stringValue = String(value);
  if (typeof window !== 'undefined' && window.CSS && typeof window.CSS.escape === 'function') {
    return window.CSS.escape(stringValue);
  }
  return stringValue.replace(/"/g, '\\"');
}

document.addEventListener('click', (event) => {
  const baseTarget = event.target;
  if (!(baseTarget instanceof Element)) {
    return;
  }

  const target = baseTarget.closest('.wo-detail-mls-item');
  if (!target) {
    return;
  }

  const mlsId = target.dataset?.mlsId;
  if (!mlsId) {
    return;
  }

  if (typeof window.selectMlsLesson === 'function') {
    window.selectMlsLesson(mlsId);
    return;
  }

  focusMlsCardById(mlsId);
});

// --- WO detail rendering / history ---

function renderWoDetail(wo) {
  const container = document.getElementById('wo-detail-content');

  if (!container) {
    renderWoDetailHistory(wo);
    return;
  }

  container.innerHTML = '';

  if (!wo) {
    const placeholder = document.createElement('p');
    placeholder.textContent = 'Select a work order to view its details.';
    container.appendChild(placeholder);
    renderWoDetailHistory(null);
    return;
  }

  const title = document.createElement('h3');
  title.textContent = wo.id || 'Work Order';
  container.appendChild(title);

  if (wo.status) {
    const statusLine = document.createElement('div');
    statusLine.textContent = `Status: ${wo.status}`;
    container.appendChild(statusLine);
  }

  const description = wo.description || wo.goal || wo.summary;
  if (description) {
    const descEl = document.createElement('p');
    descEl.textContent = description;
    container.appendChild(descEl);
  }

  const metaFields = [
    { label: 'Owner', value: wo.owner || wo.created_by || wo.requested_by },
    { label: 'Worker', value: wo.worker || wo.agent },
    { label: 'Type', value: wo.type },
    { label: 'Started', value: formatWoTimestamp(wo.started_at || wo.created_at) },
    { label: 'Finished', value: formatWoTimestamp(wo.finished_at) },
    { label: 'Updated', value: formatWoTimestamp(wo.updated_at || wo.last_update) }
  ].filter((item) => item.value);

  if (metaFields.length) {
    const list = document.createElement('ul');
    list.className = 'wo-detail-meta';
    metaFields.forEach((item) => {
      const li = document.createElement('li');
      li.textContent = `${item.label}: ${item.value}`;
      list.appendChild(li);
    });
    container.appendChild(list);
  }

  renderWoDetailHistory(wo);
}

function renderWoDetailHistory(wo) {
  const listEl = document.getElementById('wo-detail-history-list');
  const emptyEl = document.getElementById('wo-detail-history-empty');

  if (!listEl) {
    return;
  }

  listEl.innerHTML = '';

  const historyItems = normalizeWoDetailHistory(wo);

  if (!historyItems.length) {
    if (emptyEl) {
      emptyEl.style.display = '';
      emptyEl.textContent = 'No history recorded for this work order yet.';
    }
    return;
  }

  if (emptyEl) {
    emptyEl.style.display = 'none';
  }

  historyItems.forEach((rawItem) => {
    const item = typeof rawItem === 'object' && rawItem !== null ? rawItem : { message: rawItem };
    const li = document.createElement('li');
    li.className = 'wo-history-item';

    const meta = document.createElement('div');
    meta.className = 'wo-history-meta';
    const timeValue =
      item.time ||
      item.timestamp ||
      item.date ||
      item.when ||
      item.created_at ||
      item.updated_at ||
      '';
    const formattedTime = formatWoTimestamp(timeValue) || timeValue || '';
    const statusValue = item.status || item.state || item.type || item.event || '';
    const metaParts = [formattedTime, statusValue].filter(Boolean);
    if (metaParts.length) {
      meta.textContent = metaParts.join(' · ');
      li.appendChild(meta);
    }

    const message =
      item.message ||
      item.details ||
      item.note ||
      item.summary ||
      item.description ||
      (typeof rawItem === 'string' || typeof rawItem === 'number' ? String(rawItem) : '');

    if (message) {
      const body = document.createElement('div');
      body.textContent = message;
      li.appendChild(body);
    } else if (!metaParts.length) {
      const fallback = document.createElement('div');
      fallback.textContent = 'Event recorded';
      li.appendChild(fallback);
    }

    listEl.appendChild(li);
  });
}

function normalizeWoDetailHistory(wo) {
  if (!wo) {
    return [];
  }

  const candidates = [wo.history, wo.events, wo.timeline];
  for (const candidate of candidates) {
    if (Array.isArray(candidate) && candidate.length) {
      return candidate;
    }
  }
  return [];
}

async function loadAndRenderWorkOrder(woId) {
  const historyList = document.getElementById('wo-detail-history-list');
  const historyEmpty = document.getElementById('wo-detail-history-empty');
  const detailContainer = document.getElementById('wo-detail-content');

  if (!woId) {
    renderWoDetail(null);
    return;
  }

  if (detailContainer) {
    detailContainer.innerHTML = '<p>Loading work order…</p>';
  }
  if (historyList) {
    historyList.innerHTML = '';
  }
  if (historyEmpty) {
    historyEmpty.style.display = '';
    historyEmpty.textContent = 'Loading history…';
  }

  try {
    const res = await fetch(`/api/wos/${encodeURIComponent(woId)}?tail=50`, { headers: { Accept: 'application/json' } });
    if (!res.ok) {
      throw new Error(`HTTP ${res.status}`);
    }
    const wo = await res.json();
    renderWoDetail(wo);
  } catch (error) {
    console.error('Error loading WO detail', woId, error);
    if (detailContainer) {
      detailContainer.innerHTML = '';
      const message = document.createElement('p');
      message.textContent = `Failed to load work order ${woId}.`;
      detailContainer.appendChild(message);
    }
    if (historyEmpty) {
      historyEmpty.style.display = '';
      historyEmpty.textContent = 'Failed to load history for this work order.';
    }
  }
}

// --- WO Timeline Panel ---

function initWoTimelinePanel() {
  const panel = document.getElementById('wo-timeline-panel');
  if (!panel || woTimelineInitialized) {
    return;
  }

  const statusSelect = document.getElementById('wo-filter-status');
  if (statusSelect) {
    statusSelect.addEventListener('change', () => {
      woTimelineFilterStatus = statusSelect.value || '';
      renderWoTimelinePanel();
    });
  }

  const searchInput = document.getElementById('wo-filter-search');
  if (searchInput) {
    const handleSearch = debounce(() => {
      woTimelineSearchQuery = searchInput.value || '';
      renderWoTimelinePanel();
    }, 200);
    searchInput.addEventListener('input', handleSearch);
  }

  const listEl = document.getElementById('wo-timeline-list');
  listEl?.addEventListener('click', (event) => {
    const actionBtn = event.target.closest('.wo-timeline-view');
    if (actionBtn?.dataset.woId) {
      openWoTimeline(actionBtn.dataset.woId);
    }
  });

  timelineRefreshButton?.addEventListener('click', () => {
    refreshWoTimeline();
  });

  timelineLimitInput?.addEventListener('change', () => {
    refreshWoTimeline();
  });

  timelineIncludeMlsCheckbox?.addEventListener('change', () => {
    refreshWoTimeline();
  });

  woTimelineInitialized = true;
  refreshWoTimeline();
  woTimelineIntervalId = setInterval(refreshWoTimeline, WO_TIMELINE_REFRESH_MS);
}

async function refreshWoTimeline() {
  const panel = document.getElementById('wo-timeline-panel');
  if (!panel) return;

  const listEl = document.getElementById('wo-timeline-list');

  try {
    const params = new URLSearchParams();
    const statusParam = buildTimelineStatusParam();
    if (statusParam) {
      params.set('status', statusParam);
    }

    const limit = getTimelineLimitValue();
    if (limit) {
      params.set('limit', String(limit));
    }

    if (shouldIncludeMlsOverlay()) {
      params.set('include_mls', '1');
    }

    const query = params.toString();
    const url = query ? `/api/wos/history?${query}` : '/api/wos/history';
    const res = await fetch(url, { headers: { Accept: 'application/json' } });
    if (!res.ok) {
      throw new Error(`HTTP ${res.status}`);
    }

    const payload = await res.json();
    let dataset = [];
    if (Array.isArray(payload)) {
      dataset = payload;
    } else if (Array.isArray(payload?.items)) {
      dataset = payload.items;
    } else if (Array.isArray(payload?.wos)) {
      dataset = payload.wos;
    } else if (Array.isArray(payload?.results)) {
      dataset = payload.results;
    }

    const entries = dataset.map((wo) => normalizeWoTimelineEntry(wo));
    entries.sort((a, b) => getTimelineSortKey(b) - getTimelineSortKey(a));
    woTimelineAll = entries;
    renderWoTimelinePanel();
  } catch (error) {
    console.error('Failed to refresh WO timeline', error);
    if (listEl) {
      listEl.innerHTML = `
        <div class="wo-timeline-item">
          <div class="wo-timeline-row">
            <span>Failed to load work orders.</span>
          </div>
          <div class="wo-timeline-when">${escapeHtml(error.message || String(error))}</div>
        </div>
      `;
    }
  }
}

function renderWoTimelinePanel() {
  const listEl = document.getElementById('wo-timeline-list');
  const summaryEl = document.getElementById('wo-timeline-summary');
  if (!listEl || !summaryEl) return;

  let entries = woTimelineAll;
  if (woTimelineFilterStatus) {
    entries = entries.filter((entry) => {
      if (woTimelineFilterStatus === 'failed') {
        return entry.status === 'failed';
      }
      if (woTimelineFilterStatus === 'done') {
        return entry.status === 'done';
      }
      if (woTimelineFilterStatus === 'active') {
        return entry.status === 'pending' || entry.status === 'running';
      }
      return true;
    });
  }

  const normalizedSearch = woTimelineSearchQuery.trim().toLowerCase();
  if (normalizedSearch) {
    entries = entries.filter((entry) => {
      const haystack = [entry.id, entry.title, entry.description]
        .map((value) => String(value || '').toLowerCase());
      return haystack.some((field) => field && field.includes(normalizedSearch));
    });
  }

  if (!entries.length) {
    listEl.innerHTML = '<div class="wo-timeline-empty">No work orders match the current filters.</div>';
  } else {
    listEl.innerHTML = entries.map((entry) => renderWoTimelineItem(entry)).join('');
  }

  const counts = {
    pending: 0,
    running: 0,
    done: 0,
    failed: 0
  };
  woTimelineAll.forEach((entry) => {
    if (counts[entry.status] !== undefined) {
      counts[entry.status] += 1;
    }
  });

  const total = woTimelineAll.length;
  const summaryParts = [
    `Total: ${total}`,
    `pending: ${counts.pending}`,
    `running: ${counts.running}`,
    `done: ${counts.done}`,
    `failed: ${counts.failed}`,
    `filter: ${woTimelineFilterStatus || 'all'}`
  ];

  if (normalizedSearch) {
    summaryParts.push(`search: "${woTimelineSearchQuery.trim()}"`);
  }

  summaryEl.textContent = summaryParts.join(' · ');
}

function renderWoTimelineItem(entry) {
  const statusClass = getTimelineStatusClass(entry.status);
  const statusLabel = (entry.status || 'unknown').toUpperCase();
  const timelineMarkup = buildTimelineSegmentsMarkup(entry);
  const statusBadge = woStatusBadge(entry.status);
  if (statusBadge) {
    statusBadge.classList.add('wo-timeline-status');
  }
  const statusHtml = statusBadge
    ? statusBadge.outerHTML
    : `<span class="wo-timeline-status ${statusClass}">${statusLabel}</span>`;
  const mlsHtml = renderMlsSummary(entry.mlsSummary);

  return `
    <article class="wo-timeline-item" data-wo-id="${escapeHtml(entry.id)}">
      <div class="wo-timeline-row">
        <span class="wo-timeline-id">${escapeHtml(entry.id)}</span>
        ${statusHtml}
      </div>
      <div class="wo-timeline-when">${timelineMarkup}</div>
      ${mlsHtml}
      <div class="wo-timeline-actions">
        <button type="button" class="wo-timeline-view" data-wo-id="${escapeHtml(entry.id)}">View details</button>
      </div>
    </article>
  `;
}

function renderMlsSummary(mlsSummary) {
  if (!mlsSummary) {
    return '';
  }

  const metrics = {
    total: Number.isFinite(mlsSummary.total) ? mlsSummary.total : 0,
    solutions: Number.isFinite(mlsSummary.solutions) ? mlsSummary.solutions : 0,
    failures: Number.isFinite(mlsSummary.failures) ? mlsSummary.failures : 0,
    patterns: Number.isFinite(mlsSummary.patterns) ? mlsSummary.patterns : 0,
    improvements: Number.isFinite(mlsSummary.improvements) ? mlsSummary.improvements : 0
  };

  return `
    <div class="wo-mls">
      <strong>MLS:</strong>
      total ${metrics.total},
      solutions ${metrics.solutions},
      failures ${metrics.failures},
      patterns ${metrics.patterns},
      improvements ${metrics.improvements}
    </div>
  `;
}

function buildTimelineSegmentsMarkup(entry) {
  const segments = [
    { label: 'Created', value: entry.createdAt },
    { label: 'Started', value: entry.startedAt },
    { label: 'Finished', value: entry.finishedAt || entry.updatedAt }
  ];

  return segments
    .map((segment) => {
      const formatted = formatWoTimestamp(segment.value) || '—';
      return `
        <span class="wo-timeline-segment">
          <span class="wo-timeline-segment-label">${segment.label}</span>
          <span class="wo-timeline-segment-value">${escapeHtml(formatted)}</span>
        </span>
      `;
    })
    .join('<span class="wo-timeline-arrow">→</span>');
}

function getTimelineStatusClass(status) {
  switch (status) {
    case 'pending':
      return 'wo-status-pill-pending';
    case 'running':
      return 'wo-status-pill-running';
    case 'done':
      return 'wo-status-pill-done';
    case 'failed':
      return 'wo-status-pill-failed';
    default:
      return 'wo-status-pill-unknown';
  }
}

function getTimelineSortKey(entry) {
  const candidate = entry.updatedAt || entry.finishedAt || entry.startedAt || entry.createdAt;
  const parsed = candidate ? Date.parse(candidate) : NaN;
  if (Number.isNaN(parsed)) {
    return 0;
  }
  return parsed;
}

function initDashboard() {
  initTabs();
  initWoHistoryFilters();
  initWoStatusFilters();
  loadWos();
}

function cleanupIntervals() {
  if (servicesIntervalId) {
    clearInterval(servicesIntervalId);
    servicesIntervalId = null;
  }

  if (serviceAutoRefreshTimer) {
    clearInterval(serviceAutoRefreshTimer);
    serviceAutoRefreshTimer = null;
  }

  if (woTimelineIntervalId) {
    clearInterval(woTimelineIntervalId);
    woTimelineIntervalId = null;
  }

  if (summaryIntervalId) {
    clearInterval(summaryIntervalId);
    summaryIntervalId = null;
  }
}

document.addEventListener('DOMContentLoaded', () => {
  const serviceRefreshBtn = document.getElementById('service-refresh');
  if (serviceRefreshBtn) {
    serviceRefreshBtn.addEventListener('click', () => {
      refreshServices(true);
    });
  }

  refreshServices(false);
  if (!serviceAutoRefreshTimer) {
    serviceAutoRefreshTimer = setInterval(() => {
      refreshServices(false);
    }, 60000);
  }

  initSummaryCards();
  initDashboard();
  initWoTimelinePanel();
  renderWoDetail(null);

  window.addEventListener('wo:select', (event) => {
    const detail = event?.detail;
    let woId = null;
    if (detail && typeof detail === 'object') {
      woId = detail.id || detail.woId || detail.wo_id || detail.value;
    } else if (detail) {
      woId = detail;
    }

    if (woId) {
      onWorkOrderSelected(woId);
      loadAndRenderWorkOrder(woId);
    } else {
      onWorkOrderSelected(null);
      renderWoDetail(null);
    }
  });

  refreshWoDetailMls();
  window.loadAndRenderWorkOrder = loadAndRenderWorkOrder;
>>>>>>> 3b0c15e8
});

window.addEventListener('beforeunload', () => {
  cleanupIntervals();
});<|MERGE_RESOLUTION|>--- conflicted
+++ resolved
@@ -1,13 +1,10 @@
 const SERVICES_REFRESH_MS = 30000;
-<<<<<<< HEAD
 const MLS_REFRESH_MS = 30000;
 const WO_REFRESH_MS = 30000;
 const WO_TAIL_LINES = 200;
-=======
 const WO_TIMELINE_REFRESH_MS = 45000;
 const SUMMARY_REFRESH_MS = 60000;
 const SUMMARY_LOADING_FOOTER = 'Updated: —';
->>>>>>> 3b0c15e8
 const KNOWN_SERVICE_TYPES = new Set(['bridge', 'worker', 'automation', 'monitoring']);
 const TIMELINE_LIMIT_MIN = 10;
 const TIMELINE_LIMIT_MAX = 1000;
@@ -17,11 +14,9 @@
 
 let woIntervalId;
 let servicesIntervalId;
-<<<<<<< HEAD
 let mlsIntervalId;
 let cachedWos = [];
 let selectedWoId = null;
-=======
 let woTimelineIntervalId;
 let summaryIntervalId;
 let mlsPanelInitialized = false;
@@ -162,7 +157,6 @@
       return '';
   }
 }
->>>>>>> 3b0c15e8
 
 async function fetchJSON(url) {
   const response = await fetch(url, {
@@ -1316,22 +1310,9 @@
   }
 }
 
-<<<<<<< HEAD
-function cleanupIntervals() {
-  if (woIntervalId) {
-    clearInterval(woIntervalId);
-    woIntervalId = null;
-  }
-
-  if (servicesIntervalId) {
-    clearInterval(servicesIntervalId);
-    servicesIntervalId = null;
-  }
-=======
 function renderWoHistory(wos, limit) {
   const tbody = document.getElementById('wo-history-body');
   if (!tbody) return;
->>>>>>> 3b0c15e8
 
   const maxRows = Number.isFinite(limit) ? limit : 100;
 
@@ -1340,13 +1321,6 @@
     return;
   }
 
-<<<<<<< HEAD
-document.addEventListener('DOMContentLoaded', () => {
-  initTabs();
-  initWOPanel();
-  initServicesPanel();
-  initMLSPanel();
-=======
   const sorted = [...wos].sort((a, b) => {
     const aKey = a?.started_at || a?.id || 0;
     const bKey = b?.started_at || b?.id || 0;
@@ -2448,6 +2422,11 @@
 }
 
 function cleanupIntervals() {
+  if (woIntervalId) {
+    clearInterval(woIntervalId);
+    woIntervalId = null;
+  }
+
   if (servicesIntervalId) {
     clearInterval(servicesIntervalId);
     servicesIntervalId = null;
@@ -2470,6 +2449,11 @@
 }
 
 document.addEventListener('DOMContentLoaded', () => {
+  initTabs();
+  initWOPanel();
+  initServicesPanel();
+  initMLSPanel();
+
   const serviceRefreshBtn = document.getElementById('service-refresh');
   if (serviceRefreshBtn) {
     serviceRefreshBtn.addEventListener('click', () => {
@@ -2509,7 +2493,6 @@
 
   refreshWoDetailMls();
   window.loadAndRenderWorkOrder = loadAndRenderWorkOrder;
->>>>>>> 3b0c15e8
 });
 
 window.addEventListener('beforeunload', () => {
