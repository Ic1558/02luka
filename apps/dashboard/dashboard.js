--- conflicted
+++ resolved
@@ -1,168 +1,11 @@
 const SERVICES_REFRESH_MS = 30000;
-const WO_TIMELINE_REFRESH_MS = 45000;
-const SUMMARY_REFRESH_MS = 60000;
-const SUMMARY_LOADING_FOOTER = 'Updated: —';
+const MLS_REFRESH_MS = 30000;
 const KNOWN_SERVICE_TYPES = new Set(['bridge', 'worker', 'automation', 'monitoring']);
-const TIMELINE_LIMIT_MIN = 10;
-const TIMELINE_LIMIT_MAX = 1000;
-const TIMELINE_DEFAULT_LIMIT = 100;
-
-let realityPanelInitialized = false;
 
 let servicesIntervalId;
-<<<<<<< HEAD
 let mlsIntervalId;
 let currentMlsType = '';
 let realityLoading = false;
-=======
-let woTimelineIntervalId;
-let summaryIntervalId;
-let mlsPanelInitialized = false;
-let mlsAllEntries = [];
-let mlsFilterType = '';
-let mlsSearchQuery = '';
-let currentWoId = null;
-let cachedMlsEntries = null;
-let allWos = [];
-let visibleWos = [];
-let currentWoFilter = 'all';
-let currentWoStatusFilter = '';
-let woTimelineAll = [];
-let woTimelineFilterStatus = '';
-let woTimelineSearchQuery = '';
-let woTimelineInitialized = false;
-let serviceData = [];
-let serviceAutoRefreshTimer = null;
-let woAutorefreshTimer = null;
-let woAutorefreshEnabled = false;
-let woAutorefreshIntervalMs = 30000;
-let woRefreshAbortController = null;
-let woRefreshRequestId = 0;
-
-const hasDocument = typeof document !== 'undefined';
-const timelineLimitInput = hasDocument ? document.getElementById('timeline-limit') : null;
-const timelineIncludeMlsCheckbox = hasDocument ? document.getElementById('timeline-include-mls') : null;
-const timelineRefreshButton = hasDocument ? document.getElementById('timeline-refresh') : null;
-
-function formatBadgeLabel(text) {
-  return String(text || '')
-    .trim()
-    .replace(/_/g, ' ');
-}
-
-function makeBadge(text, extraClass = '') {
-  const label = formatBadgeLabel(text);
-  if (!label) return null;
-  const span = document.createElement('span');
-  span.className = ['badge', extraClass].filter(Boolean).join(' ').trim();
-  span.textContent = label;
-  return span;
-}
-
-function woStatusBadge(statusRaw) {
-  const raw = formatBadgeLabel(statusRaw);
-  if (!raw) return null;
-  const status = raw.toLowerCase();
-
-  if (status === 'failed' || status === 'error') {
-    return makeBadge(raw, 'badge-wo badge-wo-failed');
-  }
-
-  if (['done', 'completed', 'success'].includes(status)) {
-    return makeBadge(raw, 'badge-wo badge-wo-done');
-  }
-
-  if (['pending', 'running', 'in progress', 'in-progress', 'in_progress', 'active', 'queued'].includes(status)) {
-    return makeBadge(raw, 'badge-wo badge-wo-active');
-  }
-
-  return makeBadge(raw, 'badge-wo');
-}
-
-function mlsTypeBadge(typeRaw) {
-  const raw = formatBadgeLabel(typeRaw);
-  if (!raw) return null;
-  const type = raw.toLowerCase();
-
-  if (type === 'solution') {
-    return makeBadge('solution', 'badge-mls badge-mls-solution');
-  }
-  if (type === 'failure') {
-    return makeBadge('failure', 'badge-mls badge-mls-failure');
-  }
-  return makeBadge(raw, 'badge-mls');
-}
-
-function normalizeWoTimelineEntry(rawWo = {}) {
-  const id = rawWo.id || rawWo.wo_id || 'UNKNOWN';
-  const normalizedStatus = normalizeWoTimelineStatus(rawWo.status);
-  const createdAt = rawWo.created_at || rawWo.queued_at || rawWo.timestamp || '';
-  const startedAt = rawWo.started_at || '';
-  const finishedAt = rawWo.finished_at || rawWo.completed_at || '';
-  const updatedAt = rawWo.updated_at || rawWo.last_update || finishedAt || '';
-  const title = rawWo.title || rawWo.summary || rawWo.name || '';
-  const description = rawWo.description || rawWo.summary || rawWo.notes || '';
-  const mlsSummary = rawWo.mls_summary || rawWo.mlsSummary || null;
-
-  return {
-    id,
-    status: normalizedStatus,
-    createdAt,
-    startedAt,
-    finishedAt,
-    updatedAt,
-    title,
-    description,
-    mlsSummary
-  };
-}
-
-function normalizeWoTimelineStatus(status) {
-  const raw = String(status || '').toLowerCase();
-  if (!raw) return 'unknown';
-  if (['pending', 'queued', 'created'].includes(raw)) return 'pending';
-  if (['running', 'in_progress', 'in-progress', 'working'].includes(raw)) return 'running';
-  if (['completed', 'done', 'success'].includes(raw)) return 'done';
-  if (['failed', 'error'].includes(raw)) return 'failed';
-  return raw;
-}
-
-function getTimelineLimitValue() {
-  if (!timelineLimitInput) {
-    return TIMELINE_DEFAULT_LIMIT;
-  }
-
-  const parsed = parseInt(timelineLimitInput.value || '', 10);
-  if (Number.isFinite(parsed)) {
-    const clamped = Math.min(TIMELINE_LIMIT_MAX, Math.max(TIMELINE_LIMIT_MIN, parsed));
-    timelineLimitInput.value = String(clamped);
-    return clamped;
-  }
-
-  timelineLimitInput.value = String(TIMELINE_DEFAULT_LIMIT);
-  return TIMELINE_DEFAULT_LIMIT;
-}
-
-function shouldIncludeMlsOverlay() {
-  if (!timelineIncludeMlsCheckbox) {
-    return false;
-  }
-  return timelineIncludeMlsCheckbox.checked;
-}
-
-function buildTimelineStatusParam() {
-  switch (woTimelineFilterStatus) {
-    case 'failed':
-      return 'failed';
-    case 'done':
-      return 'success,completed,done';
-    case 'active':
-      return 'pending,running,queued';
-    default:
-      return '';
-  }
-}
->>>>>>> 4f3be8fa
 
 async function fetchJSON(url) {
   const response = await fetch(url, {
@@ -176,16 +19,6 @@
   }
 
   return response.json();
-}
-
-function debounce(fn, delay = 200) {
-  let timeoutId;
-  return (...args) => {
-    if (timeoutId) {
-      clearTimeout(timeoutId);
-    }
-    timeoutId = setTimeout(() => fn(...args), delay);
-  };
 }
 
 function initTabs() {
@@ -212,13 +45,6 @@
       initServicesPanel();
     } else if (targetId === 'mls-panel') {
       initMLSPanel();
-    } else if (targetId === 'view-reality' || targetId === 'reality-panel') {
-      if (typeof loadRealitySnapshot === 'function') {
-        loadRealitySnapshot();
-      }
-      if (typeof initRealityPanel === 'function') {
-        initRealityPanel();
-      }
     }
   }
 
@@ -290,286 +116,6 @@
   banner?.classList.add('hidden');
 }
 
-// --- Work Orders ---
-
-function initWoFilters() {
-  const buttons = document.querySelectorAll('.wo-filter-button');
-  if (!buttons.length) {
-    return;
-  }
-
-  buttons.forEach((button) => {
-    button.addEventListener('click', () => {
-      buttons.forEach((btn) => btn.classList.remove('active'));
-      button.classList.add('active');
-      currentWoFilter = button.dataset.status || 'all';
-      applyWoFilter();
-    });
-  });
-
-  const initiallyActive = Array.from(buttons).find((btn) => btn.classList.contains('active'));
-  if (initiallyActive?.dataset?.status) {
-    currentWoFilter = initiallyActive.dataset.status;
-  }
-}
-
-function applyWoFilter() {
-  if (!Array.isArray(allWos)) {
-    allWos = [];
-  }
-
-  if (currentWoFilter === 'all') {
-    visibleWos = [...allWos];
-  } else {
-    const filter = (currentWoFilter || '').toLowerCase();
-    visibleWos = allWos.filter((wo) => (wo?.status || '').toLowerCase() === filter);
-  }
-
-  renderWoSummary(allWos);
-  renderWosTable(visibleWos);
-}
-
-function renderWoSummary(wos) {
-  const el = document.getElementById('wos-summary');
-  if (!el) return;
-
-  if (!Array.isArray(wos) || !wos.length) {
-    el.innerHTML = '<span>No work orders found.</span>';
-    return;
-  }
-
-  const counts = wos.reduce(
-    (acc, wo) => {
-      const status = (wo?.status || 'unknown').toLowerCase();
-      acc.total += 1;
-      acc[status] = (acc[status] || 0) + 1;
-      return acc;
-    },
-    { total: 0 }
-  );
-
-  const running = counts.running || 0;
-  const pending = counts.pending || 0;
-  const completed = counts.completed || 0;
-  const failed = counts.failed || 0;
-
-  el.innerHTML = `
-    <span><strong>Total:</strong> ${counts.total}</span>
-    <span><span class="summary-dot running"></span>Running: ${running}</span>
-    <span><span class="summary-dot stopped"></span>Pending: ${pending}</span>
-    <span><span class="summary-dot failed"></span>Failed: ${failed}</span>
-    <span><span class="summary-dot running"></span>Completed: ${completed}</span>
-  `;
-}
-
-function renderWosTable(wos) {
-  const tbody = document.getElementById('wos-table-body');
-  if (!tbody) return;
-
-  if (!Array.isArray(wos) || !wos.length) {
-    tbody.innerHTML = '<tr><td colspan="7">No work orders match this filter.</td></tr>';
-    return;
-  }
-
-  tbody.innerHTML = '';
-
-  wos.forEach((wo) => {
-    const tr = document.createElement('tr');
-
-    const idCell = document.createElement('td');
-    idCell.innerHTML = `<code>${escapeHtml(wo?.id ?? '')}</code>`;
-
-    const statusCell = document.createElement('td');
-    statusCell.appendChild(createStatusChip((wo?.status || 'unknown').toLowerCase()));
-
-    const startedCell = document.createElement('td');
-    startedCell.textContent = formatWoDate(wo?.started_at || wo?.created_at);
-
-    const finishedCell = document.createElement('td');
-    finishedCell.textContent = formatWoDate(wo?.finished_at || wo?.completed_at);
-
-    const updatedCell = document.createElement('td');
-    updatedCell.textContent = formatWoDate(wo?.updated_at || wo?.last_update);
-
-    const actionsCell = document.createElement('td');
-    actionsCell.textContent = formatWoActions(wo);
-
-    const timelineCell = document.createElement('td');
-    timelineCell.textContent = formatWoTimeline(wo);
-
-    tr.append(idCell, statusCell, startedCell, finishedCell, updatedCell, actionsCell, timelineCell);
-    tbody.appendChild(tr);
-  });
-}
-
-function formatWoDate(value) {
-  if (!value) return '—';
-  const date = new Date(value);
-  if (Number.isNaN(date.getTime())) {
-    return value;
-  }
-  return date.toLocaleString();
-}
-
-function formatWoActions(wo) {
-  if (Array.isArray(wo?.actions) && wo.actions.length) {
-    return wo.actions.join(', ');
-  }
-  if (typeof wo?.action === 'string' && wo.action.trim()) {
-    return wo.action;
-  }
-  if (typeof wo?.summary === 'string' && wo.summary.trim()) {
-    return wo.summary;
-  }
-  return '—';
-}
-
-function formatWoTimeline(wo) {
-  if (typeof wo?.timeline_url === 'string' && wo.timeline_url) {
-    return wo.timeline_url;
-  }
-  if (Array.isArray(wo?.timeline) && wo.timeline.length) {
-    return `${wo.timeline.length} events`;
-  }
-  if (typeof wo?.last_event === 'string' && wo.last_event.trim()) {
-    return wo.last_event;
-  }
-  return '—';
-}
-
-async function refreshWos() {
-  const requestId = ++woRefreshRequestId;
-
-  if (woRefreshAbortController) {
-    try {
-      woRefreshAbortController.abort();
-    } catch (abortErr) {
-      console.warn('Failed to abort previous WO refresh', abortErr);
-    }
-  }
-
-  const controller = new AbortController();
-  woRefreshAbortController = controller;
-
-  try {
-    const res = await fetch('/api/wos', { signal: controller.signal });
-    if (!res.ok) {
-      console.error('Failed to fetch WOs', res.status);
-      updateWoLastRefreshLabel(false);
-      return;
-    }
-    const data = await res.json();
-    let wos = [];
-    if (Array.isArray(data)) {
-      wos = data;
-    } else if (Array.isArray(data?.wos)) {
-      wos = data.wos;
-    } else if (Array.isArray(data?.results)) {
-      wos = data.results;
-    }
-    allWos = Array.isArray(wos) ? wos : [];
-    applyWoFilter();
-    if (requestId === woRefreshRequestId) {
-      updateWoLastRefreshLabel(true);
-    }
-  } catch (err) {
-    if (err?.name === 'AbortError') {
-      return;
-    }
-    console.error('Error loading WOs', err);
-    if (requestId === woRefreshRequestId) {
-      updateWoLastRefreshLabel(false);
-    }
-  } finally {
-    if (woRefreshAbortController === controller) {
-      woRefreshAbortController = null;
-    }
-  }
-}
-
-function loadWos() {
-  refreshWos();
-}
-
-function updateWoLastRefreshLabel(success) {
-  const el = document.getElementById('wos-last-refresh');
-  if (!el) return;
-
-  const now = new Date();
-  const hh = String(now.getHours()).padStart(2, '0');
-  const mm = String(now.getMinutes()).padStart(2, '0');
-  const ss = String(now.getSeconds()).padStart(2, '0');
-
-  if (success) {
-    el.textContent = `Last refresh: ${hh}:${mm}:${ss}`;
-  } else {
-    el.textContent = `Last refresh: error at ${hh}:${mm}:${ss}`;
-  }
-}
-
-function initWoAutorefreshControls() {
-  const toggle = document.getElementById('wo-autorefresh-toggle');
-  const intervalSelect = document.getElementById('wo-autorefresh-interval');
-  const refreshNowBtn = document.getElementById('wo-refresh-now');
-
-  if (intervalSelect) {
-    const initial = parseInt(intervalSelect.value, 10);
-    if (!Number.isNaN(initial)) {
-      woAutorefreshIntervalMs = initial;
-    }
-    intervalSelect.addEventListener('change', () => {
-      const ms = parseInt(intervalSelect.value, 10);
-      if (!Number.isNaN(ms)) {
-        woAutorefreshIntervalMs = ms;
-        restartWoAutorefreshIfNeeded();
-      }
-    });
-  }
-
-  if (toggle) {
-    woAutorefreshEnabled = Boolean(toggle.checked);
-    toggle.addEventListener('change', () => {
-      woAutorefreshEnabled = !!toggle.checked;
-      if (woAutorefreshEnabled) {
-        startWoAutorefresh();
-      } else {
-        stopWoAutorefresh();
-      }
-    });
-  }
-
-  if (refreshNowBtn) {
-    refreshNowBtn.addEventListener('click', () => {
-      refreshWos();
-    });
-  }
-
-  if (woAutorefreshEnabled) {
-    startWoAutorefresh();
-  }
-}
-
-function startWoAutorefresh() {
-  stopWoAutorefresh();
-  woAutorefreshTimer = setInterval(() => {
-    refreshWos();
-  }, woAutorefreshIntervalMs);
-  refreshWos();
-}
-
-function stopWoAutorefresh() {
-  if (woAutorefreshTimer !== null) {
-    clearInterval(woAutorefreshTimer);
-    woAutorefreshTimer = null;
-  }
-}
-
-function restartWoAutorefreshIfNeeded() {
-  if (woAutorefreshEnabled) {
-    startWoAutorefresh();
-  }
-}
-
 // --- Services ---
 
 function setServicesLoading() {
@@ -684,131 +230,6 @@
   return span;
 }
 
-// --- Reality Snapshot ---
-
-async function loadRealitySnapshot() {
-  const meta = document.getElementById('reality-meta');
-  if (meta) {
-    meta.textContent = 'Loading Reality snapshot…';
-  }
-
-  try {
-    const response = await fetch('/api/reality/snapshot');
-    if (!response.ok) {
-      const text = await response.text();
-      console.error('Failed to fetch Reality snapshot', response.status, text);
-      renderRealityError(`HTTP ${response.status}`);
-      return;
-    }
-    const payload = await response.json();
-    renderRealitySnapshot(payload);
-  } catch (error) {
-    console.error('Error loading Reality snapshot', error);
-    renderRealityError(String(error));
-  }
-}
-
-function renderRealityError(message) {
-  const meta = document.getElementById('reality-meta');
-  const deployEl = document.getElementById('reality-deployment');
-  const saveBody = document.getElementById('reality-save-body');
-  const orchEl = document.getElementById('reality-orchestrator');
-
-  if (meta) meta.textContent = `Reality snapshot error: ${message}`;
-  if (deployEl) deployEl.textContent = '';
-  setRealitySaveMessage(saveBody, 'Unable to load save.sh runs.');
-  if (orchEl) orchEl.textContent = '';
-}
-
-function setRealitySaveMessage(saveBody, message) {
-  if (!saveBody) return;
-  saveBody.innerHTML = `
-    <tr>
-      <td colspan="7">${escapeHtml(message)}</td>
-    </tr>
-  `;
-}
-
-function renderRealitySnapshot(payload) {
-  const meta = document.getElementById('reality-meta');
-  const deployEl = document.getElementById('reality-deployment');
-  const saveBody = document.getElementById('reality-save-body');
-  const orchEl = document.getElementById('reality-orchestrator');
-
-  if (!meta || !deployEl || !saveBody || !orchEl) {
-    return;
-  }
-
-  if (!payload || payload.status === 'no_snapshot') {
-    meta.textContent = 'No Reality Hooks snapshot found yet. Run the Reality Hooks workflow in CI first.';
-    deployEl.textContent = '';
-    setRealitySaveMessage(saveBody, 'No save.sh runs captured.');
-    orchEl.textContent = '';
-    return;
-  }
-
-  if (payload.status === 'error') {
-    renderRealityError(payload.error || 'invalid snapshot');
-    return;
-  }
-
-  const data = payload.data || {};
-  const timestamp = data.timestamp || '';
-  const deployment = data.deployment_report || null;
-  const saveRuns = Array.isArray(data.save_sh_full_cycle) ? data.save_sh_full_cycle : [];
-  const orchestrator = data.orchestrator_summary || null;
-
-  meta.textContent = `Latest snapshot: ${timestamp || 'unknown'} (source: ${payload.snapshot_path || 'unknown'})`;
-
-  if (deployment && (deployment.path || deployment.summary)) {
-    const summaryParts = [];
-    if (deployment.path) summaryParts.push(`Report: ${deployment.path}`);
-    if (deployment.summary) summaryParts.push(String(deployment.summary));
-    deployEl.textContent = summaryParts.join('\n');
-  } else {
-    deployEl.textContent = 'No deployment report in snapshot.';
-  }
-
-  if (!saveRuns.length) {
-    setRealitySaveMessage(saveBody, 'No save.sh runs captured.');
-  } else {
-    saveBody.innerHTML = '';
-    saveRuns.forEach((run) => {
-      const tr = document.createElement('tr');
-      tr.innerHTML = `
-        <td><code>${escapeHtml(run.test_id || '')}</code></td>
-        <td>${escapeHtml(run.lane || '')}</td>
-        <td>${escapeHtml(run.layer1 || '')}</td>
-        <td>${escapeHtml(run.layer2 || '')}</td>
-        <td>${escapeHtml(run.layer3 || '')}</td>
-        <td>${escapeHtml(run.layer4 || '')}</td>
-        <td>${escapeHtml(run.git || '')}</td>
-      `;
-      saveBody.appendChild(tr);
-    });
-  }
-
-  if (orchestrator) {
-    try {
-      orchEl.textContent = JSON.stringify(orchestrator, null, 2);
-    } catch (err) {
-      console.warn('Failed to stringify orchestrator summary', err);
-      orchEl.textContent = String(orchestrator);
-    }
-  } else {
-    orchEl.textContent = 'No orchestrator summary in snapshot.';
-  }
-}
-
-function escapeHtml(str) {
-  return String(str)
-    .replace(/&/g, '&amp;')
-    .replace(/</g, '&lt;')
-    .replace(/>/g, '&gt;')
-    .replace(/"/g, '&quot;')
-    .replace(/'/g, '&#039;');
-}
-
 function initServicesPanel() {
   if (servicesIntervalId) {
     return;
@@ -827,551 +248,162 @@
   servicesIntervalId = setInterval(loadServices, SERVICES_REFRESH_MS);
 }
 
-// --- MLS Lessons Panel ---
-
-async function refreshMlsEntries() {
-  const listEl = document.getElementById('mls-list');
-  const summaryEl = document.getElementById('mls-summary');
-  if (listEl) {
-    listEl.innerHTML = '<div class="mls-item"><div class="mls-item-header"><span>Loading MLS lessons…</span></div></div>';
-  }
-  if (summaryEl) {
-    summaryEl.textContent = 'Loading MLS lessons…';
-  }
+// --- MLS ---
+
+function setMLSLoading() {
+  const summary = document.getElementById('mls-summary');
+  const list = document.getElementById('mls-list');
+  if (summary) {
+    summary.innerHTML = '<span>Loading lessons…</span>';
+  }
+  if (list) {
+    list.textContent = 'Loading…';
+  }
+}
+
+async function loadMLS(typeOverride) {
+  const summary = document.getElementById('mls-summary');
+  const list = document.getElementById('mls-list');
+  if (!summary || !list) return;
+
+  if (typeof typeOverride === 'string') {
+    currentMlsType = typeOverride;
+  }
+
+  setMLSLoading();
+  hideErrorBanner('mls-error');
 
   try {
-    const res = await fetch('/api/mls', { headers: { Accept: 'application/json' } });
-    if (!res.ok) {
-      throw new Error(`HTTP ${res.status}`);
-    }
-
-    const data = await res.json();
-    mlsAllEntries = Array.isArray(data.entries) ? data.entries.slice() : [];
-
-    mlsAllEntries.sort((a, b) => {
-      const aKey = a.time || a.id || '';
-      const bKey = b.time || b.id || '';
-      if (aKey === bKey) return 0;
-      return aKey > bKey ? -1 : 1;
-    });
-
-    cachedMlsEntries = mlsAllEntries.slice();
-    if (currentWoId) {
-      refreshWoDetailMls();
-    }
-
-    renderMlsList();
+    const params = new URLSearchParams();
+    if (currentMlsType) params.set('type', currentMlsType);
+    const query = params.toString();
+
+    const data = await fetchJSON(`/api/mls${query ? `?${query}` : ''}`);
+    const entries = Array.isArray(data?.entries) ? data.entries : [];
+
+    renderMLSSummary(data?.summary);
+    renderMLSList(entries);
   } catch (error) {
-    console.error('Failed to refresh MLS entries:', error);
-    if (listEl) {
-      listEl.innerHTML = `
-        <div class="mls-item">
-          <div class="mls-item-header">
-            <span>Failed to load MLS lessons.</span>
-          </div>
-          <div class="mls-item-meta">${escapeHtml(error.message || String(error))}</div>
-        </div>
-      `;
-    }
-    if (summaryEl) {
-      summaryEl.textContent = 'Unable to load MLS summary.';
-    }
-  }
-}
-
-function initMLSPanel() {
-  if (mlsPanelInitialized) {
-    return;
-  }
-
-  const panel = document.getElementById('mls-panel');
-  if (!panel) {
-    return;
-  }
-
-  const filterButtons = panel.querySelectorAll('.mls-filter-btn[data-mls-type]');
-  filterButtons.forEach((btn) => {
-    btn.addEventListener('click', () => {
-      const type = btn.getAttribute('data-mls-type') || '';
-      mlsFilterType = type;
-
-      filterButtons.forEach((b) => b.classList.remove('mls-filter-btn-active'));
-      btn.classList.add('mls-filter-btn-active');
-
-      renderMlsList();
-    });
+    console.error('Failed to load MLS lessons', error);
+    showErrorBanner('mls-error', 'Failed to load MLS lessons.');
+    summary.innerHTML = '<span>Failed to load MLS lessons.</span>';
+    list.textContent = 'Failed to load MLS lessons.';
+  }
+}
+
+function renderMLSSummary(summary = {}) {
+  const el = document.getElementById('mls-summary');
+  if (!el) return;
+
+  el.innerHTML = `
+    <span><strong>Total:</strong> ${summary.total ?? '–'}</span>
+    <span>Solutions: ${summary.solutions ?? '–'}</span>
+    <span>Failures: ${summary.failures ?? '–'}</span>
+    <span>Patterns: ${summary.patterns ?? '–'}</span>
+    <span>Improvements: ${summary.improvements ?? '–'}</span>
+  `;
+}
+
+function renderMLSList(entries) {
+  const list = document.getElementById('mls-list');
+  if (!list) return;
+
+  if (!entries.length) {
+    list.textContent = 'No MLS lessons found.';
+    return;
+  }
+
+  list.innerHTML = '';
+
+  entries.forEach((entry) => {
+    list.appendChild(createMLSCard(entry));
   });
-
-  const searchInput = document.getElementById('mls-search-input');
-  if (searchInput) {
-    searchInput.addEventListener('input', () => {
-      mlsSearchQuery = searchInput.value || '';
-      renderMlsList();
-    });
-  }
-
-  refreshMlsEntries();
-  mlsPanelInitialized = true;
-}
-
-function renderMlsList() {
-  const listEl = document.getElementById('mls-list');
-  const summaryEl = document.getElementById('mls-summary');
-  if (!listEl || !summaryEl) {
-    return;
-  }
-
-  let entries = mlsAllEntries.slice();
-
-  if (mlsFilterType) {
-    entries = entries.filter((entry) => (entry.type || '') === mlsFilterType);
-  }
-
-  if (mlsSearchQuery.trim()) {
-    const needle = mlsSearchQuery.trim().toLowerCase();
-    entries = entries.filter((entry) => {
-      const haystack = [
-        entry.id,
-        entry.title,
-        entry.details,
-        entry.context,
-        entry.related_wo,
-        entry.related_session,
-        Array.isArray(entry.tags) ? entry.tags.join(' ') : ''
-      ]
-        .join(' ')
-        .toLowerCase();
-      return haystack.includes(needle);
-    });
-  }
-
-  if (!entries.length) {
-    listEl.innerHTML = `
-      <div class="mls-item">
-        <div class="mls-item-header">
-          <span>No MLS lessons match this filter.</span>
-        </div>
-      </div>
-    `;
-  } else {
-    listEl.innerHTML = entries.map((entry) => renderMlsItem(entry)).join('');
-  }
-
-  const total = mlsAllEntries.length;
-  const solutions = mlsAllEntries.filter((entry) => entry.type === 'solution').length;
-  const failures = mlsAllEntries.filter((entry) => entry.type === 'failure').length;
-  const patterns = mlsAllEntries.filter((entry) => entry.type === 'pattern').length;
-  const improvements = mlsAllEntries.filter((entry) => entry.type === 'improvement').length;
-  const activeType = mlsFilterType || 'all';
-  const searchLabel = mlsSearchQuery ? ` | search: "${mlsSearchQuery}"` : '';
-
-  summaryEl.textContent = `Total: ${total} | solutions: ${solutions} | failures: ${failures} | patterns: ${patterns} | improvements: ${improvements} | type filter: ${activeType}${searchLabel}`;
-}
-
-function renderMlsItem(entry) {
-  const id = entry.id || 'MLS-UNKNOWN';
-  const title = entry.title || 'Untitled lesson';
-  const type = entry.type || 'other';
-  const details = entry.details || entry.context || '';
-  const time = entry.time || '';
+}
+
+function createMLSCard(entry) {
+  const card = document.createElement('article');
+  card.className = 'mls-card';
+
+  const header = document.createElement('header');
+  const badge = document.createElement('span');
+  const badgeType = entry.type ? `badge-${entry.type}` : 'badge-pattern';
+  badge.className = `badge ${badgeType}`;
+  badge.textContent = entry.type ?? 'entry';
+  const title = document.createElement('h3');
+  title.textContent = entry.title ?? 'Untitled lesson';
+  header.append(badge, title);
+  card.appendChild(header);
+
+  const score = typeof entry.score === 'number' ? entry.score.toFixed(2) : entry.score ?? '–';
   const tags = Array.isArray(entry.tags) ? entry.tags : [];
-  const verified = Boolean(entry.verified);
-  const relatedWo = entry.related_wo || '';
-  const relatedSession = entry.related_session || '';
-
-  const typeClass = getMlsTypeClass(type);
-  const typeLabel = type.toUpperCase();
-  const typeBadge = mlsTypeBadge(type);
-  if (typeBadge) {
-    typeBadge.classList.add('mls-item-type');
-    if (typeClass) {
-      typeBadge.classList.add(typeClass);
-    }
-  }
-  const typeBadgeHtml = typeBadge
-    ? typeBadge.outerHTML
-    : `<span class="mls-item-type ${typeClass}">${escapeHtml(typeLabel)}</span>`;
-
-  const metaParts = [];
-  if (time) metaParts.push(`time: ${time}`);
-  if (relatedWo) metaParts.push(`WO: ${relatedWo}`);
-  if (relatedSession) metaParts.push(`session: ${relatedSession}`);
-  if (verified) metaParts.push('✅ verified');
-  const metaText = metaParts.join(' | ');
-  const tagsText = tags.length ? `tags: ${tags.join(', ')}` : '';
-
-  return `
-    <div class="mls-item" data-mls-id="${escapeHtml(id)}">
-      <div class="mls-item-header">
-        <span class="mls-item-title">${escapeHtml(title)}</span>
-        ${typeBadgeHtml}
-      </div>
-      ${metaText ? `<div class="mls-item-meta">${escapeHtml(metaText)}</div>` : ''}
-      ${details ? `<div class="mls-item-meta">${escapeHtml(details)}</div>` : ''}
-      ${tagsText ? `<div class="mls-item-tags">${escapeHtml(tagsText)}</div>` : ''}
-    </div>
-  `;
-}
-
-function getMlsTypeClass(type) {
-  switch (type) {
-    case 'solution':
-      return 'mls-type-solution';
-    case 'failure':
-      return 'mls-type-failure';
-    case 'pattern':
-      return 'mls-type-pattern';
-    case 'improvement':
-      return 'mls-type-improvement';
-    default:
-      return 'mls-type-other';
-  }
-}
-
-// --- Work Orders list ---
-
-async function loadWos() {
-  const params = new URLSearchParams();
-  if (currentWoStatusFilter) {
-    params.set('status', currentWoStatusFilter);
-  }
-  const query = params.toString();
-  const url = query ? `/api/wos?${query}` : '/api/wos';
-
-  try {
-    const res = await fetch(url, {
-      headers: {
-        Accept: 'application/json'
-      }
-    });
-    if (!res.ok) {
-      console.error('Failed to fetch WOs', res.status);
-      return;
-    }
-    const payload = await res.json();
-    if (Array.isArray(payload)) {
-      allWos = payload;
-    } else if (Array.isArray(payload?.wos)) {
-      allWos = payload.wos;
-    } else if (Array.isArray(payload?.results)) {
-      allWos = payload.results;
-    } else {
-      allWos = [];
-    }
-    renderWosTable(allWos);
-    renderWoSummary(allWos);
-  } catch (error) {
-    console.error('Error loading WOs', error);
-  }
-}
-
-// === Summary cards ===
-
-function setSummaryText(cardEl, main, sub, foot) {
-  if (!cardEl) return;
-  const mainEl = cardEl.querySelector('.summary-card-main');
-  const subEl = cardEl.querySelector('.summary-card-sub');
-  const footEl = cardEl.querySelector('.summary-card-foot');
-  if (mainEl) {
-    mainEl.textContent = main;
-  }
-  if (subEl) {
-    subEl.textContent = sub;
-  }
-  if (footEl && typeof foot !== 'undefined') {
-    footEl.textContent = foot;
-  }
-}
-
-function formatSummaryUpdatedLabel(date = new Date()) {
-  if (!(date instanceof Date) || Number.isNaN(date.getTime())) {
-    return SUMMARY_LOADING_FOOTER;
-  }
-  try {
-    return `Updated ${date.toLocaleTimeString([], { hour: '2-digit', minute: '2-digit', second: '2-digit' })}`;
-  } catch (error) {
-    console.warn('Falling back to default time string for summary footer', error);
-    return `Updated ${date.toLocaleTimeString()}`;
-  }
-}
-
-function setSummaryLoading(cardEl) {
-  setSummaryText(cardEl, '—', 'loading…', SUMMARY_LOADING_FOOTER);
-}
-
-function initSummaryCards() {
-  const wosCard = document.getElementById('summary-wos');
-  const servicesCard = document.getElementById('summary-services');
-  const mlsCard = document.getElementById('summary-mls');
-
-  if (!wosCard && !servicesCard && !mlsCard) {
-    return;
-  }
-
-  const refreshAll = () => {
-    refreshSummaryWos(wosCard);
-    refreshSummaryServices(servicesCard);
-    refreshSummaryMls(mlsCard);
-  };
-
-  refreshAll();
-
-  if (summaryIntervalId) {
-    clearInterval(summaryIntervalId);
-  }
-  summaryIntervalId = setInterval(refreshAll, SUMMARY_REFRESH_MS);
-}
-
-async function refreshSummaryWos(cardEl) {
-  if (!cardEl) return;
-
-  try {
-    setSummaryLoading(cardEl);
-    const payload = await fetchJSON('/api/wos');
-    const wos = Array.isArray(payload)
-      ? payload
-      : Array.isArray(payload?.wos)
-        ? payload.wos
-        : Array.isArray(payload?.results)
-          ? payload.results
-          : null;
-
-    if (!Array.isArray(wos)) {
-      setSummaryText(cardEl, '0', 'no data');
-      return;
-    }
-
-    const total = wos.length;
-    let active = 0;
-    let failed = 0;
-
-    wos.forEach((wo) => {
-      const status = String(wo?.status || '').toLowerCase();
-      if (!status) return;
-
-      if (status === 'failed' || status === 'error') {
-        failed += 1;
-      } else if (!['done', 'completed', 'cancelled', 'canceled'].includes(status)) {
-        active += 1;
-      }
-    });
-
-    const subParts = [`active: ${active}`];
-    if (failed > 0) {
-      subParts.push(`failed: ${failed}`);
-    }
-
-    setSummaryText(cardEl, String(total), subParts.join(' | '), formatSummaryUpdatedLabel());
-  } catch (error) {
-    console.error('Failed to refresh WO summary:', error);
-    setSummaryText(cardEl, '—', 'error loading', SUMMARY_LOADING_FOOTER);
-  }
-}
-
-async function refreshSummaryServices(cardEl) {
-  if (!cardEl) return;
-
-  try {
-    setSummaryLoading(cardEl);
-    const data = await fetchJSON('/api/services');
-
-    const summary = data?.summary ?? {};
-    const total = Number(summary.total) || 0;
-    const running = Number(summary.running) || 0;
-    const failed = Number(summary.failed) || 0;
-
-    const subParts = [`running: ${running}`];
-    if (failed > 0) {
-      subParts.push(`failed: ${failed}`);
-    }
-
-    const mainValue = total > 0 ? `${running}/${total}` : String(running);
-    setSummaryText(cardEl, mainValue, subParts.join(' | '), formatSummaryUpdatedLabel());
-  } catch (error) {
-    console.error('Failed to refresh services summary:', error);
-    setSummaryText(cardEl, '—', 'error loading', SUMMARY_LOADING_FOOTER);
-  }
-}
-
-async function refreshSummaryMls(cardEl) {
-  if (!cardEl) return;
-
-  try {
-    setSummaryLoading(cardEl);
-    const data = await fetchJSON('/api/mls');
-
-    const summary = data?.summary ?? {};
-    const total = Number(summary.total) || 0;
-    const solutions = Number(summary.solutions) || 0;
-    const failures = Number(summary.failures) || 0;
-
-    const subParts = [`solutions: ${solutions}`];
-    if (failures > 0) {
-      subParts.push(`failures: ${failures}`);
-    }
-
-    setSummaryText(cardEl, String(total), subParts.join(' | '), formatSummaryUpdatedLabel());
-  } catch (error) {
-    console.error('Failed to refresh MLS summary:', error);
-    setSummaryText(cardEl, '—', 'error loading', SUMMARY_LOADING_FOOTER);
-  }
-}
-
-function initWoStatusFilters() {
-  const container = document.getElementById('wo-status-filters');
-  if (!container) return;
-
-  const chips = Array.from(container.querySelectorAll('.wo-status-chip'));
-  chips.forEach((chip) => {
-    chip.addEventListener('click', () => {
-      const newStatus = chip.dataset.status || '';
-      currentWoStatusFilter = newStatus;
-
-      chips.forEach((c) => c.classList.remove('wo-status-chip--active'));
-      chip.classList.add('wo-status-chip--active');
-
-      loadWos();
-    });
-  });
-}
-
-function normalizeWoStatus(raw) {
-  const status = String(raw ?? '').toLowerCase();
-  if (!status) return 'pending';
-  if (['pending', 'queued', 'created'].includes(status)) return 'pending';
-  if (['running', 'in_progress', 'in-progress', 'working'].includes(status)) return 'running';
-  if (['completed', 'success', 'done'].includes(status)) return 'completed';
-  if (['failed', 'error', 'errored'].includes(status)) return 'failed';
-  return 'other';
-}
-
-function renderWosTable(wos) {
-  const tbody = document.getElementById('wos-table-body');
-  if (!tbody) return;
-
-  if (!Array.isArray(wos) || !wos.length) {
-    tbody.innerHTML = '<tr><td colspan="7">No work orders found.</td></tr>';
-    return;
-  }
-
-  tbody.innerHTML = '';
-
-  wos.forEach((wo) => {
-    const tr = document.createElement('tr');
-
-    const idCell = document.createElement('td');
-    idCell.innerHTML = `<code>${escapeHtml(wo?.id ?? '')}</code>`;
-    tr.appendChild(idCell);
-
-    const statusCell = document.createElement('td');
-    const statusBadge = woStatusBadge(wo?.status);
-    if (statusBadge) {
-      statusCell.appendChild(statusBadge);
-    } else {
-      statusCell.textContent = wo?.status || '—';
-    }
-    tr.appendChild(statusCell);
-
-    tr.appendChild(createTextCell(formatWoTimestamp(wo?.started_at || wo?.created_at)));
-    tr.appendChild(createTextCell(formatWoTimestamp(wo?.finished_at || wo?.completed_at)));
-    tr.appendChild(createTextCell(formatWoTimestamp(wo?.updated_at || wo?.last_update)));
-
-    const actionsCell = document.createElement('td');
-    const copyBtn = document.createElement('button');
-    copyBtn.type = 'button';
-    copyBtn.textContent = 'Copy ID';
-    copyBtn.addEventListener('click', async () => {
-      try {
-        await navigator.clipboard.writeText(String(wo?.id ?? ''));
-        copyBtn.textContent = 'Copied!';
-        setTimeout(() => {
-          copyBtn.textContent = 'Copy ID';
-        }, 1200);
-      } catch (error) {
-        console.error('Failed to copy WO id', error);
-      }
-    });
-    actionsCell.appendChild(copyBtn);
-    tr.appendChild(actionsCell);
-
-    tr.appendChild(createTextCell(buildTimelineSummary(wo)));
-
-    tbody.appendChild(tr);
-  });
-}
-
-function createTextCell(value) {
-  const td = document.createElement('td');
-  td.textContent = value || '—';
-  return td;
-}
-
-function formatWoTimestamp(isoString) {
-  if (!isoString) return '';
-  const date = new Date(isoString);
-  if (Number.isNaN(date.getTime())) {
-    return isoString;
-  }
-  return date.toLocaleString();
-}
-
-function buildTimelineSummary(wo) {
-  if (Array.isArray(wo?.timeline) && wo.timeline.length) {
-    const labels = wo.timeline
-      .map((event) => event?.label || event?.status || event?.state || event)
-      .filter(Boolean);
-    if (labels.length) {
-      return labels.join(' → ');
-    }
-  }
-  if (wo?.timeline_summary) return wo.timeline_summary;
-  if (typeof wo?.duration === 'number') {
-    return `${Math.round(wo.duration)}s`;
-  }
-  if (typeof wo?.duration_ms === 'number') {
-    const seconds = Math.max(0, Math.round(wo.duration_ms / 1000));
-    return `${seconds}s`;
-  }
-  return '—';
-}
-
-function renderWoSummary(wos = []) {
-  const summaryEl = document.getElementById('wos-summary');
-  if (!summaryEl) return;
-
-  const counts = {
-    pending: 0,
-    running: 0,
-    completed: 0,
-    failed: 0,
-    other: 0
-  };
-
-  const dataset = Array.isArray(wos) ? wos : [];
-  dataset.forEach((wo) => {
-    const key = normalizeWoStatus(wo?.status);
-    if (counts[key] !== undefined) {
-      counts[key] += 1;
-    } else {
-      counts.other += 1;
-    }
-  });
-
-  const total = dataset.length;
-  const filteredCount = dataset.length;
-  const parts = [];
-  parts.push(`${total} WOs`);
-  if (counts.running) parts.push(`${counts.running} running`);
-  if (counts.failed) parts.push(`${counts.failed} failed`);
-  if (currentWoStatusFilter) {
-    const label = currentWoStatusFilter
-      .split(',')
-      .map((status) => status.trim() || 'all')
-      .join('/');
-    parts.push(`filter: ${label} (${filteredCount} shown)`);
-  }
-
-  summaryEl.textContent = parts.join(' · ');
+  const relativeTime = formatRelativeTime(entry.time);
+
+  const meta = document.createElement('div');
+  meta.className = 'mls-meta';
+  if (relativeTime) {
+    const timeSpan = document.createElement('span');
+    timeSpan.textContent = relativeTime;
+    meta.appendChild(timeSpan);
+  }
+  const scoreSpan = document.createElement('span');
+  scoreSpan.textContent = `score ${score}`;
+  meta.appendChild(scoreSpan);
+  if (tags.length) {
+    const tagsSpan = document.createElement('span');
+    tagsSpan.textContent = `tags: ${tags.join(', ')}`;
+    meta.appendChild(tagsSpan);
+  }
+  card.appendChild(meta);
+
+  const detailsText = (entry.details || entry.context || '').trim();
+  if (detailsText) {
+    const detailParagraph = document.createElement('p');
+    const truncated = detailsText.length > 280;
+    detailParagraph.textContent = truncated ? `${detailsText.slice(0, 280)}…` : detailsText;
+    card.appendChild(detailParagraph);
+
+    if (truncated) {
+      const toggleBtn = document.createElement('button');
+      toggleBtn.type = 'button';
+      toggleBtn.textContent = 'Show more';
+      toggleBtn.addEventListener('click', () => {
+        const isExpanded = toggleBtn.getAttribute('data-expanded') === 'true';
+        if (isExpanded) {
+          detailParagraph.textContent = `${detailsText.slice(0, 280)}…`;
+          toggleBtn.textContent = 'Show more';
+          toggleBtn.setAttribute('data-expanded', 'false');
+        } else {
+          detailParagraph.textContent = detailsText;
+          toggleBtn.textContent = 'Show less';
+          toggleBtn.setAttribute('data-expanded', 'true');
+        }
+      });
+      card.appendChild(toggleBtn);
+    }
+  }
+
+  const footer = document.createElement('div');
+  footer.className = 'mls-footer';
+  if (entry.related_wo) {
+    const woSpan = document.createElement('span');
+    woSpan.textContent = `WO: ${entry.related_wo}`;
+    footer.appendChild(woSpan);
+  }
+  if (entry.related_session) {
+    const sessionSpan = document.createElement('span');
+    sessionSpan.textContent = `Session: ${entry.related_session}`;
+    footer.appendChild(sessionSpan);
+  }
+  if (entry.verified) {
+    const verifiedSpan = document.createElement('span');
+    verifiedSpan.textContent = 'Verified';
+    footer.appendChild(verifiedSpan);
+  }
+  if (footer.childNodes.length) {
+    card.appendChild(footer);
+  }
+
+  return card;
 }
 
 // --- WO History ---
@@ -1421,7 +453,7 @@
   const maxRows = Number.isFinite(limit) ? limit : 100;
 
   if (!Array.isArray(wos) || !wos.length) {
-    tbody.innerHTML = '<tr><td colspan="7">No work orders found.</td></tr>';
+    tbody.innerHTML = '<tr><td colspan="6">No work orders found.</td></tr>';
     return;
   }
 
@@ -1443,163 +475,18 @@
     const agent = wo?.agent || wo?.worker || '';
     const type = wo?.type || '';
     const summary = wo?.summary || wo?.description || '';
-    const statusBadge = woStatusBadge(status);
-    if (statusBadge) {
-      statusBadge.classList.add('wo-history-status');
-    }
-    const statusHtml = statusBadge ? statusBadge.outerHTML : escapeHtml(status || '—');
 
     tr.innerHTML = `
       <td><code>${escapeHtml(wo?.id ?? '')}</code></td>
       <td>${escapeHtml(started)}</td>
-      <td>${statusHtml}</td>
+      <td>${escapeHtml(status)}</td>
       <td>${escapeHtml(agent)}</td>
       <td>${escapeHtml(type)}</td>
       <td>${escapeHtml(summary)}</td>
     `;
 
-    const timelineCell = document.createElement('td');
-    const timelineButton = document.createElement('button');
-    timelineButton.type = 'button';
-    timelineButton.className = 'wo-timeline-button';
-    timelineButton.textContent = 'View';
-    if (wo?.id) {
-      timelineButton.addEventListener('click', () => openWoTimeline(wo.id));
-    } else {
-      timelineButton.disabled = true;
-    }
-    timelineCell.appendChild(timelineButton);
-    tr.appendChild(timelineCell);
-
     tbody.appendChild(tr);
   });
-}
-
-// === Service health panel ===
-
-function serviceStatusBadge(statusRaw) {
-  const label = formatBadgeLabel(statusRaw || 'unknown') || 'unknown';
-  const badge = makeBadge(label);
-  if (!badge) return null;
-
-  const status = label.toLowerCase();
-  badge.textContent = status;
-
-  if (status === 'running') {
-    badge.classList.add('badge-service-running');
-  } else if (status === 'failed') {
-    badge.classList.add('badge-service-failed');
-  } else if (status === 'stopped') {
-    badge.classList.add('badge-service-stopped');
-  }
-
-  return badge;
-}
-
-async function refreshServices(fromUser) {
-  try {
-    const res = await fetch('/api/services', { headers: { Accept: 'application/json' } });
-    if (!res.ok) {
-      console.error('Failed to load services', res.status);
-      if (fromUser) {
-        alert('Failed to load services status.');
-      }
-      return;
-    }
-    const payload = await res.json();
-    serviceData = Array.isArray(payload?.services) ? payload.services : [];
-    renderServiceTable(serviceData);
-  } catch (error) {
-    console.error('Error fetching services', error);
-    if (fromUser) {
-      alert('Error fetching services.');
-    }
-  }
-}
-
-function renderServiceTable(services) {
-  const tbody = document.getElementById('service-table-body');
-  if (!tbody) return;
-
-  tbody.innerHTML = '';
-
-  if (!Array.isArray(services) || services.length === 0) {
-    const tr = document.createElement('tr');
-    const td = document.createElement('td');
-    td.colSpan = 6;
-    td.textContent = 'No 02luka services found.';
-    tr.appendChild(td);
-    tbody.appendChild(tr);
-    return;
-  }
-
-  services.forEach((svc) => {
-    const tr = document.createElement('tr');
-
-    const tdLabel = document.createElement('td');
-    tdLabel.textContent = svc?.label || '-';
-    tr.appendChild(tdLabel);
-
-    const tdStatus = document.createElement('td');
-    const badge = serviceStatusBadge(svc?.status);
-    if (badge) {
-      tdStatus.appendChild(badge);
-    } else {
-      tdStatus.textContent = svc?.status || 'unknown';
-    }
-    tr.appendChild(tdStatus);
-
-    const tdType = document.createElement('td');
-    tdType.textContent = svc?.type || '-';
-    tr.appendChild(tdType);
-
-    const tdPid = document.createElement('td');
-    tdPid.textContent = svc?.pid != null ? String(svc.pid) : '-';
-    tr.appendChild(tdPid);
-
-    const tdExit = document.createElement('td');
-    tdExit.textContent = svc?.exit_code != null ? String(svc.exit_code) : '-';
-    tr.appendChild(tdExit);
-
-    const tdAction = document.createElement('td');
-    const btnLogs = document.createElement('button');
-    btnLogs.type = 'button';
-    btnLogs.textContent = 'Logs';
-    btnLogs.style.fontSize = '0.7rem';
-    btnLogs.addEventListener('click', () => {
-      openServiceLogs();
-    });
-    tdAction.appendChild(btnLogs);
-    tr.appendChild(tdAction);
-
-    tbody.appendChild(tr);
-  });
-}
-
-async function openServiceLogs() {
-  try {
-    const res = await fetch('/api/health/logs?lines=200', { headers: { Accept: 'application/json' } });
-    if (!res.ok) {
-      alert('Failed to load health logs.');
-      return;
-    }
-    const data = await res.json();
-    const lines = Array.isArray(data?.lines) ? data.lines : [];
-    const text = lines.join('\n');
-
-    const w = window.open('', 'health-logs');
-    if (w) {
-      w.document.write('<pre style="font-size:11px; white-space:pre-wrap; margin:0;">');
-      w.document.write(escapeHtml(text));
-      w.document.write('</pre>');
-      w.document.close();
-    } else {
-      alert(text.slice(0, 2000) || 'No log data available.');
-    }
-  } catch (error) {
-    console.error('Error loading health logs', error);
-    alert('Error loading health logs.');
-  }
 }
 
 function escapeHtml(str) {
@@ -1622,7 +509,6 @@
   limitSelect?.addEventListener('change', () => loadWoHistory());
 }
 
-<<<<<<< HEAD
 // --- Reality Snapshot ---
 
 function setRealityLoading() {
@@ -1630,18 +516,6 @@
   const deployEl = document.getElementById('reality-deployment');
   const saveBody = document.getElementById('reality-save-body');
   const orchEl = document.getElementById('reality-orchestrator');
-
-  if (meta) meta.textContent = 'Loading Reality snapshot…';
-  if (deployEl) deployEl.textContent = 'Loading deployment data…';
-  if (orchEl) orchEl.textContent = 'Loading orchestrator summary…';
-  if (saveBody) {
-    saveBody.innerHTML = '<tr><td colspan="7">Loading save.sh runs…</td></tr>';
-  }
-
-  updateRealityBadge(document.getElementById('reality-badge-deploy'), 'Deployment', null);
-  updateRealityBadge(document.getElementById('reality-badge-save'), 'save.sh', null);
-  updateRealityBadge(document.getElementById('reality-badge-orch'), 'Orchestrator', null);
-}
 
 async function loadRealitySnapshot() {
   const meta = document.getElementById('reality-meta');
@@ -1797,915 +671,60 @@
   const date = new Date(isoString);
   if (Number.isNaN(date.getTime())) {
     return isoString;
-=======
-async function openWoTimeline(woId) {
-  if (!woId) return;
-
-  const modal = document.getElementById('wo-timeline-modal');
-  const titleEl = document.getElementById('wo-timeline-title');
-  const metaEl = document.getElementById('wo-timeline-meta');
-  const eventsEl = document.getElementById('wo-timeline-events');
-  const logEl = document.getElementById('wo-timeline-log-tail');
-
-  if (!modal || !titleEl || !metaEl || !eventsEl || !logEl) {
-    return;
->>>>>>> 4f3be8fa
-  }
-
-  titleEl.textContent = `WO Timeline: ${woId}`;
-  metaEl.textContent = 'Loading…';
-  eventsEl.innerHTML = '';
-  logEl.textContent = '';
-
-  modal.classList.remove('hidden');
-
-  try {
-    const res = await fetch(`/api/wos/${encodeURIComponent(woId)}?tail=200`, {
-      headers: { Accept: 'application/json' }
-    });
-    if (!res.ok) {
-      metaEl.textContent = `Failed to load WO: HTTP ${res.status}`;
-      return;
-    }
-    const wo = await res.json();
-    renderWoTimeline(wo);
-  } catch (error) {
-    metaEl.textContent = `Error loading WO: ${String(error)}`;
-  }
-}
-
-function closeWoTimeline() {
-  const modal = document.getElementById('wo-timeline-modal');
-  if (!modal) return;
-  modal.classList.add('hidden');
-}
-
-function renderWoTimeline(wo = {}) {
-  const metaEl = document.getElementById('wo-timeline-meta');
-  const eventsEl = document.getElementById('wo-timeline-events');
-  const logEl = document.getElementById('wo-timeline-log-tail');
-
-  if (!metaEl || !eventsEl || !logEl) {
-    return;
-  }
-
-  const id = wo.id || 'UNKNOWN';
-  const status = wo.status || 'unknown';
-  const started = wo.started_at || wo.created_at || '';
-  const finished = wo.finished_at || '';
-  const updated = wo.updated_at || wo.last_update || '';
-
-  let metaText = `ID: ${id} · Status: ${status}`;
-  if (started) metaText += ` · Started: ${started}`;
-  if (finished) metaText += ` · Finished: ${finished}`;
-  if (updated) metaText += ` · Last update: ${updated}`;
-  metaEl.textContent = metaText;
-
-  const logLines = Array.isArray(wo.log_tail)
-    ? wo.log_tail.map((line) => String(line || ''))
-    : typeof wo.log_tail === 'string'
-    ? wo.log_tail.split(/\r?\n/)
-    : [];
-
-  const events = buildTimelineEventsFromWo(wo, logLines);
-
-  eventsEl.innerHTML = '';
-  if (!events.length) {
-    const placeholder = document.createElement('li');
-    placeholder.textContent = 'No timeline events available yet.';
-    eventsEl.appendChild(placeholder);
-  } else {
-    events.forEach((event) => {
-      const li = document.createElement('li');
-      if (event.level === 'error') {
-        li.classList.add('wo-event-error');
-      }
-      li.innerHTML = `
-        <div>${escapeHtml(event.label || '')}</div>
-        <time>${escapeHtml(event.time || '')}</time>
-        ${event.detail ? `<div class="wo-event-detail">${escapeHtml(event.detail)}</div>` : ''}
-      `;
-      eventsEl.appendChild(li);
-    });
-  }
-
-  logEl.textContent = logLines.join('\n');
-}
-
-function buildTimelineEventsFromWo(wo = {}, logLines = []) {
-  const events = [];
-
-  if (wo.created_at) {
-    events.push({
-      time: wo.created_at,
-      label: 'Created',
-      detail: wo.created_by || '',
-      level: 'info'
-    });
-  }
-
-  if (wo.started_at) {
-    events.push({
-      time: wo.started_at,
-      label: 'Started',
-      detail: wo.worker || wo.agent || '',
-      level: 'info'
-    });
-  }
-
-  if (wo.finished_at) {
-    events.push({
-      time: wo.finished_at,
-      label: 'Finished',
-      detail: wo.result || '',
-      level: wo.status === 'failed' ? 'error' : 'info'
-    });
-  }
-
-  if (!wo.finished_at && wo.status) {
-    events.push({
-      time: wo.updated_at || wo.last_update || '',
-      label: `Status: ${wo.status}`,
-      detail: wo.last_error || '',
-      level: wo.status === 'failed' ? 'error' : 'info'
-    });
-  }
-
-  logLines.slice(-5).forEach((line) => {
-    const trimmed = String(line || '').trim();
-    if (!trimmed) return;
-    events.push({
-      time: '',
-      label: 'Log tail',
-      detail: trimmed,
-      level: trimmed.toLowerCase().includes('error') ? 'error' : 'info'
+  }
+
+  const now = new Date();
+  const diffMs = date.getTime() - now.getTime();
+  const absDiffMs = Math.abs(diffMs);
+  const thresholds = [
+    { unit: 'day', value: 86400000 },
+    { unit: 'hour', value: 3600000 },
+    { unit: 'minute', value: 60000 }
+  ];
+
+  let unit = 'second';
+  let value = diffMs / 1000;
+
+  for (const threshold of thresholds) {
+    if (absDiffMs >= threshold.value) {
+      unit = threshold.unit;
+      value = diffMs / threshold.value;
+      break;
+    }
+  }
+
+  const rtf = new Intl.RelativeTimeFormat('en', { numeric: 'auto' });
+  return `${rtf.format(Math.round(value), unit)} · ${date.toLocaleString()}`;
+}
+
+function initMLSPanel() {
+  if (mlsIntervalId) {
+    return;
+  }
+
+  const refreshBtn = document.getElementById('mls-refresh-btn');
+  const retryBtn = document.getElementById('mls-error-retry');
+  const pills = document.querySelectorAll('#mls-type-pills .pill-button');
+
+  pills.forEach((pill) => {
+    pill.addEventListener('click', () => {
+      pills.forEach((btn) => btn.classList.remove('active'));
+      pill.classList.add('active');
+      loadMLS(pill.dataset.type || '');
     });
   });
 
-  return events;
-}
-
-// --- Reality Snapshot ---
-
-async function loadRealitySnapshot() {
-  const meta = document.getElementById('reality-meta');
-  if (meta) {
-    meta.textContent = 'Loading Reality snapshot…';
-  }
-  hideErrorBanner('reality-error');
-
-  try {
-    const res = await fetch('/api/reality/snapshot?advisory=1');
-    if (!res.ok) {
-      console.error('Failed to fetch Reality snapshot', res.status, await res.text());
-      renderRealityError(`HTTP ${res.status}`);
-      return;
-    }
-    const payload = await res.json();
-    renderRealitySnapshot(payload);
-  } catch (error) {
-    console.error('Error loading Reality snapshot', error);
-    renderRealityError(String(error));
-  }
-}
-
-function renderRealitySnapshot(payload) {
-  const meta = document.getElementById('reality-meta');
-  const deployEl = document.getElementById('reality-deployment');
-  const saveBody = document.getElementById('reality-save-body');
-  const orchEl = document.getElementById('reality-orchestrator');
-  const badgeDeploy = document.getElementById('reality-badge-deploy');
-  const badgeSave = document.getElementById('reality-badge-save');
-  const badgeOrch = document.getElementById('reality-badge-orch');
-
-  if (!meta || !deployEl || !saveBody || !orchEl) {
-    return;
-  }
-
-  updateRealityBadge(badgeDeploy, 'Deployment', null);
-  updateRealityBadge(badgeSave, 'save.sh', null);
-  updateRealityBadge(badgeOrch, 'Orchestrator', null);
-
-  if (!payload || payload.status === 'no_snapshot') {
-    meta.textContent = 'No Reality Hooks snapshot found yet. Run the Reality Hooks workflow in CI first.';
-    deployEl.textContent = '';
-    saveBody.innerHTML = '<tr><td colspan="7">No save.sh runs in snapshot.</td></tr>';
-    orchEl.textContent = '';
-
-    if (payload?.advisory) {
-      const adv = payload.advisory;
-      updateRealityBadge(badgeDeploy, 'Deployment', adv.deployment?.status);
-      updateRealityBadge(badgeSave, 'save.sh', adv.save_sh?.status);
-      updateRealityBadge(badgeOrch, 'Orchestrator', adv.orchestrator?.status);
-    }
-
-    return;
-  }
-
-  if (payload.status === 'error') {
-    renderRealityError(payload.error || 'invalid snapshot');
-    if (payload.advisory) {
-      const adv = payload.advisory;
-      updateRealityBadge(badgeDeploy, 'Deployment', adv.deployment?.status);
-      updateRealityBadge(badgeSave, 'save.sh', adv.save_sh?.status);
-      updateRealityBadge(badgeOrch, 'Orchestrator', adv.orchestrator?.status);
-    }
-    return;
-  }
-
-  const data = payload.data || {};
-  const timestamp = data.timestamp || '';
-  const deployment = data.deployment_report || null;
-  const saveRuns = Array.isArray(data.save_sh_full_cycle) ? data.save_sh_full_cycle : [];
-  const orchestrator = data.orchestrator_summary || null;
-
-  meta.textContent = `Latest snapshot: ${timestamp || 'unknown'} (source: ${payload.snapshot_path || 'unknown'})`;
-
-  if (deployment && deployment.path) {
-    deployEl.textContent = `Report: ${deployment.path}`;
-  } else {
-    deployEl.textContent = 'No deployment report in snapshot.';
-  }
-
-  saveBody.innerHTML = '';
-  if (!saveRuns.length) {
-    saveBody.innerHTML = '<tr><td colspan="7">No save.sh full-cycle runs in snapshot.</td></tr>';
-  } else {
-    saveRuns.forEach((run) => {
-      const tr = document.createElement('tr');
-      tr.innerHTML = `
-        <td><code>${escapeHtml(run?.test_id || '')}</code></td>
-        <td>${escapeHtml(run?.lane || '')}</td>
-        <td>${escapeHtml(run?.layer1 || '')}</td>
-        <td>${escapeHtml(run?.layer2 || '')}</td>
-        <td>${escapeHtml(run?.layer3 || '')}</td>
-        <td>${escapeHtml(run?.layer4 || '')}</td>
-        <td>${escapeHtml(run?.git || '')}</td>
-      `;
-      saveBody.appendChild(tr);
-    });
-  }
-
-  if (orchestrator) {
-    try {
-      orchEl.textContent = JSON.stringify(orchestrator, null, 2);
-    } catch (error) {
-      console.error('Failed to stringify orchestrator summary', error);
-      orchEl.textContent = String(orchestrator);
-    }
-  } else {
-    orchEl.textContent = 'No orchestrator summary in snapshot.';
-  }
-
-  if (payload.advisory) {
-    const adv = payload.advisory;
-    updateRealityBadge(badgeDeploy, 'Deployment', adv.deployment?.status);
-    updateRealityBadge(badgeSave, 'save.sh', adv.save_sh?.status);
-    updateRealityBadge(badgeOrch, 'Orchestrator', adv.orchestrator?.status);
-  }
-}
-
-function renderRealityError(message) {
-  const meta = document.getElementById('reality-meta');
-  if (meta) {
-    meta.textContent = 'Reality snapshot unavailable.';
-  }
-  showErrorBanner('reality-error', message || 'Failed to load Reality snapshot.');
-}
-
-function updateRealityBadge(el, label, status) {
-  if (!el) return;
-  el.className = 'badge badge-muted';
-
-  if (!status) {
-    el.textContent = label;
-    return;
-  }
-
-  const normalized = String(status).toLowerCase().replace(/\s+/g, '_');
-  el.className = `badge badge-${normalized}`;
-  el.textContent = `${label}: ${status}`;
-}
-
-function initRealityPanel() {
-  if (realityPanelInitialized) {
-    return;
-  }
-
-  const refreshBtn = document.getElementById('reality-refresh-btn');
-  const retryBtn = document.getElementById('reality-error-retry');
-
-  refreshBtn?.addEventListener('click', () => loadRealitySnapshot());
-  retryBtn?.addEventListener('click', () => loadRealitySnapshot());
-
-  loadRealitySnapshot();
-  realityPanelInitialized = true;
-}
-
-// --- WO ↔ MLS linking (detail panel) ---
-
-function onWorkOrderSelected(woId) {
-  if (!woId) {
-    currentWoId = null;
-  } else {
-    currentWoId = String(woId);
-  }
-  refreshWoDetailMls();
-}
-
-async function refreshWoDetailMls() {
-  const emptyEl = document.getElementById('wo-detail-mls-empty');
-  const listEl = document.getElementById('wo-detail-mls-list');
-
-  if (!listEl) {
-    return;
-  }
-
-  const defaultMessage = emptyEl?.dataset?.defaultMessage || 'No MLS lessons linked to this work order yet.';
-
-  if (!currentWoId) {
-    listEl.innerHTML = '';
-    if (emptyEl) {
-      emptyEl.style.display = '';
-      emptyEl.textContent = defaultMessage;
-    }
-    return;
-  }
-
-  try {
-    if (!Array.isArray(cachedMlsEntries)) {
-      const res = await fetch('/api/mls', { headers: { Accept: 'application/json' } });
-      if (!res.ok) {
-        throw new Error(`HTTP ${res.status}`);
-      }
-      const payload = await res.json();
-      cachedMlsEntries = Array.isArray(payload.entries) ? payload.entries : [];
-    }
-
-    const related = cachedMlsEntries.filter((entry) => {
-      if (!entry || entry.related_wo === undefined || entry.related_wo === null) {
-        return false;
-      }
-      return String(entry.related_wo) === String(currentWoId);
-    });
-
-    listEl.innerHTML = '';
-
-    if (!related.length) {
-      if (emptyEl) {
-        emptyEl.style.display = '';
-        emptyEl.textContent = defaultMessage;
-      }
-      return;
-    }
-
-    if (emptyEl) {
-      emptyEl.style.display = 'none';
-      emptyEl.textContent = defaultMessage;
-    }
-
-    related.forEach((entry) => {
-      const li = document.createElement('li');
-      li.className = 'wo-detail-mls-item';
-      const entryId = entry.id || entry.mls_id || 'MLS-UNKNOWN';
-      li.dataset.mlsId = entryId;
-      li.textContent = entry.title || entryId || 'MLS lesson';
-      listEl.appendChild(li);
-    });
-  } catch (error) {
-    console.error('Failed to load related MLS lessons for WO', currentWoId, error);
-    cachedMlsEntries = null;
-    listEl.innerHTML = '';
-    if (emptyEl) {
-      emptyEl.style.display = '';
-      emptyEl.textContent = 'Error loading MLS lessons for this work order.';
-    }
-  }
-}
-
-function focusMlsCardById(mlsId) {
-  const list = document.getElementById('mls-list');
-  if (!list || !mlsId) {
-    return;
-  }
-
-  const safeId = cssEscapeAttr(mlsId);
-  if (!safeId) {
-    return;
-  }
-
-  const card = list.querySelector(`[data-mls-id="${safeId}"]`);
-  if (card && typeof card.scrollIntoView === 'function') {
-    card.scrollIntoView({ behavior: 'smooth', block: 'center' });
-    card.classList.add('mls-card-highlight');
-    setTimeout(() => card.classList.remove('mls-card-highlight'), 1500);
-  }
-}
-
-function cssEscapeAttr(value) {
-  if (value === undefined || value === null) {
-    return '';
-  }
-  const stringValue = String(value);
-  if (typeof window !== 'undefined' && window.CSS && typeof window.CSS.escape === 'function') {
-    return window.CSS.escape(stringValue);
-  }
-  return stringValue.replace(/"/g, '\\"');
-}
-
-document.addEventListener('click', (event) => {
-  const baseTarget = event.target;
-  if (!(baseTarget instanceof Element)) {
-    return;
-  }
-
-  const target = baseTarget.closest('.wo-detail-mls-item');
-  if (!target) {
-    return;
-  }
-
-  const mlsId = target.dataset?.mlsId;
-  if (!mlsId) {
-    return;
-  }
-
-  if (typeof window.selectMlsLesson === 'function') {
-    window.selectMlsLesson(mlsId);
-    return;
-  }
-
-  focusMlsCardById(mlsId);
-});
-
-// --- WO detail rendering / history ---
-
-function renderWoDetail(wo) {
-  const container = document.getElementById('wo-detail-content');
-
-  if (!container) {
-    renderWoDetailHistory(wo);
-    return;
-  }
-
-  container.innerHTML = '';
-
-  if (!wo) {
-    const placeholder = document.createElement('p');
-    placeholder.textContent = 'Select a work order to view its details.';
-    container.appendChild(placeholder);
-    renderWoDetailHistory(null);
-    return;
-  }
-
-  const title = document.createElement('h3');
-  title.textContent = wo.id || 'Work Order';
-  container.appendChild(title);
-
-  if (wo.status) {
-    const statusLine = document.createElement('div');
-    statusLine.textContent = `Status: ${wo.status}`;
-    container.appendChild(statusLine);
-  }
-
-  const description = wo.description || wo.goal || wo.summary;
-  if (description) {
-    const descEl = document.createElement('p');
-    descEl.textContent = description;
-    container.appendChild(descEl);
-  }
-
-  const metaFields = [
-    { label: 'Owner', value: wo.owner || wo.created_by || wo.requested_by },
-    { label: 'Worker', value: wo.worker || wo.agent },
-    { label: 'Type', value: wo.type },
-    { label: 'Started', value: formatWoTimestamp(wo.started_at || wo.created_at) },
-    { label: 'Finished', value: formatWoTimestamp(wo.finished_at) },
-    { label: 'Updated', value: formatWoTimestamp(wo.updated_at || wo.last_update) }
-  ].filter((item) => item.value);
-
-  if (metaFields.length) {
-    const list = document.createElement('ul');
-    list.className = 'wo-detail-meta';
-    metaFields.forEach((item) => {
-      const li = document.createElement('li');
-      li.textContent = `${item.label}: ${item.value}`;
-      list.appendChild(li);
-    });
-    container.appendChild(list);
-  }
-
-  renderWoDetailHistory(wo);
-}
-
-function renderWoDetailHistory(wo) {
-  const listEl = document.getElementById('wo-detail-history-list');
-  const emptyEl = document.getElementById('wo-detail-history-empty');
-
-  if (!listEl) {
-    return;
-  }
-
-  listEl.innerHTML = '';
-
-  const historyItems = normalizeWoDetailHistory(wo);
-
-  if (!historyItems.length) {
-    if (emptyEl) {
-      emptyEl.style.display = '';
-      emptyEl.textContent = 'No history recorded for this work order yet.';
-    }
-    return;
-  }
-
-  if (emptyEl) {
-    emptyEl.style.display = 'none';
-  }
-
-  historyItems.forEach((rawItem) => {
-    const item = typeof rawItem === 'object' && rawItem !== null ? rawItem : { message: rawItem };
-    const li = document.createElement('li');
-    li.className = 'wo-history-item';
-
-    const meta = document.createElement('div');
-    meta.className = 'wo-history-meta';
-    const timeValue =
-      item.time ||
-      item.timestamp ||
-      item.date ||
-      item.when ||
-      item.created_at ||
-      item.updated_at ||
-      '';
-    const formattedTime = formatWoTimestamp(timeValue) || timeValue || '';
-    const statusValue = item.status || item.state || item.type || item.event || '';
-    const metaParts = [formattedTime, statusValue].filter(Boolean);
-    if (metaParts.length) {
-      meta.textContent = metaParts.join(' · ');
-      li.appendChild(meta);
-    }
-
-    const message =
-      item.message ||
-      item.details ||
-      item.note ||
-      item.summary ||
-      item.description ||
-      (typeof rawItem === 'string' || typeof rawItem === 'number' ? String(rawItem) : '');
-
-    if (message) {
-      const body = document.createElement('div');
-      body.textContent = message;
-      li.appendChild(body);
-    } else if (!metaParts.length) {
-      const fallback = document.createElement('div');
-      fallback.textContent = 'Event recorded';
-      li.appendChild(fallback);
-    }
-
-    listEl.appendChild(li);
-  });
-}
-
-function normalizeWoDetailHistory(wo) {
-  if (!wo) {
-    return [];
-  }
-
-  const candidates = [wo.history, wo.events, wo.timeline];
-  for (const candidate of candidates) {
-    if (Array.isArray(candidate) && candidate.length) {
-      return candidate;
-    }
-  }
-  return [];
-}
-
-async function loadAndRenderWorkOrder(woId) {
-  const historyList = document.getElementById('wo-detail-history-list');
-  const historyEmpty = document.getElementById('wo-detail-history-empty');
-  const detailContainer = document.getElementById('wo-detail-content');
-
-  if (!woId) {
-    renderWoDetail(null);
-    return;
-  }
-
-  if (detailContainer) {
-    detailContainer.innerHTML = '<p>Loading work order…</p>';
-  }
-  if (historyList) {
-    historyList.innerHTML = '';
-  }
-  if (historyEmpty) {
-    historyEmpty.style.display = '';
-    historyEmpty.textContent = 'Loading history…';
-  }
-
-  try {
-    const res = await fetch(`/api/wos/${encodeURIComponent(woId)}?tail=50`, { headers: { Accept: 'application/json' } });
-    if (!res.ok) {
-      throw new Error(`HTTP ${res.status}`);
-    }
-    const wo = await res.json();
-    renderWoDetail(wo);
-  } catch (error) {
-    console.error('Error loading WO detail', woId, error);
-    if (detailContainer) {
-      detailContainer.innerHTML = '';
-      const message = document.createElement('p');
-      message.textContent = `Failed to load work order ${woId}.`;
-      detailContainer.appendChild(message);
-    }
-    if (historyEmpty) {
-      historyEmpty.style.display = '';
-      historyEmpty.textContent = 'Failed to load history for this work order.';
-    }
-  }
-}
-
-// --- WO Timeline Panel ---
-
-function initWoTimelinePanel() {
-  const panel = document.getElementById('wo-timeline-panel');
-  if (!panel || woTimelineInitialized) {
-    return;
-  }
-
-  const statusSelect = document.getElementById('wo-filter-status');
-  if (statusSelect) {
-    statusSelect.addEventListener('change', () => {
-      woTimelineFilterStatus = statusSelect.value || '';
-      renderWoTimelinePanel();
-    });
-  }
-
-  const searchInput = document.getElementById('wo-filter-search');
-  if (searchInput) {
-    const handleSearch = debounce(() => {
-      woTimelineSearchQuery = searchInput.value || '';
-      renderWoTimelinePanel();
-    }, 200);
-    searchInput.addEventListener('input', handleSearch);
-  }
-
-  const listEl = document.getElementById('wo-timeline-list');
-  listEl?.addEventListener('click', (event) => {
-    const actionBtn = event.target.closest('.wo-timeline-view');
-    if (actionBtn?.dataset.woId) {
-      openWoTimeline(actionBtn.dataset.woId);
-    }
-  });
-
-  timelineRefreshButton?.addEventListener('click', () => {
-    refreshWoTimeline();
-  });
-
-  timelineLimitInput?.addEventListener('change', () => {
-    refreshWoTimeline();
-  });
-
-  timelineIncludeMlsCheckbox?.addEventListener('change', () => {
-    refreshWoTimeline();
-  });
-
-  woTimelineInitialized = true;
-  refreshWoTimeline();
-  woTimelineIntervalId = setInterval(refreshWoTimeline, WO_TIMELINE_REFRESH_MS);
-}
-
-async function refreshWoTimeline() {
-  const panel = document.getElementById('wo-timeline-panel');
-  if (!panel) return;
-
-  const listEl = document.getElementById('wo-timeline-list');
-
-  try {
-    const params = new URLSearchParams();
-    const statusParam = buildTimelineStatusParam();
-    if (statusParam) {
-      params.set('status', statusParam);
-    }
-
-    const limit = getTimelineLimitValue();
-    if (limit) {
-      params.set('limit', String(limit));
-    }
-
-    if (shouldIncludeMlsOverlay()) {
-      params.set('include_mls', '1');
-    }
-
-    const query = params.toString();
-    const url = query ? `/api/wos/history?${query}` : '/api/wos/history';
-    const res = await fetch(url, { headers: { Accept: 'application/json' } });
-    if (!res.ok) {
-      throw new Error(`HTTP ${res.status}`);
-    }
-
-    const payload = await res.json();
-    let dataset = [];
-    if (Array.isArray(payload)) {
-      dataset = payload;
-    } else if (Array.isArray(payload?.items)) {
-      dataset = payload.items;
-    } else if (Array.isArray(payload?.wos)) {
-      dataset = payload.wos;
-    } else if (Array.isArray(payload?.results)) {
-      dataset = payload.results;
-    }
-
-    const entries = dataset.map((wo) => normalizeWoTimelineEntry(wo));
-    entries.sort((a, b) => getTimelineSortKey(b) - getTimelineSortKey(a));
-    woTimelineAll = entries;
-    renderWoTimelinePanel();
-  } catch (error) {
-    console.error('Failed to refresh WO timeline', error);
-    if (listEl) {
-      listEl.innerHTML = `
-        <div class="wo-timeline-item">
-          <div class="wo-timeline-row">
-            <span>Failed to load work orders.</span>
-          </div>
-          <div class="wo-timeline-when">${escapeHtml(error.message || String(error))}</div>
-        </div>
-      `;
-    }
-  }
-}
-
-function renderWoTimelinePanel() {
-  const listEl = document.getElementById('wo-timeline-list');
-  const summaryEl = document.getElementById('wo-timeline-summary');
-  if (!listEl || !summaryEl) return;
-
-  let entries = woTimelineAll;
-  if (woTimelineFilterStatus) {
-    entries = entries.filter((entry) => {
-      if (woTimelineFilterStatus === 'failed') {
-        return entry.status === 'failed';
-      }
-      if (woTimelineFilterStatus === 'done') {
-        return entry.status === 'done';
-      }
-      if (woTimelineFilterStatus === 'active') {
-        return entry.status === 'pending' || entry.status === 'running';
-      }
-      return true;
-    });
-  }
-
-  const normalizedSearch = woTimelineSearchQuery.trim().toLowerCase();
-  if (normalizedSearch) {
-    entries = entries.filter((entry) => {
-      const haystack = [entry.id, entry.title, entry.description]
-        .map((value) => String(value || '').toLowerCase());
-      return haystack.some((field) => field && field.includes(normalizedSearch));
-    });
-  }
-
-  if (!entries.length) {
-    listEl.innerHTML = '<div class="wo-timeline-empty">No work orders match the current filters.</div>';
-  } else {
-    listEl.innerHTML = entries.map((entry) => renderWoTimelineItem(entry)).join('');
-  }
-
-  const counts = {
-    pending: 0,
-    running: 0,
-    done: 0,
-    failed: 0
-  };
-  woTimelineAll.forEach((entry) => {
-    if (counts[entry.status] !== undefined) {
-      counts[entry.status] += 1;
-    }
-  });
-
-  const total = woTimelineAll.length;
-  const summaryParts = [
-    `Total: ${total}`,
-    `pending: ${counts.pending}`,
-    `running: ${counts.running}`,
-    `done: ${counts.done}`,
-    `failed: ${counts.failed}`,
-    `filter: ${woTimelineFilterStatus || 'all'}`
-  ];
-
-  if (normalizedSearch) {
-    summaryParts.push(`search: "${woTimelineSearchQuery.trim()}"`);
-  }
-
-  summaryEl.textContent = summaryParts.join(' · ');
-}
-
-function renderWoTimelineItem(entry) {
-  const statusClass = getTimelineStatusClass(entry.status);
-  const statusLabel = (entry.status || 'unknown').toUpperCase();
-  const timelineMarkup = buildTimelineSegmentsMarkup(entry);
-  const statusBadge = woStatusBadge(entry.status);
-  if (statusBadge) {
-    statusBadge.classList.add('wo-timeline-status');
-  }
-  const statusHtml = statusBadge
-    ? statusBadge.outerHTML
-    : `<span class="wo-timeline-status ${statusClass}">${statusLabel}</span>`;
-  const mlsHtml = renderMlsSummary(entry.mlsSummary);
-
-  return `
-    <article class="wo-timeline-item" data-wo-id="${escapeHtml(entry.id)}">
-      <div class="wo-timeline-row">
-        <span class="wo-timeline-id">${escapeHtml(entry.id)}</span>
-        ${statusHtml}
-      </div>
-      <div class="wo-timeline-when">${timelineMarkup}</div>
-      ${mlsHtml}
-      <div class="wo-timeline-actions">
-        <button type="button" class="wo-timeline-view" data-wo-id="${escapeHtml(entry.id)}">View details</button>
-      </div>
-    </article>
-  `;
-}
-
-function renderMlsSummary(mlsSummary) {
-  if (!mlsSummary) {
-    return '';
-  }
-
-  const metrics = {
-    total: Number.isFinite(mlsSummary.total) ? mlsSummary.total : 0,
-    solutions: Number.isFinite(mlsSummary.solutions) ? mlsSummary.solutions : 0,
-    failures: Number.isFinite(mlsSummary.failures) ? mlsSummary.failures : 0,
-    patterns: Number.isFinite(mlsSummary.patterns) ? mlsSummary.patterns : 0,
-    improvements: Number.isFinite(mlsSummary.improvements) ? mlsSummary.improvements : 0
-  };
-
-  return `
-    <div class="wo-mls">
-      <strong>MLS:</strong>
-      total ${metrics.total},
-      solutions ${metrics.solutions},
-      failures ${metrics.failures},
-      patterns ${metrics.patterns},
-      improvements ${metrics.improvements}
-    </div>
-  `;
-}
-
-function buildTimelineSegmentsMarkup(entry) {
-  const segments = [
-    { label: 'Created', value: entry.createdAt },
-    { label: 'Started', value: entry.startedAt },
-    { label: 'Finished', value: entry.finishedAt || entry.updatedAt }
-  ];
-
-  return segments
-    .map((segment) => {
-      const formatted = formatWoTimestamp(segment.value) || '—';
-      return `
-        <span class="wo-timeline-segment">
-          <span class="wo-timeline-segment-label">${segment.label}</span>
-          <span class="wo-timeline-segment-value">${escapeHtml(formatted)}</span>
-        </span>
-      `;
-    })
-    .join('<span class="wo-timeline-arrow">→</span>');
-}
-
-function getTimelineStatusClass(status) {
-  switch (status) {
-    case 'pending':
-      return 'wo-status-pill-pending';
-    case 'running':
-      return 'wo-status-pill-running';
-    case 'done':
-      return 'wo-status-pill-done';
-    case 'failed':
-      return 'wo-status-pill-failed';
-    default:
-      return 'wo-status-pill-unknown';
-  }
-}
-
-function getTimelineSortKey(entry) {
-  const candidate = entry.updatedAt || entry.finishedAt || entry.startedAt || entry.createdAt;
-  const parsed = candidate ? Date.parse(candidate) : NaN;
-  if (Number.isNaN(parsed)) {
-    return 0;
-  }
-  return parsed;
+  refreshBtn?.addEventListener('click', () => loadMLS());
+  retryBtn?.addEventListener('click', () => loadMLS());
+
+  loadMLS('');
+  mlsIntervalId = setInterval(() => loadMLS(), MLS_REFRESH_MS);
 }
 
 function initDashboard() {
   initTabs();
   initWoHistoryFilters();
-<<<<<<< HEAD
   document.getElementById('reality-error-retry')?.addEventListener('click', () => loadRealitySnapshot());
-=======
-  initWoFilters();
-  initWoStatusFilters();
-  initWoAutorefreshControls();
-  loadWos();
->>>>>>> 4f3be8fa
 }
 
 function cleanupIntervals() {
@@ -2714,64 +733,14 @@
     servicesIntervalId = null;
   }
 
-  if (serviceAutoRefreshTimer) {
-    clearInterval(serviceAutoRefreshTimer);
-    serviceAutoRefreshTimer = null;
-  }
-
-  if (woTimelineIntervalId) {
-    clearInterval(woTimelineIntervalId);
-    woTimelineIntervalId = null;
-  }
-
-  if (summaryIntervalId) {
-    clearInterval(summaryIntervalId);
-    summaryIntervalId = null;
-  }
-
-  stopWoAutorefresh();
+  if (mlsIntervalId) {
+    clearInterval(mlsIntervalId);
+    mlsIntervalId = null;
+  }
 }
 
 document.addEventListener('DOMContentLoaded', () => {
-  const serviceRefreshBtn = document.getElementById('service-refresh');
-  if (serviceRefreshBtn) {
-    serviceRefreshBtn.addEventListener('click', () => {
-      refreshServices(true);
-    });
-  }
-
-  refreshServices(false);
-  if (!serviceAutoRefreshTimer) {
-    serviceAutoRefreshTimer = setInterval(() => {
-      refreshServices(false);
-    }, 60000);
-  }
-
-  initSummaryCards();
   initDashboard();
-  initWoTimelinePanel();
-  renderWoDetail(null);
-
-  window.addEventListener('wo:select', (event) => {
-    const detail = event?.detail;
-    let woId = null;
-    if (detail && typeof detail === 'object') {
-      woId = detail.id || detail.woId || detail.wo_id || detail.value;
-    } else if (detail) {
-      woId = detail;
-    }
-
-    if (woId) {
-      onWorkOrderSelected(woId);
-      loadAndRenderWorkOrder(woId);
-    } else {
-      onWorkOrderSelected(null);
-      renderWoDetail(null);
-    }
-  });
-
-  refreshWoDetailMls();
-  window.loadAndRenderWorkOrder = loadAndRenderWorkOrder;
 });
 
 window.addEventListener('beforeunload', () => {
