--- conflicted
+++ resolved
@@ -7,25 +7,20 @@
 let mlsIntervalId;
 let woAutorefreshIntervalId;
 let currentMlsType = '';
-<<<<<<< HEAD
+let realityLoading = false;
+
+let allWos = [];
+let visibleWos = [];
 let currentWos = [];
+let currentWoFilter = 'all';
+let woAutorefreshTimer = null;
+let woAutorefreshEnabled = false;
+let woAutorefreshIntervalMs = 30000;
 let currentWoSearch = '';
 let currentWoStatusFilter = '';
 let currentWoSortKey = 'started_at';
 let currentWoSortDir = 'desc';
 let currentTimelineWoId = null;
-=======
-let realityLoading = false;
-
-let allWos = [];
-let visibleWos = [];
-let currentWoFilter = 'all';
-let woAutorefreshTimer = null;
-let woAutorefreshEnabled = false;
-let woAutorefreshIntervalMs = 30000;
-let currentWoSearch = '';
-let currentWoSortKey = 'started_at';
-let currentWoSortDir = 'desc';
 const WO_STATUS_SORT_ORDER = {
   running: 4,
   pending: 3,
@@ -33,7 +28,6 @@
   failed: 1,
   unknown: 0
 };
->>>>>>> 6a231ed4
 
 async function fetchJSON(url) {
   const response = await fetch(url, {
@@ -330,7 +324,7 @@
     const tr = document.createElement('tr');
     const status = normalizeWoStatus(wo.status || wo.state);
     const started = formatWoTimestamp(wo.started_at || wo.startedAt);
-    const finished = formatWoTimestamp(wo.finished_at || wo.finishedAt);
+    const finished = formatWoTimestamp(getWoCompletedTime(wo));
     const updated = formatWoTimestamp(wo.updated_at || wo.updatedAt || wo.last_update || wo.lastUpdate);
     const actions = Array.isArray(wo.actions) ? wo.actions.join(', ') : wo.action || '—';
     const timeline = Array.isArray(wo.timeline) ? `${wo.timeline.length} events` : '—';
@@ -424,7 +418,7 @@
     case 'started_at':
       return normalizeWoTimestamp(wo?.started_at || wo?.startedAt);
     case 'finished_at':
-      return normalizeWoTimestamp(wo?.finished_at || wo?.finishedAt);
+      return normalizeWoTimestamp(getWoCompletedTime(wo));
     case 'updated_at':
       return normalizeWoTimestamp(wo?.updated_at || wo?.updatedAt || wo?.last_update || wo?.lastUpdate);
     default:
@@ -507,6 +501,11 @@
   const date = new Date(ts);
   if (Number.isNaN(date.getTime())) return '—';
   return date.toLocaleString();
+}
+
+// Helper to get completion time (checks completed_at first, then finished_at)
+function getWoCompletedTime(wo) {
+  return wo?.completed_at || wo?.finished_at || wo?.finishedAt || '';
 }
 
 // --- Services ---
@@ -1033,7 +1032,7 @@
     startedTd.textContent = formatWoTime(wo?.started_at || wo?.startedAt || '');
 
     const finishedTd = document.createElement('td');
-    finishedTd.textContent = formatWoTime(wo?.finished_at || wo?.finishedAt || '');
+    finishedTd.textContent = formatWoTime(getWoCompletedTime(wo) || '');
 
     const updatedTd = document.createElement('td');
     updatedTd.textContent = formatWoTime(
@@ -1194,7 +1193,7 @@
 function buildTimelineSubtitle(wo) {
   const status = normalizeWoStatus(wo?.status || 'unknown');
   const started = formatWoTime(wo?.started_at || wo?.startedAt);
-  const finished = formatWoTime(wo?.finished_at || wo?.finishedAt);
+  const finished = formatWoTime(getWoCompletedTime(wo));
   const updated = formatWoTime(
     wo?.updated_at || wo?.updatedAt || wo?.last_update || wo?.lastUpdate
   );
@@ -1319,7 +1318,7 @@
 
   addEvent(wo?.created_at || wo?.createdAt, 'Created', wo?.created_by || wo?.createdBy);
   addEvent(wo?.started_at || wo?.startedAt, 'Started', wo?.worker || wo?.agent);
-  addEvent(wo?.finished_at || wo?.finishedAt, 'Finished', wo?.result || wo?.outcome);
+  addEvent(getWoCompletedTime(wo), 'Finished', wo?.result || wo?.outcome);
   addEvent(
     wo?.updated_at || wo?.updatedAt || wo?.last_update || wo?.lastUpdate,
     'Last updated',
@@ -1592,13 +1591,9 @@
   initWoSearch();
   initWoSorting();
   initWoAutorefreshControls();
-<<<<<<< HEAD
   initWoTimeline();
   loadWos();
-=======
-  loadWos();
   document.getElementById('reality-error-retry')?.addEventListener('click', () => loadRealitySnapshot());
->>>>>>> 6a231ed4
 }
 
 function cleanupIntervals() {
@@ -1612,15 +1607,13 @@
     mlsIntervalId = null;
   }
 
-<<<<<<< HEAD
   if (woAutorefreshIntervalId) {
     clearInterval(woAutorefreshIntervalId);
     woAutorefreshIntervalId = null;
-=======
+  }
   if (woAutorefreshTimer) {
     clearInterval(woAutorefreshTimer);
     woAutorefreshTimer = null;
->>>>>>> 6a231ed4
   }
 }
 
