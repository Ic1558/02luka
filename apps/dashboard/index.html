<!DOCTYPE html>
<html lang="en">
  <head>
    <meta charset="utf-8" />
    <title>Operations Dashboard</title>
    <meta name="viewport" content="width=device-width, initial-scale=1" />
    <style>
      :root {
        color-scheme: light dark;
        font-family: "Inter", "Segoe UI", system-ui, -apple-system, sans-serif;
        background-color: #0f172a;
        color: #e2e8f0;
      }

      body {
        margin: 0;
        min-height: 100vh;
        display: flex;
        flex-direction: column;
        background: linear-gradient(180deg, rgba(15, 23, 42, 0.96), rgba(30, 41, 59, 0.96));
      }

      header {
        padding: 1.5rem 2rem;
        background: rgba(15, 23, 42, 0.9);
        border-bottom: 1px solid rgba(148, 163, 184, 0.2);
        backdrop-filter: blur(8px);
        position: sticky;
        top: 0;
        z-index: 10;
      }

      h1 {
        margin: 0;
        font-size: 1.875rem;
      }

      .tagline {
        color: rgba(226, 232, 240, 0.7);
        margin: 0.25rem 0 0.75rem;
      }

      .hidden {
        display: none !important;
      }

      .tabs {
        margin: 0;
        padding: 0;
        list-style: none;
        display: flex;
        gap: 0.75rem;
        flex-wrap: wrap;
      }

      .tabs a,
      .tabs button {
        color: #38bdf8;
        text-decoration: none;
        padding: 0.5rem 1rem;
        border-radius: 999px;
        border: 1px solid rgba(56, 189, 248, 0.4);
        transition: background-color 0.2s ease, color 0.2s ease;
        display: inline-flex;
        align-items: center;
        gap: 0.35rem;
        background: transparent;
        cursor: pointer;
        font: inherit;
      }

      .tabs a.active,
      .tabs button.active,
      .tabs a:hover,
      .tabs button:hover,
      .tabs a:focus,
      .tabs button:focus,
      .tab-button--active {
        background: rgba(56, 189, 248, 0.12);
        color: #f8fafc;
      }

      main {
        flex: 1;
        padding: 3rem clamp(1rem, 4vw, 3rem);
        display: flex;
        flex-direction: column;
        gap: 2rem;
      }

      .panel {
        background: rgba(15, 23, 42, 0.75);
        padding: clamp(1.5rem, 4vw, 2.5rem);
        border-radius: 24px;
        box-shadow: 0 18px 70px rgba(15, 23, 42, 0.55);
        border: 1px solid rgba(148, 163, 184, 0.18);
      }

      .panel.hidden {
        display: none;
      }

      .panel h2 {
        margin-top: 0;
        margin-bottom: 1rem;
        font-size: 1.5rem;
      }

      .table-wrapper {
        width: 100%;
        overflow-x: auto;
      }

      /* Summary cards */
      #summary-cards {
        margin-bottom: 1.25rem;
        display: grid;
        grid-template-columns: repeat(auto-fit, minmax(180px, 1fr));
        gap: 0.75rem;
      }

      .summary-card {
        border-radius: 8px;
        border: 1px solid #e5e7eb;
        padding: 0.75rem 0.9rem;
        background: #ffffff;
        display: flex;
        flex-direction: column;
        gap: 0.25rem;
      }

      .summary-card-title {
        font-size: 0.8rem;
        text-transform: uppercase;
        letter-spacing: 0.04em;
        color: #6b7280;
      }

      .summary-card-main {
        font-size: 1.3rem;
        font-weight: 600;
        color: #111827;
      }

      .summary-card-sub {
        font-size: 0.8rem;
        color: #4b5563;
      }

      .summary-card-foot {
        margin-top: 0.25rem;
        font-size: 0.75rem;
        color: #9ca3af;
      }

      .summary-card-badge {
        display: inline-block;
        padding: 0.1rem 0.45rem;
        font-size: 0.7rem;
        border-radius: 999px;
        background: #f3f4f6;
        color: #4b5563;
        margin-left: 0.25rem;
>>>>>>> origin/main
      }

      .summary-bar {
        padding: 0.75rem 1rem;
        border-radius: 14px;
        background: rgba(30, 41, 59, 0.55);
        border: 1px solid rgba(148, 163, 184, 0.2);
        font-weight: 500;
        margin-bottom: 1rem;
        display: flex;
        flex-wrap: wrap;
        gap: 0.5rem 1rem;
      }

      .summary-bar span {
        display: inline-flex;
        align-items: center;
        gap: 0.4rem;
      }

      .wos-header {
        display: flex;
        flex-direction: column;
        gap: 0.75rem;
      }

      .wos-filters {
        display: flex;
        flex-wrap: wrap;
        gap: 0.35rem;
      }

      .wo-filter-button {
        border-radius: 999px;
        border: 1px solid rgba(148, 163, 184, 0.35);
        padding: 0.25rem 0.85rem;
        font-size: 0.85rem;
        background: transparent;
        color: #e2e8f0;
        cursor: pointer;
        transition: background 0.2s ease, color 0.2s ease;
      }

      .wo-filter-button.active,
      .wo-filter-button:hover {
        background: rgba(148, 163, 184, 0.2);
        color: #f8fafc;
      }

      .wos-summary {
        min-height: 1.5rem;
        display: flex;
        flex-wrap: wrap;
        gap: 0.5rem 1rem;
        font-size: 0.85rem;
        color: #cbd5f5;
      }

      .wos-refresh-row {
        display: flex;
        flex-wrap: wrap;
        align-items: center;
        gap: 0.5rem;
        font-size: 0.8rem;
        color: #9ca3af;
      }

      .wos-refresh-toggle input[type='checkbox'] {
        margin-right: 0.25rem;
      }

      .wos-refresh-interval select {
        margin-left: 0.15rem;
        background: #020617;
        color: #e5e7eb;
        border-radius: 0.25rem;
        border: 1px solid #1f2937;
        font-size: 0.8rem;
        padding: 0.05rem 0.25rem;
      }

      .wos-last-refresh {
        opacity: 0.9;
      }

      .wo-refresh-now-button {
        border-radius: 999px;
        border: 1px solid #1f2937;
        padding: 0.15rem 0.6rem;
        font-size: 0.75rem;
        background: #020617;
        color: #e5e7eb;
        cursor: pointer;
        transition: background 0.2s ease;
      }

      .wo-refresh-now-button:hover {
        background: #111827;
      }

      .summary-dot {
        width: 0.65rem;
        height: 0.65rem;
        border-radius: 999px;
        display: inline-block;
      }

      .summary-dot.running {
        background: #4ade80;
      }

      .summary-dot.stopped {
        background: #94a3b8;
      }

      .summary-dot.failed {
        background: #f87171;
      }

      .summary-dot.completed {
        background: #38bdf8;
      }

      .reality-header {
        margin-bottom: 1rem;
      }

      .reality-header h2 {
        margin: 0;
        display: flex;
        flex-wrap: wrap;
        gap: 0.35rem;
        align-items: center;
      }

      .reality-subtitle {
        margin: 0.5rem 0 0;
        color: rgba(226, 232, 240, 0.75);
      }

      .reality-meta {
        margin-bottom: 1.5rem;
      }

      .reality-grid {
        display: grid;
        grid-template-columns: repeat(auto-fit, minmax(220px, 1fr));
        gap: 1rem;
      }

      .reality-card {
        background: rgba(30, 41, 59, 0.65);
        border: 1px solid rgba(148, 163, 184, 0.2);
        border-radius: 16px;
        padding: 1rem;
      }

      .reality-card h3 {
        margin-top: 0;
      }

      .wos-header {
        display: flex;
        flex-direction: column;
        gap: 0.75rem;
        margin-bottom: 1rem;
      }

      .wos-filters {
        display: flex;
        flex-wrap: wrap;
        gap: 0.5rem;
      }

      .wos-filters button {
        background: rgba(56, 189, 248, 0.12);
        border: 1px solid rgba(56, 189, 248, 0.4);
        border-radius: 999px;
        color: #bae6fd;
        padding: 0.35rem 0.85rem;
        cursor: pointer;
        font: inherit;
        transition: background 0.2s ease, color 0.2s ease;
      }

      .wos-filters button.active,
      .wos-filters button:focus,
      .wos-filters button:hover {
        background: rgba(56, 189, 248, 0.35);
        color: #f8fafc;
      }

      .wos-summary {
        display: flex;
        flex-wrap: wrap;
        gap: 0.75rem;
        font-size: 0.85rem;
      }

      .wos-summary span {
        display: inline-flex;
        align-items: center;
        gap: 0.3rem;
      }

      .wos-search-row {
        display: flex;
        flex-wrap: wrap;
        align-items: center;
        gap: 0.5rem;
        font-size: 0.8rem;
        color: #9ca3af;
      }

      .wos-search-label {
        font-weight: 600;
        color: #e2e8f0;
      }

      .wos-search-input {
        flex: 1 1 200px;
        max-width: 320px;
        background: #020617;
        color: #e5e7eb;
        border-radius: 0.25rem;
        border: 1px solid #1f2937;
        font-size: 0.8rem;
        padding: 0.2rem 0.45rem;
      }

      .wos-search-input::placeholder {
        color: #6b7280;
      }

      .wos-search-hint {
        font-size: 0.75rem;
        color: #6b7280;
      }

      .wos-refresh-row {
        display: flex;
        flex-wrap: wrap;
        align-items: center;
        gap: 0.75rem;
        font-size: 0.85rem;
        color: #94a3b8;
      }

      .wos-refresh-row label {
        display: inline-flex;
        align-items: center;
        gap: 0.35rem;
      }

      .wos-refresh-row input[type='number'] {
        width: 4rem;
        background: #020617;
        color: #e5e7eb;
        border: 1px solid #1f2937;
        border-radius: 0.25rem;
        padding: 0.15rem 0.35rem;
      }

      #wos-table {
        width: 100%;
        border-collapse: collapse;
        font-size: 0.85rem;
      }

      #wos-table th,
      #wos-table td {
        padding: 0.5rem 0.75rem;
        border-bottom: 1px solid rgba(148, 163, 184, 0.2);
        text-align: left;
      }

      #wos-table th {
        font-size: 0.8rem;
        text-transform: uppercase;
        letter-spacing: 0.05em;
        color: #94a3b8;
      }

      #wos-table tbody tr:hover {
        background: rgba(15, 23, 42, 0.55);
      }

      #wos-table th[data-sort-key] {
        cursor: pointer;
        white-space: nowrap;
      }

      #wos-table th[data-sort-key].sort-asc::after {
        content: " ▲";
        font-size: 0.7rem;
      }

      #wos-table th[data-sort-key].sort-desc::after {
        content: " ▼";
        font-size: 0.7rem;
      }

      .badge {
        display: inline-block;
        padding: 0.1rem 0.4rem;
        margin-left: 0.25rem;
        border-radius: 999px;
        font-size: 0.75rem;
        vertical-align: middle;
      }

      .badge-ok {
        background: #e6ffed;
        color: #036635;
      }

      .badge-degraded {
        background: #fff4e5;
        color: #7a3e00;
      }

      .wos-header {
        display: flex;
        flex-direction: column;
        gap: 0.35rem;
        margin-bottom: 0.75rem;
      }

      .wo-section {
        display: flex;
        flex-direction: column;
      }

      .wo-header {
        margin-bottom: 0.75rem;
      }

      .wo-status-filters {
        margin-bottom: 0.75rem;
        display: flex;
        flex-wrap: wrap;
        gap: 0.4rem;
      }

      .wo-status-filters .wo-status-chip {
        border-radius: 999px;
        border: 1px solid #1f2937;
        padding: 0.15rem 0.7rem;
        font-size: 0.7rem;
        background: #020617;
        color: #e5e7eb;
        cursor: pointer;
        white-space: nowrap;
      }

      .wo-status-filters .wo-status-chip:hover {
        background: #111827;
      }

      .wo-status-filters .wo-status-chip--active {
        background: #fbbf24;
        color: #111827;
        border-color: #fbbf24;
      }

      .wos-summary {
        font-size: 0.8rem;
        color: #9ca3af;
      }

      .wo-status-chip {
        display: inline-flex;
        align-items: center;
        border-radius: 999px;
        padding: 0.05rem 0.45rem;
        font-size: 0.7rem;
      }

      .wo-status-pending {
        background: #fef9c3;
        color: #854d0e;
      }

      .wo-status-running {
        background: #dcfce7;
        color: #166534;
      }

      .wo-status-completed {
        background: #e0f2fe;
        color: #075985;
      }

      .wo-status-failed {
        background: #fee2e2;
        color: #b91c1c;
      }

      .wo-status-other {
        background: #e5e7eb;
        color: #374151;
      }

      .badge-no_data,
      .badge-no_snapshot {
        background: #f3f4f6;
        color: #4b5563;
      }

      .badge-unknown {
        background: #fef3c7;
        color: #92400e;
      }

      .badge-muted {
        background: #e5e7eb;
        color: #6b7280;
      }

      .filters {
        display: flex;
        flex-wrap: wrap;
        gap: 1rem;
        margin-bottom: 1rem;
        align-items: center;
      }

      .filters label {
        display: flex;
        flex-direction: column;
        font-size: 0.875rem;
        color: rgba(226, 232, 240, 0.8);
      }

      .filters select {
        margin-top: 0.25rem;
      }

      .filters button {
        padding: 0.5rem 1rem;
        border-radius: 999px;
        border: none;
        background: #38bdf8;
        color: #0f172a;
        font-weight: 600;
        cursor: pointer;
      }

      .reality-header {
        margin-bottom: 1.5rem;
      }

      .reality-subtitle {
        margin-top: 0.25rem;
        color: rgba(226, 232, 240, 0.7);
        max-width: 60ch;
      }

      .reality-meta {
        padding: 0.75rem 1rem;
        border-radius: 12px;
        background: rgba(30, 41, 59, 0.5);
        border: 1px solid rgba(148, 163, 184, 0.2);
        margin-bottom: 1.5rem;
      }

      .reality-panels {
        display: grid;
        grid-template-columns: repeat(auto-fit, minmax(280px, 1fr));
        gap: 1.5rem;
      }

      .reality-panel {
        background: rgba(15, 23, 42, 0.55);
        border: 1px solid rgba(148, 163, 184, 0.18);
        border-radius: 18px;
        padding: 1.25rem;
      }

      .reality-panel h3 {
        margin-top: 0;
      }

      .reality-pre {
        white-space: pre-wrap;
        word-break: break-word;
        background: rgba(15, 23, 42, 0.65);
        border-radius: 12px;
        padding: 0.75rem;
        border: 1px solid rgba(148, 163, 184, 0.18);
        min-height: 120px;
      }

      .reality-table {
        width: 100%;
        border-collapse: collapse;
      }

      .reality-table th,
      .reality-table td {
        padding: 0.35rem 0.5rem;
        border-bottom: 1px solid rgba(148, 163, 184, 0.2);
        font-size: 0.85rem;
      }

      table {
        width: 100%;
        border-collapse: collapse;
        border-spacing: 0;
      }

      th,
      td {
        padding: 0.65rem 0.75rem;
        border-bottom: 1px solid rgba(148, 163, 184, 0.18);
        text-align: left;
      }

      th {
        text-transform: uppercase;
        font-size: 0.75rem;
        letter-spacing: 0.05em;
        color: rgba(226, 232, 240, 0.7);
      }

      tbody tr:hover {
        background: rgba(30, 41, 59, 0.5);
      }

      .status-chip {
        padding: 0.25rem 0.75rem;
        border-radius: 999px;
        font-size: 0.85rem;
        font-weight: 600;
        text-transform: capitalize;
        display: inline-flex;
        align-items: center;
        gap: 0.35rem;
      }

      .status-chip::before {
        content: "\25CF";
        font-size: 0.75rem;
      }

      .status-running {
        color: #4ade80;
      }

      .status-stopped {
        color: #94a3b8;
      }

      .status-failed {
        color: #f87171;
      }

      .status-pending {
        color: #fbbf24;
      }

      .status-completed {
        color: #38bdf8;
      }

      .error-banner {
        padding: 0.65rem 1rem;
        border-radius: 12px;
        background: rgba(248, 113, 113, 0.15);
        border: 1px solid rgba(248, 113, 113, 0.4);
        color: #fecaca;
        display: flex;
        justify-content: space-between;
        align-items: center;
        margin-bottom: 1rem;
      }

      .error-banner.hidden {
        display: none;
      }

      .error-banner button {
        background: rgba(248, 250, 252, 0.15);
        border: 1px solid rgba(248, 250, 252, 0.35);
        border-radius: 999px;
        color: #f8fafc;
        padding: 0.35rem 0.9rem;
        cursor: pointer;
      }

      .reality-badge {
        display: inline-block;
        padding: 0.1rem 0.4rem;
        margin-left: 0.25rem;
        border-radius: 999px;
        font-size: 0.75rem;
        font-weight: 600;
        vertical-align: middle;
      }

      .reality-badge-ok {
        background: #e6ffed;
        color: #036635;
      }

      .reality-badge-degraded {
        background: #fff4e5;
        color: #7a3e00;
      }

      .reality-badge-no_data,
      .reality-badge-no_snapshot {
        background: #f3f4f6;
        color: #4b5563;
      }

      .reality-badge-unknown {
        background: #fef3c7;
        color: #92400e;
      }

      .reality-badge-muted {
        background: #e5e7eb;
        color: #6b7280;
      }

      .reality-header {
        margin-bottom: 1rem;
      }

      .reality-header h2 {
        margin-bottom: 0.4rem;
        display: flex;
        flex-wrap: wrap;
        gap: 0.35rem;
        align-items: center;
      }

      .reality-subtitle {
        margin: 0;
        color: rgba(226, 232, 240, 0.7);
        font-size: 0.95rem;
      }

      .reality-meta {
        margin-bottom: 1rem;
        font-size: 0.95rem;
        color: rgba(226, 232, 240, 0.85);
      }

      .reality-grid {
        display: grid;
        grid-template-columns: repeat(auto-fit, minmax(260px, 1fr));
        gap: 1.5rem;
      }

      .reality-card {
        background: rgba(15, 23, 42, 0.6);
        border: 1px solid rgba(148, 163, 184, 0.25);
        border-radius: 18px;
        padding: 1.25rem;
        box-shadow: 0 18px 40px rgba(15, 23, 42, 0.35);
      }

      .reality-card h3 {
        margin-top: 0;
        margin-bottom: 0.75rem;
      }

      .reality-text {
        margin: 0;
        font-size: 0.95rem;
        color: rgba(226, 232, 240, 0.9);
      }

      .reality-pre {
        background: rgba(15, 23, 42, 0.8);
        border-radius: 12px;
        padding: 0.75rem;
        white-space: pre-wrap;
        max-height: 300px;
        overflow: auto;
      }

      .reality-card-wide {
        grid-column: 1 / -1;
      }

      .reality-table-wrapper {
        overflow-x: auto;
      }

      .reality-table {
        width: 100%;
        border-collapse: collapse;
        font-size: 0.85rem;
      }

      .reality-table th,
      .reality-table td {
        padding: 0.4rem 0.5rem;
        text-align: left;
        border-bottom: 1px solid rgba(148, 163, 184, 0.2);
      }

      .reality-table th {
        font-size: 0.75rem;
        text-transform: uppercase;
        letter-spacing: 0.05em;
        color: rgba(148, 163, 184, 0.9);
      }

      .pill-bar {
        display: flex;
        gap: 0.5rem;
        flex-wrap: wrap;
      }

      .pill-button {
        background: rgba(148, 163, 184, 0.15);
        border: 1px solid transparent;
        border-radius: 999px;
        color: rgba(248, 250, 252, 0.85);
        padding: 0.4rem 1rem;
        cursor: pointer;
        transition: all 0.2s ease;
      }

      .pill-button.active {
        background: rgba(56, 189, 248, 0.15);
        border-color: rgba(56, 189, 248, 0.4);
        color: #f8fafc;
      }

      /* MLS Lessons Panel */
      #mls-panel {
        margin-top: 1.5rem;
        padding: 1rem 1.25rem;
        border-radius: 8px;
        border: 1px solid #e0e0e0;
        background: #ffffff;
        color: #111827;
      }

      #mls-panel.panel.hidden {
        display: none;
      }

      #mls-panel .panel-header {
        display: flex;
        justify-content: space-between;
        align-items: center;
        margin-bottom: 0.75rem;
      }

      #mls-panel h2 {
        color: #111827;
        margin: 0;
      }

      .mls-filters {
        display: flex;
        gap: 0.5rem;
        align-items: center;
        font-size: 0.85rem;
        flex-wrap: wrap;
      }

      .mls-filter-btn {
        border: 1px solid #d1d5db;
        border-radius: 999px;
        padding: 0.2rem 0.7rem;
        background: #f9fafb;
        cursor: pointer;
        font-size: 0.8rem;
        color: #111827;
      }

      .mls-filter-btn-active {
        background: #111827;
        color: #fff;
        border-color: #111827;
      }

      .mls-search {
        margin-top: 0.5rem;
        display: flex;
        gap: 0.5rem;
      }

      .mls-search input {
        flex: 1;
        border-radius: 6px;
        border: 1px solid #d1d5db;
        padding: 0.3rem 0.5rem;
        font-size: 0.85rem;
      }

      .mls-summary {
        font-size: 0.8rem;
        color: #6b7280;
        margin-top: 0.5rem;
        margin-bottom: 0.5rem;
      }

      .mls-list {
        max-height: 320px;
        overflow-y: auto;
        padding-right: 0.5rem;
      }

      .mls-item {
        padding: 0.5rem 0;
        border-bottom: 1px solid #e5e7eb;
      }

      .mls-item:last-child {
        border-bottom: none;
      }

      .mls-item-header {
        display: flex;
        justify-content: space-between;
        gap: 0.75rem;
        font-size: 0.85rem;
      }

      .mls-item-title {
        font-weight: 600;
      }

      .mls-item-type {
        font-size: 0.75rem;
        padding: 0.1rem 0.4rem;
        border-radius: 999px;
        text-transform: uppercase;
      }

      .mls-type-solution {
        background: #dcfce7;
        color: #166534;
      }

      .mls-type-failure {
        background: #fee2e2;
        color: #b91c1c;
      }

      .mls-type-pattern {
        background: #e0f2fe;
        color: #1d4ed8;
      }

      .mls-type-improvement {
        background: #fef3c7;
        color: #92400e;
      }

      .mls-type-other {
        background: #e5e7eb;
        color: #374151;
      }

      .mls-item-meta {
        font-size: 0.75rem;
        color: #6b7280;
        margin-top: 0.2rem;
      }

      .mls-item-tags {
        margin-top: 0.2rem;
        font-size: 0.75rem;
        color: #4b5563;
      }

      .wo-history-header {
        display: flex;
        flex-wrap: wrap;
        justify-content: space-between;
        align-items: center;
        gap: 1rem;
        margin-bottom: 1rem;
      }

      .wo-history-header h2 {
        margin: 0;
      }

      /* WO filters */
      #wo-filters {
        display: flex;
        flex-wrap: wrap;
        gap: 0.5rem;
        align-items: center;
        margin-bottom: 0.5rem;
      }

      #wo-filter-status,
      #wo-filter-search {
        font-size: 0.85rem;
        padding: 0.35rem 0.5rem;
        border-radius: 6px;
        border: 1px solid rgba(148, 163, 184, 0.4);
        background: rgba(15, 23, 42, 0.85);
        color: #f8fafc;
      }

      #wo-filter-status {
        min-width: 150px;
      }

      #wo-filter-search {
        flex: 1;
        min-width: 180px;
      }

      #wo-filters label {
        font-size: 0.8rem;
        color: rgba(226, 232, 240, 0.85);
        display: inline-flex;
        align-items: center;
        gap: 0.35rem;
      }

      #timeline-limit {
        width: 80px;
        font-size: 0.85rem;
        padding: 0.35rem 0.5rem;
        border-radius: 6px;
        border: 1px solid rgba(148, 163, 184, 0.4);
        background: rgba(15, 23, 42, 0.85);
        color: #f8fafc;
      }

      #timeline-refresh {
        background: rgba(56, 189, 248, 0.2);
        border: 1px solid rgba(56, 189, 248, 0.4);
        color: #e0f2fe;
        border-radius: 999px;
        padding: 0.35rem 0.9rem;
        font-size: 0.75rem;
        cursor: pointer;
        transition: background 0.2s ease;
      }

      #timeline-refresh:hover {
        background: rgba(56, 189, 248, 0.35);
      }

      .wo-mls {
        font-size: 0.75rem;
        color: rgba(226, 232, 240, 0.8);
        margin-top: 0.5rem;
      }

      .wo-mls strong {
        color: #f8fafc;
      }

      /* WO Timeline panel */
      #wo-timeline-panel {
        display: flex;
        flex-direction: column;
        gap: 0.75rem;
      }

      .wo-timeline-summary {
        font-size: 0.85rem;
        color: rgba(226, 232, 240, 0.75);
        background: rgba(30, 41, 59, 0.55);
        border-radius: 12px;
        padding: 0.5rem 0.75rem;
        border: 1px solid rgba(148, 163, 184, 0.2);
      }

      .wo-timeline-list {
        max-height: 340px;
        overflow-y: auto;
        padding-right: 0.35rem;
        display: flex;
        flex-direction: column;
        gap: 0.65rem;
      }

      .wo-timeline-empty {
        border: 1px dashed rgba(148, 163, 184, 0.4);
        border-radius: 12px;
        padding: 0.9rem;
        text-align: center;
        color: rgba(226, 232, 240, 0.7);
      }

      .wo-timeline-item {
        border: 1px solid rgba(148, 163, 184, 0.2);
        border-radius: 12px;
        padding: 0.75rem;
        background: rgba(15, 23, 42, 0.65);
        display: flex;
        flex-direction: column;
        gap: 0.35rem;
      }

      /* Status / type badges */
      .badge {
        display: inline-flex;
        align-items: center;
        border-radius: 999px;
        padding: 0.05rem 0.45rem;
        font-size: 0.7rem;
        font-weight: 500;
        border: 1px solid transparent;
      }

      .badge-wo {
        margin-left: 0.3rem;
      }

      .badge-mls {
        margin-left: 0.3rem;
      }

      .badge-wo-active {
        background: #ecfeff;
        border-color: #06b6d4;
        color: #0f172a;
      }

      .badge-wo-failed {
        background: #fef2f2;
        border-color: #dc2626;
        color: #7f1d1d;
      }

      .badge-wo-done,
      .badge-mls-solution {
        background: #ecfdf3;
        border-color: #16a34a;
        color: #065f46;
      }

      .badge-mls-failure {
        background: #fef2f2;
        border-color: #dc2626;
        color: #7f1d1d;
      }

      .badge-service-running {
        background: #ecfdf3;
        border-color: #16a34a;
        color: #065f46;
      }

      .badge-service-stopped {
        background: #f9fafb;
        border-color: #9ca3af;
        color: #4b5563;
      }

      .badge-service-failed {
        background: #fef2f2;
        border-color: #dc2626;
        color: #7f1d1d;
      }

      .wo-detail-section {
        margin-top: 1rem;
        border-top: 1px solid #e5e7eb;
        padding-top: 0.75rem;
      }

      .wo-detail-mls-list {
        list-style: none;
        padding: 0;
        margin: 0.5rem 0 0;
        display: flex;
        flex-direction: column;
        gap: 0.4rem;
      }

      .wo-detail-mls-item {
        font-size: 0.85rem;
        cursor: pointer;
        color: #2563eb;
      }

      .wo-detail-meta {
        list-style: none;
        padding: 0;
        margin: 0.75rem 0;
        display: flex;
        flex-direction: column;
        gap: 0.25rem;
        font-size: 0.85rem;
      }

      .wo-detail-history-list {
        list-style: none;
        padding: 0;
        margin: 0.5rem 0 0;
        display: flex;
        flex-direction: column;
        gap: 0.35rem;
        font-size: 0.8rem;
      }

      .wo-history-item {
        display: flex;
        flex-direction: column;
        gap: 0.1rem;
      }

      .wo-history-meta {
        color: #6b7280;
        font-size: 0.75rem;
      }

      .wo-detail-history-empty {
        font-size: 0.85rem;
        color: #6b7280;
        margin-top: 0.5rem;
      }

      .mls-card-highlight {
        box-shadow: 0 0 0 3px rgba(37, 99, 235, 0.4);
        border-radius: 12px;
        transition: box-shadow 0.3s ease;
      }

      .wo-timeline-row {
        display: flex;
        justify-content: space-between;
        align-items: center;
        gap: 0.65rem;
        font-size: 0.9rem;
      }

      .wo-timeline-id {
        font-family: ui-monospace, SFMono-Regular, Menlo, Monaco, Consolas, "Liberation Mono", "Courier New", monospace;
        font-size: 0.85rem;
      }

      .wo-timeline-status {
        font-size: 0.75rem;
        padding: 0.15rem 0.6rem;
        border-radius: 999px;
        text-transform: uppercase;
        letter-spacing: 0.04em;
      }

      .wo-timeline-when {
        font-size: 0.8rem;
        color: rgba(226, 232, 240, 0.75);
        display: flex;
        flex-wrap: wrap;
        gap: 0.4rem;
        align-items: center;
      }

      .wo-timeline-segment {
        display: inline-flex;
        flex-direction: column;
        gap: 0.1rem;
        min-width: 110px;
      }

      .wo-timeline-arrow {
        color: rgba(248, 250, 252, 0.5);
        font-size: 0.8rem;
      }

      .wo-timeline-segment-label {
        font-size: 0.7rem;
        text-transform: uppercase;
        letter-spacing: 0.05em;
        color: rgba(226, 232, 240, 0.55);
      }

      .wo-timeline-segment-value {
        font-size: 0.85rem;
      }

      .wo-timeline-actions {
        display: flex;
        justify-content: flex-end;
      }

      .wo-timeline-view {
        background: rgba(56, 189, 248, 0.15);
        border: 1px solid rgba(56, 189, 248, 0.4);
        border-radius: 999px;
        color: #f8fafc;
        padding: 0.3rem 0.9rem;
        font-size: 0.75rem;
        cursor: pointer;
      }

      .wo-status-pill-pending {
        background: rgba(253, 230, 138, 0.2);
        color: #fcd34d;
      }

      .wo-status-pill-running {
        background: rgba(34, 197, 94, 0.18);
        color: #86efac;
      }

      .wo-status-pill-done {
        background: rgba(59, 130, 246, 0.18);
        color: #bfdbfe;
      }

      .wo-status-pill-failed {
        background: rgba(248, 113, 113, 0.18);
        color: #fecaca;
      }

      .wo-status-pill-unknown {
        background: rgba(148, 163, 184, 0.18);
        color: rgba(248, 250, 252, 0.65);
      }

      .wo-history-filters {
        display: flex;
        gap: 1rem;
        flex-wrap: wrap;
      }

      .wo-history-filters label {
        display: flex;
        flex-direction: column;
        font-size: 0.875rem;
        color: rgba(226, 232, 240, 0.8);
      }

      .wo-table-wrapper {
        width: 100%;
        overflow-x: auto;
        border-radius: 1rem;
        border: 1px solid rgba(148, 163, 184, 0.18);
      }

      #wos-table th[data-sort-key] {
        cursor: pointer;
      }

      #wos-table-body tr {
        transition: background-color 0.2s ease, color 0.2s ease;
      }

      #wos-table-body tr.wo-timeline-active-row {
        background: rgba(56, 189, 248, 0.08);
      }

      #wos-table-body tr.wo-timeline-active-row code {
        color: #bae6fd;
      }

      #wos-table-body tr.wo-timeline-active-row .wo-timeline-button {
        background: rgba(56, 189, 248, 0.2);
        border-color: rgba(56, 189, 248, 0.6);
        color: #e0f2fe;
      }

      .wo-timeline-button {
        border-radius: 999px;
        border: 1px solid #1f2937;
        padding: 0.15rem 0.5rem;
        font-size: 0.75rem;
        background: #020617;
        color: #e5e7eb;
        cursor: pointer;
      }

      /* Service health panel */
      #service-panel {
        display: flex;
        flex-direction: column;
        gap: 0.5rem;
      }

<<<<<<< HEAD
      #service-panel-header {
        display: flex;
        justify-content: space-between;
        align-items: center;
        gap: 0.5rem;
      }

      #service-refresh {
        font-size: 0.75rem;
        padding: 0.15rem 0.5rem;
        border-radius: 4px;
        border: 1px solid #d1d5db;
        background: #f9fafb;
        cursor: pointer;
      }

      #service-table {
        width: 100%;
        border-collapse: collapse;
        font-size: 0.8rem;
      }

      #service-table th,
      #service-table td {
        padding: 0.25rem 0.4rem;
        border-bottom: 1px solid #e5e7eb;
        text-align: left;
        white-space: nowrap;
      }

      #service-table th:last-child,
      #service-table td:last-child {
        text-align: right;
      }

=======
>>>>>>> b0351153
      .modal {
        position: fixed;
        inset: 0;
        display: none;
        align-items: center;
        justify-content: center;
        z-index: 50;
      }

      .modal.hidden {
        display: none;
      }

      .modal:not(.hidden) {
        display: flex;
      }

      .modal-backdrop {
        position: absolute;
        inset: 0;
        background: rgba(15, 23, 42, 0.65);
      }

      .modal-content {
        position: relative;
        max-width: 720px;
        width: 100%;
        background: #0b1120;
        color: #e5e7eb;
        border-radius: 0.75rem;
        box-shadow: 0 20px 40px rgba(15, 23, 42, 0.7);
        padding: 1rem 1.5rem 1.25rem;
        z-index: 51;
      }

      .modal-header {
        display: flex;
        align-items: center;
        justify-content: space-between;
        margin-bottom: 0.75rem;
      }

      .modal-close {
        border: none;
        background: transparent;
        color: #9ca3af;
        font-size: 1.25rem;
        cursor: pointer;
      }

      .wo-timeline-meta {
        font-size: 0.85rem;
        color: #9ca3af;
        margin-bottom: 0.75rem;
      }

      .wo-timeline-events {
        list-style: none;
        padding-left: 0;
        margin: 0 0 0.75rem 0;
        border-left: 1px solid #1f2937;
      }

      .wo-timeline-events li {
        position: relative;
        padding-left: 1rem;
        margin-bottom: 0.5rem;
      }

      .wo-timeline-events li::before {
        content: '';
        position: absolute;
        left: -0.3rem;
        top: 0.4rem;
        width: 0.45rem;
        height: 0.45rem;
        border-radius: 999px;
        background: #4ade80;
      }

      .wo-timeline-events li.wo-event-error::before {
        background: #f97373;
      }

      .wo-timeline-events time {
        display: block;
        font-size: 0.75rem;
        color: #9ca3af;
      }

      .wo-event-detail {
        font-size: 0.8rem;
        color: rgba(226, 232, 240, 0.9);
        margin-top: 0.15rem;
      }

      .wo-timeline-log {
        margin-top: 0.25rem;
      }

      .wo-timeline-log pre {
        max-height: 260px;
        overflow: auto;
        background: #020617;
        padding: 0.5rem;
        border-radius: 0.5rem;
        font-size: 0.75rem;
      }

<<<<<<< HEAD
      .wo-timeline-button:hover {
        background: #111827;
      }

      .wo-timeline-section {
        margin-top: 1.5rem;
        padding: 1rem 1.25rem;
        border-radius: 0.75rem;
        border: 1px solid #1f2937;
        background: #020617;
        display: flex;
        flex-direction: column;
        gap: 0.75rem;
        max-height: 360px;
        overflow: hidden;
      }

      .wo-timeline-section.hidden {
        display: none;
      }

      .wo-timeline-header {
        display: flex;
        align-items: center;
        justify-content: space-between;
        gap: 0.75rem;
      }

      .wo-timeline-header h3 {
        font-size: 0.95rem;
        font-weight: 600;
        color: #e5e7eb;
        margin: 0;
      }

      .wo-timeline-subtitle {
        margin: 0.1rem 0 0;
=======
      .wo-history-header {
        margin-bottom: 0.75rem;
      }

      .wo-history-header h2 {
        font-size: 1rem;
        margin: 0;
      }

      .wo-history-subtitle {
        margin: 0.15rem 0 0;
        font-size: 0.8rem;
        color: #9ca3af;
      }

      .wo-history-controls {
        display: flex;
        flex-wrap: wrap;
        gap: 0.75rem;
        align-items: center;
        margin-bottom: 0.75rem;
        font-size: 0.8rem;
      }

      .wo-history-controls select {
        background: #020617;
        color: #e5e7eb;
        border: 1px solid #4b5563;
        border-radius: 0.25rem;
        padding: 0.15rem 0.4rem;
      }

      .wo-history-summary {
        font-size: 0.8rem;
        margin-bottom: 0.75rem;
        color: #e5e7eb;
      }

      .wo-history-timeline {
        display: flex;
        flex-direction: column;
        gap: 0.75rem;
      }

      .wo-history-day {
        border-left: 2px solid #374151;
        padding-left: 0.75rem;
      }

      .wo-history-day-header {
        font-size: 0.8rem;
        font-weight: 600;
        color: #9ca3af;
        margin-bottom: 0.25rem;
      }

      .wo-history-item {
        display: flex;
        justify-content: space-between;
        align-items: baseline;
        font-size: 0.8rem;
        padding: 0.15rem 0;
      }

      .wo-history-item-main {
        display: flex;
        gap: 0.5rem;
        align-items: baseline;
      }

      .wo-history-item-status {
        font-size: 0.7rem;
        text-transform: uppercase;
        border-radius: 999px;
        padding: 0.05rem 0.4rem;
        border: 1px solid #4b5563;
      }

      .wo-history-item-status--completed {
        border-color: #22c55e;
        color: #22c55e;
      }

      .wo-history-item-status--failed {
        border-color: #ef4444;
        color: #ef4444;
      }

      .wo-history-item-title {
        font-weight: 500;
      }

      .wo-history-item-meta {
        font-size: 0.7rem;
        color: #9ca3af;
      }

      .wo-timeline-button {
        padding: 0.15rem 0.5rem;
>>>>>>> b0351153
        font-size: 0.75rem;
        color: #9ca3af;
      }

      .wo-timeline-close {
        border-radius: 999px;
        border: 1px solid #1f2937;
        padding: 0.15rem 0.7rem;
        font-size: 0.75rem;
        background: #020617;
        color: #e5e7eb;
        cursor: pointer;
      }

      .wo-timeline-close:hover {
        background: #111827;
      }

      .wo-timeline-content {
        display: grid;
        grid-template-columns: minmax(0, 2fr) minmax(0, 3fr);
        gap: 1rem;
        overflow: hidden;
      }

      .wo-timeline-events,
      .wo-timeline-logs {
        border-radius: 0.5rem;
        border: 1px solid #111827;
        background: #020617;
        padding: 0.6rem 0.75rem;
        min-height: 0;
        display: flex;
        flex-direction: column;
      }

      .wo-timeline-events h4,
      .wo-timeline-logs h4 {
        font-size: 0.8rem;
        font-weight: 600;
        color: #e5e7eb;
        margin: 0 0 0.35rem;
      }

      .wo-timeline-list {
        list-style: none;
        margin: 0;
        padding: 0;
        overflow-y: auto;
        font-size: 0.75rem;
      }

      .wo-timeline-item {
        padding: 0.3rem 0;
        border-bottom: 1px solid #0f172a;
      }

      .wo-timeline-item:last-child {
        border-bottom: none;
      }

      .wo-timeline-item-time {
        font-family: ui-monospace, SFMono-Regular, Menlo, Monaco, Consolas, 'Liberation Mono', 'Courier New', monospace;
        font-size: 0.7rem;
        color: #9ca3af;
      }

      .wo-timeline-item-label {
        color: #e5e7eb;
      }

      .wo-timeline-item-meta {
        color: #9ca3af;
        font-size: 0.7rem;
      }

      .wo-log-lines {
        font-family: ui-monospace, SFMono-Regular, Menlo, Monaco, Consolas, 'Liberation Mono', 'Courier New', monospace;
        font-size: 0.7rem;
        color: #e5e7eb;
        overflow-y: auto;
        white-space: pre-wrap;
      }

      .wo-log-empty {
        font-size: 0.75rem;
        color: #6b7280;
      }

=======
>>>>>>> origin/main
      footer {
        padding: 2rem;
        text-align: center;
        color: rgba(148, 163, 184, 0.8);
        font-size: 0.875rem;
      }

      @media (max-width: 600px) {
        header {
          padding: 1.5rem 1.25rem;
        }

        main {
          padding: 2rem 1rem;
        }

        .filters {
          flex-direction: column;
          align-items: flex-start;
        }
      }
    </style>
  </head>
  <body>
    <header>
      <h1>Operations Dashboard</h1>
      <p class="tagline">Monitor WO flows, LaunchAgents, and MLS lessons</p>
      <ul class="tabs">
        <li><a href="#overview-panel" class="tab active" data-panel="overview-panel">Overview</a></li>
        <li><a href="#services-panel" class="tab" data-panel="services-panel">Services</a></li>
        <li><a href="#mls-panel" class="tab" data-panel="mls-panel">MLS Lessons</a></li>
        <li><a href="#view-reality" id="tab-reality" class="tab" data-panel="view-reality">Reality</a></li>
        <li><a href="#reality-panel" class="tab" data-panel="reality-panel">Reality Alt</a></li>
        <li><a href="#work-orders-panel" class="tab" data-panel="work-orders-panel">Work Orders</a></li>
        <li><a href="followup.html">Follow-Up Tracker</a></li>
      </ul>
    </header>
    <main>
      <!-- Summary cards -->
      <div id="summary-cards">
        <div class="summary-card" id="summary-wos">
          <div class="summary-card-title">Work Orders</div>
          <div class="summary-card-main">—</div>
          <div class="summary-card-sub">loading…</div>
          <div class="summary-card-foot">Updated: —</div>
        </div>
        <div class="summary-card" id="summary-services">
          <div class="summary-card-title">Services</div>
          <div class="summary-card-main">—</div>
          <div class="summary-card-sub">loading…</div>
          <div class="summary-card-foot">Updated: —</div>
        </div>
        <div class="summary-card" id="summary-mls">
          <div class="summary-card-title">MLS Lessons</div>
          <div class="summary-card-main">—</div>
          <div class="summary-card-sub">loading…</div>
          <div class="summary-card-foot">Updated: —</div>
        </div>
      </div>

      <!-- Agent Services / LaunchAgent health -->
      <section class="panel" id="service-panel">
        <div id="service-panel-header">
          <h2>Agent Services</h2>
          <button id="service-refresh" type="button">Refresh</button>
        </div>

        <table id="service-table">
          <thead>
            <tr>
              <th>Label</th>
              <th>Status</th>
              <th>Type</th>
              <th>PID</th>
              <th>Exit</th>
              <th></th>
            </tr>
          </thead>
          <tbody id="service-table-body"><!-- populated by dashboard.js --></tbody>
        </table>
      </section>

      <section id="overview-panel" class="panel">
        <h2>Overview</h2>
        <p>
          Use the navigation to monitor follow-up commitments, LaunchAgent services, and
          MLS lessons. Additional dashboard modules will appear here as they graduate
          from prototype to production.
        </p>
      </section>

      <section id="services-panel" class="panel hidden">
        <h2>Services</h2>
        <div id="services-summary" class="summary-bar">
          <span><strong>Total:</strong> –</span>
          <span><span class="summary-dot running"></span>Running: –</span>
          <span><span class="summary-dot stopped"></span>Stopped: –</span>
          <span><span class="summary-dot failed"></span>Failed: –</span>
        </div>

        <div id="services-error" class="error-banner hidden">
          <span>Failed to load services.</span>
          <button type="button" id="services-error-retry">Retry</button>
        </div>

        <div class="filters">
          <label>Status:
            <select id="services-status-filter">
              <option value="">All</option>
              <option value="running">Running</option>
              <option value="stopped">Stopped</option>
              <option value="failed">Failed</option>
            </select>
          </label>

          <label>Type:
            <select id="services-type-filter">
              <option value="">All</option>
              <option value="bridge">Bridge</option>
              <option value="worker">Worker</option>
              <option value="automation">Automation</option>
              <option value="monitoring">Monitoring</option>
              <option value="other">Other</option>
            </select>
          </label>

          <button id="services-refresh-btn" type="button">Refresh</button>
        </div>

        <table class="table" id="services-table">
          <thead>
            <tr>
              <th>Label</th>
              <th>Status</th>
              <th>PID</th>
              <th>Exit</th>
              <th>Type</th>
            </tr>
          </thead>
          <tbody id="services-tbody">
            <tr>
              <td colspan="5">Loading…</td>
            </tr>
          </tbody>
        </table>
      </section>

      <section id="mls-panel" class="panel hidden">
        <header class="panel-header">
          <h2>MLS Lessons</h2>
          <div class="mls-filters">
            <span>Type:</span>
            <button data-mls-type="" class="mls-filter-btn mls-filter-btn-active">All</button>
            <button data-mls-type="solution" class="mls-filter-btn">Solutions</button>
            <button data-mls-type="failure" class="mls-filter-btn">Failures</button>
            <button data-mls-type="pattern" class="mls-filter-btn">Patterns</button>
            <button data-mls-type="improvement" class="mls-filter-btn">Improvements</button>
          </div>
        </header>

        <div class="mls-search">
          <input
            id="mls-search-input"
            type="text"
            placeholder="Search in title, details, tags, related WO / session..."
          />
        </div>

        <div id="mls-summary" class="mls-summary"><!-- Filled by dashboard.js --></div>

        <div id="mls-list" class="mls-list"><!-- MLS entries rendered here --></div>
      </section>

      <section id="reality-panel" class="panel hidden">
        <section id="view-reality">
          <header class="reality-header">
            <h2>
              Reality Snapshot
              <span id="reality-badge-deploy" class="badge badge-muted">Deployment</span>
              <span id="reality-badge-save" class="badge badge-muted">save.sh</span>
              <span id="reality-badge-orch" class="badge badge-muted">Orchestrator</span>
            </h2>
            <p class="reality-subtitle">
              Latest Reality Hooks snapshot aggregated from deployment reports,
              save.sh full-cycle tests, and orchestrator summaries.
            </p>
          </header>

          <div id="reality-meta" class="summary-bar reality-meta">
            Loading Reality snapshot…
          </div>

          <div id="reality-error" class="error-banner hidden">
            <span>Reality snapshot unavailable.</span>
            <button type="button" id="reality-error-retry">Retry</button>
          </div>

          <div class="filters">
            <button id="reality-refresh-btn" type="button">Refresh</button>
          </div>

          <div class="reality-grid">
            <article class="reality-card">
              <h3>Deployment Report</h3>
              <p id="reality-deployment">Waiting for snapshot…</p>
            </article>

            <article class="reality-card">
              <h3>save.sh Full-Cycle Tests</h3>
              <div class="table-wrapper">
                <table>
                  <thead>
                    <tr>
                      <th>Test</th>
                      <th>Lane</th>
                      <th>Layer 1</th>
                      <th>Layer 2</th>
                      <th>Layer 3</th>
                      <th>Layer 4</th>
                      <th>Git</th>
                    </tr>
                  </thead>
                  <tbody id="reality-save-body">
                    <tr>
                      <td colspan="7">Waiting for snapshot…</td>
                    </tr>
                  </tbody>
                </table>
              </div>
            </article>

            <article class="reality-card">
              <h3>Orchestrator Summary</h3>
              <pre id="reality-orchestrator">Waiting for snapshot…</pre>
            </article>
          </div>
        </section>
      </section>

      <section id="work-orders-panel" class="panel hidden">
        <h2>Work Orders</h2>
        <p>
          Switch between high-level work order summaries, single-WO insights, and the new
          global WO history view without leaving the dashboard.
        </p>

        <!-- Tabs navigation -->
        <nav class="tabs">
<<<<<<< HEAD
          <button id="tab-overview" type="button">Overview</button>
          <button id="tab-wos" type="button">Work Orders</button>
          <button id="tab-wo-history" type="button">WO History</button>
          <button id="tab-reality" type="button">Reality</button>
=======
          <button class="tab-button" data-tab="overview" type="button">Overview</button>
          <button class="tab-button" data-tab="wos" type="button">Work Orders</button>
          <button class="tab-button" data-tab="history" type="button">History</button>
>>>>>>> b0351153
        </nav>

        <!-- Existing sections -->
        <section id="tab-overview" class="tab-panel">
          <p>
            Use this view to see aggregate WO metrics and high-level signals. Additional
            visualizations will land here as the WO command center evolves.
          </p>
        </section>

        <section id="tab-wos" class="tab-panel" hidden>
          <header class="wos-header">
            <h2>Work Orders</h2>

            <div id="wo-status-filters" class="wos-filters">
              <button type="button" class="active" data-filter="all">All</button>
              <button type="button" data-filter="running">Running</button>
              <button type="button" data-filter="pending">Pending</button>
              <button type="button" data-filter="completed">Completed</button>
              <button type="button" data-filter="failed">Failed</button>
            </div>

            <div id="wos-summary" class="wos-summary">
              <span>Loading work order summary…</span>
            </div>

            <div class="wos-search-row">
              <label for="wo-search-input" class="wos-search-label">Search:</label>
              <input
                type="text"
                id="wo-search-input"
                class="wos-search-input"
                placeholder="Filter by ID, title, tags, or context..."
              />
              <span class="wos-search-hint">(live filter; combines with status filters)</span>
            </div>

            <div class="wos-refresh-row">
              <button type="button" id="wo-refresh-btn">Refresh</button>
              <label>
                <input type="checkbox" id="wo-autorefresh-toggle" /> Auto-refresh
              </label>
              <label>
                Interval
                <input type="number" id="wo-autorefresh-interval" min="10" step="5" value="30" />
                sec
              </label>
              <span id="wo-last-refresh">Last refresh: never</span>
            </div>
          </header>

          <div id="wos-error" class="error-banner hidden">
            <span>Failed to load work orders.</span>
            <button type="button" id="wos-error-retry">Retry</button>
          </div>

          <div class="table-wrapper">
            <table id="wos-table">
              <thead>
                <tr>
                  <th data-sort-key="id">ID</th>
                  <th data-sort-key="status">Status</th>
                  <th data-sort-key="started_at">Started</th>
                  <th data-sort-key="finished_at">Finished</th>
                  <th data-sort-key="updated_at">Last Update</th>
                  <th>Actions</th>
                  <th>Timeline</th>
                </tr>
              </thead>
              <tbody id="wos-table-body">
                <tr>
                  <td colspan="7">Loading work orders…</td>
                </tr>
              </tbody>
            </table>
          </div>

          <section id="wo-timeline-section" class="wo-timeline-section hidden">
            <header class="wo-timeline-header">
              <div>
                <h3 id="wo-timeline-title">WO Timeline</h3>
                <p id="wo-timeline-subtitle" class="wo-timeline-subtitle">
                  Select a work order from the table to see its history.
                </p>
              </div>
              <button type="button" id="wo-timeline-close" class="wo-timeline-close">
                Close
              </button>
            </header>

            <div id="wo-timeline-content" class="wo-timeline-content">
              <!-- Filled by JS -->
            </div>
          </section>
        </section>

        <!-- NEW: Global WO History view -->
        <section id="tab-history" class="tab-panel" hidden>
          <header class="wo-history-header">
            <h2>Work Order History</h2>
            <p class="wo-history-subtitle">
              Grouped by day, showing completed / failed runs and their durations.
            </p>
          </header>

          <div class="wo-history-controls">
            <label>
              Show:
              <select id="wo-history-range">
                <option value="50">Last 50 WOs</option>
                <option value="100">Last 100 WOs</option>
                <option value="200">Last 200 WOs</option>
              </select>
            </label>

            <label>
              Status:
              <select id="wo-history-status">
                <option value="completed,failed,error">Completed + Failed</option>
                <option value="">All statuses</option>
                <option value="completed">Completed only</option>
                <option value="failed,error">Failed only</option>
              </select>
            </label>
          </div>

          <div id="wo-history-summary" class="wo-history-summary">
            <!-- filled by JS: totals, success rate, avg duration -->
          </div>

          <div id="wo-history-timeline" class="wo-history-timeline">
            <!-- filled by JS: date groups + WOs -->
          </div>
        </section>

        <section id="view-reality" class="hidden">
          <header class="reality-header">
            <h2>
              Reality Snapshot
              <span id="reality-badge-deploy" class="reality-badge reality-badge-muted">Deployment</span>
              <span id="reality-badge-save" class="reality-badge reality-badge-muted">save.sh</span>
              <span id="reality-badge-orch" class="reality-badge reality-badge-muted">Orchestrator</span>
            </h2>
            <p class="reality-subtitle">
              Latest Reality Hooks snapshot aggregated from deployment reports,
              save.sh full-cycle tests, and orchestrator summaries.
            </p>
          </header>

          <div id="reality-error" class="error-banner hidden" role="status" aria-live="polite">
            <span>Failed to load Reality snapshot.</span>
            <button type="button" id="reality-error-retry">Retry</button>
          </div>

          <p id="reality-meta" class="reality-meta">Loading Reality snapshot…</p>

          <div class="reality-grid">
            <article class="reality-card">
              <h3>Deployment Report</h3>
              <p id="reality-deployment" class="reality-text">Loading deployment data…</p>
            </article>

            <article class="reality-card reality-card-wide">
              <h3>save.sh Full-Cycle Runs</h3>
              <div class="reality-table-wrapper">
                <table class="reality-table" aria-label="save.sh full-cycle runs">
                  <thead>
                    <tr>
                      <th scope="col">Test</th>
                      <th scope="col">Lane</th>
                      <th scope="col">L1</th>
                      <th scope="col">L2</th>
                      <th scope="col">L3</th>
                      <th scope="col">L4</th>
                      <th scope="col">Git</th>
                    </tr>
                  </thead>
                  <tbody id="reality-save-body">
                    <tr>
                      <td colspan="7">Loading save.sh runs…</td>
                    </tr>
                  </tbody>
                </table>
              </div>
            </article>

            <article class="reality-card">
              <h3>Orchestrator Summary</h3>
              <pre id="reality-orchestrator" class="reality-pre">Loading orchestrator summary…</pre>
            </article>
          </div>
        </section>
      </section>

      <section class="panel" id="wo-detail-panel">
        <h2>Work Order Detail</h2>
        <div id="wo-detail-content">
          <!-- existing detail rendering -->
        </div>

        <!-- Related MLS lessons for this WO -->
        <div id="wo-detail-mls" class="wo-detail-section">
          <h3>Related MLS Lessons</h3>
          <div
            id="wo-detail-mls-empty"
            class="wo-detail-mls-empty"
            data-default-message="No MLS lessons linked to this work order yet."
          >
            No MLS lessons linked to this work order yet.
          </div>
          <ul id="wo-detail-mls-list" class="wo-detail-mls-list">
            <!-- populated by dashboard.js -->
          </ul>
        </div>

        <!-- WO History / timeline for this WO -->
        <div id="wo-detail-history" class="wo-detail-section">
          <h3>History</h3>
          <div id="wo-detail-history-empty" class="wo-detail-history-empty">
            No history recorded for this work order yet.
          </div>
          <ul id="wo-detail-history-list" class="wo-detail-history-list">
            <!-- populated by dashboard.js -->
          </ul>
        </div>
      </section>

      <section id="wo-timeline-panel" class="panel">
        <h2>WO Timeline / History</h2>

        <div id="wo-filters">
          <select id="wo-filter-status">
            <option value="">All statuses</option>
            <option value="active">Active / running</option>
            <option value="failed">Failed / error</option>
            <option value="done">Done / completed</option>
          </select>

          <input
            id="wo-filter-search"
            type="search"
            placeholder="Search WO by id or text…"
          />

          <label>
            Limit:
            <input type="number" id="timeline-limit" value="100" min="10" max="1000" />
          </label>

          <label>
            <input type="checkbox" id="timeline-include-mls" checked />
            Include MLS overlay
          </label>

          <button id="timeline-refresh" type="button">Refresh</button>
        </div>

        <div id="wo-timeline-summary" class="wo-timeline-summary">
          Loading recent work orders…
        </div>

        <div id="wo-timeline-list" class="wo-timeline-list">
          <!-- Timeline entries rendered via dashboard.js -->
        </div>
      </section>

      <section id="view-reality" class="panel hidden" aria-labelledby="tab-reality">
        <header class="reality-header">
          <h2>Reality Snapshot</h2>
          <p class="reality-subtitle">
            Latest Reality Hooks snapshot aggregated from deployment reports,
            save.sh full-cycle tests, and orchestrator summaries.
          </p>
        </header>

        <div id="reality-meta" class="reality-meta">Loading Reality snapshot…</div>

        <div class="reality-panels">
          <section class="reality-panel">
            <h3>Deployment</h3>
            <pre id="reality-deployment" class="reality-pre"></pre>
          </section>

          <section class="reality-panel">
            <h3>save.sh Full-Cycle Tests</h3>
            <table class="reality-table">
              <thead>
                <tr>
                  <th>Test ID</th>
                  <th>Lane</th>
                  <th>Layer1</th>
                  <th>Layer2</th>
                  <th>Layer3</th>
                  <th>Layer4</th>
                  <th>Git</th>
                </tr>
              </thead>
              <tbody id="reality-save-body"></tbody>
            </table>
          </section>

          <section class="reality-panel">
            <h3>Orchestrator Summary</h3>
            <pre id="reality-orchestrator" class="reality-pre"></pre>
          </section>
        </div>
      </section>
    </main>
    <div id="wo-timeline-modal" class="modal hidden">
      <div class="modal-backdrop" onclick="closeWoTimeline()"></div>
      <div class="modal-content">
        <header class="modal-header">
          <h2 id="wo-timeline-title">WO Timeline</h2>
          <button type="button" class="modal-close" onclick="closeWoTimeline()">×</button>
        </header>
        <section class="modal-body">
          <div id="wo-timeline-meta" class="wo-timeline-meta"></div>
          <ol id="wo-timeline-events" class="wo-timeline-events"></ol>
          <details class="wo-timeline-log">
            <summary>Raw log tail</summary>
            <pre id="wo-timeline-log-tail"></pre>
          </details>
        </section>
      </div>
    </div>
    <footer>Last updated: November 2025 · 02LUKA operations suite</footer>
    <script src="dashboard.js"></script>
  </body>
</html><|MERGE_RESOLUTION|>--- conflicted
+++ resolved
@@ -161,7 +161,6 @@
         background: #f3f4f6;
         color: #4b5563;
         margin-left: 0.25rem;
->>>>>>> origin/main
       }
 
       .summary-bar {
@@ -1050,6 +1049,94 @@
         margin: 0;
       }
 
+      .wo-history-subtitle {
+        margin: 0.15rem 0 0;
+        font-size: 0.8rem;
+        color: #9ca3af;
+      }
+
+      .wo-history-controls {
+        display: flex;
+        flex-wrap: wrap;
+        gap: 0.75rem;
+        align-items: center;
+        margin-bottom: 0.75rem;
+        font-size: 0.8rem;
+      }
+
+      .wo-history-controls select {
+        background: #020617;
+        color: #e5e7eb;
+        border: 1px solid #4b5563;
+        border-radius: 0.25rem;
+        padding: 0.15rem 0.4rem;
+      }
+
+      .wo-history-summary {
+        font-size: 0.8rem;
+        margin-bottom: 0.75rem;
+        color: #e5e7eb;
+      }
+
+      .wo-history-timeline {
+        display: flex;
+        flex-direction: column;
+        gap: 0.75rem;
+      }
+
+      .wo-history-day {
+        border-left: 2px solid #374151;
+        padding-left: 0.75rem;
+      }
+
+      .wo-history-day-header {
+        font-size: 0.8rem;
+        font-weight: 600;
+        color: #9ca3af;
+        margin-bottom: 0.25rem;
+      }
+
+      .wo-history-item {
+        display: flex;
+        justify-content: space-between;
+        align-items: baseline;
+        font-size: 0.8rem;
+        padding: 0.15rem 0;
+      }
+
+      .wo-history-item-main {
+        display: flex;
+        gap: 0.5rem;
+        align-items: baseline;
+      }
+
+      .wo-history-item-status {
+        font-size: 0.7rem;
+        text-transform: uppercase;
+        border-radius: 999px;
+        padding: 0.05rem 0.4rem;
+        border: 1px solid #4b5563;
+      }
+
+      .wo-history-item-status--completed {
+        border-color: #22c55e;
+        color: #22c55e;
+      }
+
+      .wo-history-item-status--failed {
+        border-color: #ef4444;
+        color: #ef4444;
+      }
+
+      .wo-history-item-title {
+        font-weight: 500;
+      }
+
+      .wo-history-item-meta {
+        font-size: 0.7rem;
+        color: #9ca3af;
+      }
+
       /* WO filters */
       #wo-filters {
         display: flex;
@@ -1442,7 +1529,6 @@
         gap: 0.5rem;
       }
 
-<<<<<<< HEAD
       #service-panel-header {
         display: flex;
         justify-content: space-between;
@@ -1478,8 +1564,6 @@
         text-align: right;
       }
 
-=======
->>>>>>> b0351153
       .modal {
         position: fixed;
         inset: 0;
@@ -1589,7 +1673,6 @@
         font-size: 0.75rem;
       }
 
-<<<<<<< HEAD
       .wo-timeline-button:hover {
         background: #111827;
       }
@@ -1627,107 +1710,12 @@
 
       .wo-timeline-subtitle {
         margin: 0.1rem 0 0;
-=======
-      .wo-history-header {
-        margin-bottom: 0.75rem;
-      }
-
-      .wo-history-header h2 {
-        font-size: 1rem;
-        margin: 0;
-      }
-
-      .wo-history-subtitle {
-        margin: 0.15rem 0 0;
-        font-size: 0.8rem;
-        color: #9ca3af;
-      }
-
-      .wo-history-controls {
-        display: flex;
-        flex-wrap: wrap;
-        gap: 0.75rem;
-        align-items: center;
-        margin-bottom: 0.75rem;
-        font-size: 0.8rem;
-      }
-
-      .wo-history-controls select {
-        background: #020617;
-        color: #e5e7eb;
-        border: 1px solid #4b5563;
-        border-radius: 0.25rem;
-        padding: 0.15rem 0.4rem;
-      }
-
-      .wo-history-summary {
-        font-size: 0.8rem;
-        margin-bottom: 0.75rem;
-        color: #e5e7eb;
-      }
-
-      .wo-history-timeline {
-        display: flex;
-        flex-direction: column;
-        gap: 0.75rem;
-      }
-
-      .wo-history-day {
-        border-left: 2px solid #374151;
-        padding-left: 0.75rem;
-      }
-
-      .wo-history-day-header {
-        font-size: 0.8rem;
-        font-weight: 600;
-        color: #9ca3af;
-        margin-bottom: 0.25rem;
-      }
-
-      .wo-history-item {
-        display: flex;
-        justify-content: space-between;
-        align-items: baseline;
-        font-size: 0.8rem;
-        padding: 0.15rem 0;
-      }
-
-      .wo-history-item-main {
-        display: flex;
-        gap: 0.5rem;
-        align-items: baseline;
-      }
-
-      .wo-history-item-status {
-        font-size: 0.7rem;
-        text-transform: uppercase;
-        border-radius: 999px;
-        padding: 0.05rem 0.4rem;
-        border: 1px solid #4b5563;
-      }
-
-      .wo-history-item-status--completed {
-        border-color: #22c55e;
-        color: #22c55e;
-      }
-
-      .wo-history-item-status--failed {
-        border-color: #ef4444;
-        color: #ef4444;
-      }
-
-      .wo-history-item-title {
-        font-weight: 500;
-      }
-
-      .wo-history-item-meta {
-        font-size: 0.7rem;
+        font-size: 0.75rem;
         color: #9ca3af;
       }
 
       .wo-timeline-button {
         padding: 0.15rem 0.5rem;
->>>>>>> b0351153
         font-size: 0.75rem;
         color: #9ca3af;
       }
@@ -1817,8 +1805,6 @@
         color: #6b7280;
       }
 
-=======
->>>>>>> origin/main
       footer {
         padding: 2rem;
         text-align: center;
@@ -2067,16 +2053,10 @@
 
         <!-- Tabs navigation -->
         <nav class="tabs">
-<<<<<<< HEAD
           <button id="tab-overview" type="button">Overview</button>
           <button id="tab-wos" type="button">Work Orders</button>
           <button id="tab-wo-history" type="button">WO History</button>
           <button id="tab-reality" type="button">Reality</button>
-=======
-          <button class="tab-button" data-tab="overview" type="button">Overview</button>
-          <button class="tab-button" data-tab="wos" type="button">Work Orders</button>
-          <button class="tab-button" data-tab="history" type="button">History</button>
->>>>>>> b0351153
         </nav>
 
         <!-- Existing sections -->
