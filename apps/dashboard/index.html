<!DOCTYPE html>
<html lang="en">
  <head>
    <meta charset="utf-8" />
    <title>Operations Dashboard</title>
    <meta name="viewport" content="width=device-width, initial-scale=1" />
    <style>
      :root {
        color-scheme: light dark;
        font-family: "Inter", "Segoe UI", system-ui, -apple-system, sans-serif;
        background-color: #0f172a;
        color: #e2e8f0;
      }

      body {
        margin: 0;
        min-height: 100vh;
        display: flex;
        flex-direction: column;
        background: linear-gradient(180deg, rgba(15, 23, 42, 0.96), rgba(30, 41, 59, 0.96));
      }

      header {
        padding: 1.5rem 2rem;
        background: rgba(15, 23, 42, 0.9);
        border-bottom: 1px solid rgba(148, 163, 184, 0.2);
        backdrop-filter: blur(8px);
        position: sticky;
        top: 0;
        z-index: 10;
      }

      h1 {
        margin: 0;
        font-size: 1.875rem;
      }

      .tagline {
        color: rgba(226, 232, 240, 0.7);
        margin: 0.25rem 0 0.75rem;
      }

      .hidden {
        display: none !important;
      }

      .tabs {
        margin: 0;
        padding: 0;
        list-style: none;
        display: flex;
        gap: 0.75rem;
        flex-wrap: wrap;
      }

      .tabs a,
      .tabs button {
        color: #38bdf8;
        text-decoration: none;
        padding: 0.5rem 1rem;
        border-radius: 999px;
        border: 1px solid rgba(56, 189, 248, 0.4);
        transition: background-color 0.2s ease, color 0.2s ease;
        display: inline-flex;
        align-items: center;
        gap: 0.35rem;
        background: transparent;
        cursor: pointer;
        font: inherit;
      }

      .tabs a.active,
      .tabs button.active,
      .tabs a:hover,
      .tabs button:hover,
      .tabs a:focus,
      .tabs button:focus {
        background: rgba(56, 189, 248, 0.12);
        color: #f8fafc;
      }

      main {
        flex: 1;
        padding: 3rem clamp(1rem, 4vw, 3rem);
        display: flex;
        flex-direction: column;
        gap: 2rem;
      }

      .panel {
        background: rgba(15, 23, 42, 0.75);
        padding: clamp(1.5rem, 4vw, 2.5rem);
        border-radius: 24px;
        box-shadow: 0 18px 70px rgba(15, 23, 42, 0.55);
        border: 1px solid rgba(148, 163, 184, 0.18);
      }

      .panel.hidden {
        display: none;
      }

      .panel h2 {
        margin-top: 0;
        margin-bottom: 1rem;
        font-size: 1.5rem;
      }

      /* Summary cards */
      #summary-cards {
        margin-bottom: 1.25rem;
        display: grid;
        grid-template-columns: repeat(auto-fit, minmax(180px, 1fr));
        gap: 0.75rem;
      }

      .summary-card {
        border-radius: 8px;
        border: 1px solid #e5e7eb;
        padding: 0.75rem 0.9rem;
        background: #ffffff;
        display: flex;
        flex-direction: column;
        gap: 0.25rem;
      }

      .summary-card-title {
        font-size: 0.8rem;
        text-transform: uppercase;
        letter-spacing: 0.04em;
        color: #6b7280;
      }

      .summary-card-main {
        font-size: 1.3rem;
        font-weight: 600;
        color: #111827;
      }

      .summary-card-sub {
        font-size: 0.8rem;
        color: #4b5563;
      }

      .summary-card-foot {
        margin-top: 0.25rem;
        font-size: 0.75rem;
        color: #9ca3af;
      }

      .summary-card-badge {
        display: inline-block;
        padding: 0.1rem 0.45rem;
        font-size: 0.7rem;
        border-radius: 999px;
        background: #f3f4f6;
        color: #4b5563;
        margin-left: 0.25rem;
      }

      .summary-bar {
        padding: 0.75rem 1rem;
        border-radius: 14px;
        background: rgba(30, 41, 59, 0.55);
        border: 1px solid rgba(148, 163, 184, 0.2);
        font-weight: 500;
        margin-bottom: 1rem;
        display: flex;
        flex-wrap: wrap;
        gap: 0.5rem 1rem;
      }

      .summary-bar span {
        display: inline-flex;
        align-items: center;
        gap: 0.4rem;
      }

      .wos-header {
        display: flex;
        flex-direction: column;
        gap: 0.75rem;
      }

      .wos-filters {
        display: flex;
        flex-wrap: wrap;
        gap: 0.35rem;
      }

      .wo-filter-button {
        border-radius: 999px;
        border: 1px solid rgba(148, 163, 184, 0.35);
        padding: 0.25rem 0.85rem;
        font-size: 0.85rem;
        background: transparent;
        color: #e2e8f0;
        cursor: pointer;
        transition: background 0.2s ease, color 0.2s ease;
      }

      .wo-filter-button.active,
      .wo-filter-button:hover {
        background: rgba(148, 163, 184, 0.2);
        color: #f8fafc;
      }

      .wos-summary {
        min-height: 1.5rem;
        display: flex;
        flex-wrap: wrap;
        gap: 0.5rem 1rem;
        font-size: 0.85rem;
        color: #cbd5f5;
      }

      .wos-refresh-row {
        display: flex;
        flex-wrap: wrap;
        align-items: center;
        gap: 0.5rem;
        font-size: 0.8rem;
        color: #9ca3af;
      }

      .wos-refresh-toggle input[type='checkbox'] {
        margin-right: 0.25rem;
      }

      .wos-refresh-interval select {
        margin-left: 0.15rem;
        background: #020617;
        color: #e5e7eb;
        border-radius: 0.25rem;
        border: 1px solid #1f2937;
        font-size: 0.8rem;
        padding: 0.05rem 0.25rem;
      }

      .wos-last-refresh {
        opacity: 0.9;
      }

      .wo-refresh-now-button {
        border-radius: 999px;
        border: 1px solid #1f2937;
        padding: 0.15rem 0.6rem;
        font-size: 0.75rem;
        background: #020617;
        color: #e5e7eb;
        cursor: pointer;
        transition: background 0.2s ease;
      }

      .wo-refresh-now-button:hover {
        background: #111827;
      }

      .summary-dot {
        width: 0.65rem;
        height: 0.65rem;
        border-radius: 999px;
        display: inline-block;
      }

      .summary-dot.running {
        background: #4ade80;
      }

      .summary-dot.stopped {
        background: #94a3b8;
      }

      .summary-dot.failed {
        background: #f87171;
      }

      .reality-header {
        margin-bottom: 1rem;
      }

      .reality-header h2 {
        margin: 0;
        display: flex;
        flex-wrap: wrap;
        gap: 0.35rem;
        align-items: center;
      }

      .reality-subtitle {
        margin: 0.5rem 0 0;
        color: rgba(226, 232, 240, 0.75);
      }

      .reality-meta {
        margin-bottom: 1.5rem;
      }

      .reality-grid {
        display: grid;
        grid-template-columns: repeat(auto-fit, minmax(220px, 1fr));
        gap: 1rem;
      }

      .reality-card {
        background: rgba(30, 41, 59, 0.65);
        border: 1px solid rgba(148, 163, 184, 0.2);
        border-radius: 16px;
        padding: 1rem;
      }

      .reality-card h3 {
        margin-top: 0;
      }

      .badge {
        display: inline-block;
        padding: 0.1rem 0.4rem;
        margin-left: 0.25rem;
        border-radius: 999px;
        font-size: 0.75rem;
        vertical-align: middle;
      }

      .badge-ok {
        background: #e6ffed;
        color: #036635;
      }

      .badge-degraded {
        background: #fff4e5;
        color: #7a3e00;
      }

      .wos-header {
        display: flex;
        flex-direction: column;
        gap: 0.35rem;
        margin-bottom: 0.75rem;
      }

      .wo-section {
        display: flex;
        flex-direction: column;
      }

      .wo-header {
        margin-bottom: 0.75rem;
      }

      .wo-status-filters {
        margin-bottom: 0.75rem;
        display: flex;
        flex-wrap: wrap;
        gap: 0.4rem;
      }

      .wo-status-filters .wo-status-chip {
        border-radius: 999px;
        border: 1px solid #1f2937;
        padding: 0.15rem 0.7rem;
        font-size: 0.7rem;
        background: #020617;
        color: #e5e7eb;
        cursor: pointer;
        white-space: nowrap;
      }

      .wo-status-filters .wo-status-chip:hover {
        background: #111827;
      }

      .wo-status-filters .wo-status-chip--active {
        background: #fbbf24;
        color: #111827;
        border-color: #fbbf24;
      }

      .wos-summary {
        font-size: 0.8rem;
        color: #9ca3af;
      }

      .wo-status-chip {
        display: inline-flex;
        align-items: center;
        border-radius: 999px;
        padding: 0.05rem 0.45rem;
        font-size: 0.7rem;
      }

      .wo-status-pending {
        background: #fef9c3;
        color: #854d0e;
      }

      .wo-status-running {
        background: #dcfce7;
        color: #166534;
      }

      .wo-status-completed {
        background: #e0f2fe;
        color: #075985;
      }

      .wo-status-failed {
        background: #fee2e2;
        color: #b91c1c;
      }

      .wo-status-other {
        background: #e5e7eb;
        color: #374151;
      }

      .badge-no_data,
      .badge-no_snapshot {
        background: #f3f4f6;
        color: #4b5563;
      }

      .badge-unknown {
        background: #fef3c7;
        color: #92400e;
      }

      .badge-muted {
        background: #e5e7eb;
        color: #6b7280;
      }

      .filters {
        display: flex;
        flex-wrap: wrap;
        gap: 1rem;
        margin-bottom: 1rem;
        align-items: center;
      }

      .filters label {
        display: flex;
        flex-direction: column;
        font-size: 0.875rem;
        color: rgba(226, 232, 240, 0.8);
      }

      .filters select {
        margin-top: 0.25rem;
      }

      .filters button {
        padding: 0.5rem 1rem;
        border-radius: 999px;
        border: none;
        background: #38bdf8;
        color: #0f172a;
        font-weight: 600;
        cursor: pointer;
      }

      .reality-header {
        margin-bottom: 1.5rem;
      }

      .reality-subtitle {
        margin-top: 0.25rem;
        color: rgba(226, 232, 240, 0.7);
        max-width: 60ch;
      }

      .reality-meta {
        padding: 0.75rem 1rem;
        border-radius: 12px;
        background: rgba(30, 41, 59, 0.5);
        border: 1px solid rgba(148, 163, 184, 0.2);
        margin-bottom: 1.5rem;
      }

      .reality-panels {
        display: grid;
        grid-template-columns: repeat(auto-fit, minmax(280px, 1fr));
        gap: 1.5rem;
      }

      .reality-panel {
        background: rgba(15, 23, 42, 0.55);
        border: 1px solid rgba(148, 163, 184, 0.18);
        border-radius: 18px;
        padding: 1.25rem;
      }

      .reality-panel h3 {
        margin-top: 0;
      }

      .reality-pre {
        white-space: pre-wrap;
        word-break: break-word;
        background: rgba(15, 23, 42, 0.65);
        border-radius: 12px;
        padding: 0.75rem;
        border: 1px solid rgba(148, 163, 184, 0.18);
        min-height: 120px;
      }

      .reality-table {
        width: 100%;
        border-collapse: collapse;
      }

      .reality-table th,
      .reality-table td {
        padding: 0.35rem 0.5rem;
        border-bottom: 1px solid rgba(148, 163, 184, 0.2);
        font-size: 0.85rem;
      }

      table {
        width: 100%;
        border-collapse: collapse;
        border-spacing: 0;
      }

      th,
      td {
        padding: 0.65rem 0.75rem;
        border-bottom: 1px solid rgba(148, 163, 184, 0.18);
        text-align: left;
      }

      th {
        text-transform: uppercase;
        font-size: 0.75rem;
        letter-spacing: 0.05em;
        color: rgba(226, 232, 240, 0.7);
      }

      tbody tr:hover {
        background: rgba(30, 41, 59, 0.5);
      }

      .status-chip {
        padding: 0.25rem 0.75rem;
        border-radius: 999px;
        font-size: 0.85rem;
        font-weight: 600;
        text-transform: capitalize;
        display: inline-flex;
        align-items: center;
        gap: 0.35rem;
      }

      .status-chip::before {
        content: "\25CF";
        font-size: 0.75rem;
      }

      .status-running {
        color: #4ade80;
      }

      .status-stopped {
        color: #94a3b8;
      }

      .status-failed {
        color: #f87171;
      }

      .status-pending {
        color: #fbbf24;
      }

      .status-completed {
        color: #38bdf8;
      }

      .error-banner {
        padding: 0.65rem 1rem;
        border-radius: 12px;
        background: rgba(248, 113, 113, 0.15);
        border: 1px solid rgba(248, 113, 113, 0.4);
        color: #fecaca;
        display: flex;
        justify-content: space-between;
        align-items: center;
        margin-bottom: 1rem;
      }

      .error-banner.hidden {
        display: none;
      }

      .error-banner button {
        background: rgba(248, 250, 252, 0.15);
        border: 1px solid rgba(248, 250, 252, 0.35);
        border-radius: 999px;
        color: #f8fafc;
        padding: 0.35rem 0.9rem;
        cursor: pointer;
      }

      .pill-bar {
        display: flex;
        gap: 0.5rem;
        flex-wrap: wrap;
      }

      .pill-button {
        background: rgba(148, 163, 184, 0.15);
        border: 1px solid transparent;
        border-radius: 999px;
        color: rgba(248, 250, 252, 0.85);
        padding: 0.4rem 1rem;
        cursor: pointer;
        transition: all 0.2s ease;
      }

      .pill-button.active {
        background: rgba(56, 189, 248, 0.15);
        border-color: rgba(56, 189, 248, 0.4);
        color: #f8fafc;
      }

      /* MLS Lessons Panel */
      #mls-panel {
        margin-top: 1.5rem;
        padding: 1rem 1.25rem;
        border-radius: 8px;
        border: 1px solid #e0e0e0;
        background: #ffffff;
        color: #111827;
      }

      #mls-panel.panel.hidden {
        display: none;
      }

      #mls-panel .panel-header {
        display: flex;
        justify-content: space-between;
        align-items: center;
        margin-bottom: 0.75rem;
      }

      #mls-panel h2 {
        color: #111827;
        margin: 0;
      }

      .mls-filters {
        display: flex;
        gap: 0.5rem;
        align-items: center;
        font-size: 0.85rem;
        flex-wrap: wrap;
      }

      .mls-filter-btn {
        border: 1px solid #d1d5db;
        border-radius: 999px;
        padding: 0.2rem 0.7rem;
        background: #f9fafb;
        cursor: pointer;
        font-size: 0.8rem;
        color: #111827;
      }

      .mls-filter-btn-active {
        background: #111827;
        color: #fff;
        border-color: #111827;
      }

      .mls-search {
        margin-top: 0.5rem;
        display: flex;
        gap: 0.5rem;
      }

      .mls-search input {
        flex: 1;
        border-radius: 6px;
        border: 1px solid #d1d5db;
        padding: 0.3rem 0.5rem;
        font-size: 0.85rem;
      }

      .mls-summary {
        font-size: 0.8rem;
        color: #6b7280;
        margin-top: 0.5rem;
        margin-bottom: 0.5rem;
      }

      .mls-list {
        max-height: 320px;
        overflow-y: auto;
        padding-right: 0.5rem;
      }

      .mls-item {
        padding: 0.5rem 0;
        border-bottom: 1px solid #e5e7eb;
      }

      .mls-item:last-child {
        border-bottom: none;
      }

      .mls-item-header {
        display: flex;
        justify-content: space-between;
        gap: 0.75rem;
        font-size: 0.85rem;
      }

      .mls-item-title {
        font-weight: 600;
      }

      .mls-item-type {
        font-size: 0.75rem;
        padding: 0.1rem 0.4rem;
        border-radius: 999px;
        text-transform: uppercase;
      }

      .mls-type-solution {
        background: #dcfce7;
        color: #166534;
      }

      .mls-type-failure {
        background: #fee2e2;
        color: #b91c1c;
      }

      .mls-type-pattern {
        background: #e0f2fe;
        color: #1d4ed8;
      }

      .mls-type-improvement {
        background: #fef3c7;
        color: #92400e;
      }

      .mls-type-other {
        background: #e5e7eb;
        color: #374151;
      }

      .mls-item-meta {
        font-size: 0.75rem;
        color: #6b7280;
        margin-top: 0.2rem;
      }

      .mls-item-tags {
        margin-top: 0.2rem;
        font-size: 0.75rem;
        color: #4b5563;
      }

      .wo-history-header {
        display: flex;
        flex-wrap: wrap;
        justify-content: space-between;
        align-items: center;
        gap: 1rem;
        margin-bottom: 1rem;
      }

      .wo-history-header h2 {
        margin: 0;
      }

      /* WO filters */
      #wo-filters {
        display: flex;
        flex-wrap: wrap;
        gap: 0.5rem;
        align-items: center;
        margin-bottom: 0.5rem;
      }

      #wo-filter-status,
      #wo-filter-search {
        font-size: 0.85rem;
        padding: 0.35rem 0.5rem;
        border-radius: 6px;
        border: 1px solid rgba(148, 163, 184, 0.4);
        background: rgba(15, 23, 42, 0.85);
        color: #f8fafc;
      }

      #wo-filter-status {
        min-width: 150px;
      }

      #wo-filter-search {
        flex: 1;
        min-width: 180px;
      }

      #wo-filters label {
        font-size: 0.8rem;
        color: rgba(226, 232, 240, 0.85);
        display: inline-flex;
        align-items: center;
        gap: 0.35rem;
      }

      #timeline-limit {
        width: 80px;
        font-size: 0.85rem;
        padding: 0.35rem 0.5rem;
        border-radius: 6px;
        border: 1px solid rgba(148, 163, 184, 0.4);
        background: rgba(15, 23, 42, 0.85);
        color: #f8fafc;
      }

      #timeline-refresh {
        background: rgba(56, 189, 248, 0.2);
        border: 1px solid rgba(56, 189, 248, 0.4);
        color: #e0f2fe;
        border-radius: 999px;
        padding: 0.35rem 0.9rem;
        font-size: 0.75rem;
        cursor: pointer;
        transition: background 0.2s ease;
      }

      #timeline-refresh:hover {
        background: rgba(56, 189, 248, 0.35);
      }

      .wo-mls {
        font-size: 0.75rem;
        color: rgba(226, 232, 240, 0.8);
        margin-top: 0.5rem;
      }

      .wo-mls strong {
        color: #f8fafc;
      }

      /* WO Timeline panel */
      #wo-timeline-panel {
        display: flex;
        flex-direction: column;
        gap: 0.75rem;
      }

      .wo-timeline-summary {
        font-size: 0.85rem;
        color: rgba(226, 232, 240, 0.75);
        background: rgba(30, 41, 59, 0.55);
        border-radius: 12px;
        padding: 0.5rem 0.75rem;
        border: 1px solid rgba(148, 163, 184, 0.2);
      }

      .wo-timeline-list {
        max-height: 340px;
        overflow-y: auto;
        padding-right: 0.35rem;
        display: flex;
        flex-direction: column;
        gap: 0.65rem;
      }

      .wo-timeline-empty {
        border: 1px dashed rgba(148, 163, 184, 0.4);
        border-radius: 12px;
        padding: 0.9rem;
        text-align: center;
        color: rgba(226, 232, 240, 0.7);
      }

      .wo-timeline-item {
        border: 1px solid rgba(148, 163, 184, 0.2);
        border-radius: 12px;
        padding: 0.75rem;
        background: rgba(15, 23, 42, 0.65);
        display: flex;
        flex-direction: column;
        gap: 0.35rem;
      }

      /* Status / type badges */
      .badge {
        display: inline-flex;
        align-items: center;
        border-radius: 999px;
        padding: 0.05rem 0.45rem;
        font-size: 0.7rem;
        font-weight: 500;
        border: 1px solid transparent;
      }

      .badge-wo {
        margin-left: 0.3rem;
      }

      .badge-mls {
        margin-left: 0.3rem;
      }

      .badge-wo-active {
        background: #ecfeff;
        border-color: #06b6d4;
        color: #0f172a;
      }

      .badge-wo-failed {
        background: #fef2f2;
        border-color: #dc2626;
        color: #7f1d1d;
      }

      .badge-wo-done,
      .badge-mls-solution {
        background: #ecfdf3;
        border-color: #16a34a;
        color: #065f46;
      }

      .badge-mls-failure {
        background: #fef2f2;
        border-color: #dc2626;
        color: #7f1d1d;
      }

      .badge-service-running {
        background: #ecfdf3;
        border-color: #16a34a;
        color: #065f46;
      }

      .badge-service-stopped {
        background: #f9fafb;
        border-color: #9ca3af;
        color: #4b5563;
      }

      .badge-service-failed {
        background: #fef2f2;
        border-color: #dc2626;
        color: #7f1d1d;
      }

      .wo-detail-section {
        margin-top: 1rem;
        border-top: 1px solid #e5e7eb;
        padding-top: 0.75rem;
      }

      .wo-detail-mls-list {
        list-style: none;
        padding: 0;
        margin: 0.5rem 0 0;
        display: flex;
        flex-direction: column;
        gap: 0.4rem;
      }

      .wo-detail-mls-item {
        font-size: 0.85rem;
        cursor: pointer;
        color: #2563eb;
      }

      .wo-detail-meta {
        list-style: none;
        padding: 0;
        margin: 0.75rem 0;
        display: flex;
        flex-direction: column;
        gap: 0.25rem;
        font-size: 0.85rem;
      }

      .wo-detail-history-list {
        list-style: none;
        padding: 0;
        margin: 0.5rem 0 0;
        display: flex;
        flex-direction: column;
        gap: 0.35rem;
        font-size: 0.8rem;
      }

      .wo-history-item {
        display: flex;
        flex-direction: column;
        gap: 0.1rem;
      }

      .wo-history-meta {
        color: #6b7280;
        font-size: 0.75rem;
      }

      .wo-detail-history-empty {
        font-size: 0.85rem;
        color: #6b7280;
        margin-top: 0.5rem;
      }

      .mls-card-highlight {
        box-shadow: 0 0 0 3px rgba(37, 99, 235, 0.4);
        border-radius: 12px;
        transition: box-shadow 0.3s ease;
      }

      .wo-timeline-row {
        display: flex;
        justify-content: space-between;
        align-items: center;
        gap: 0.65rem;
        font-size: 0.9rem;
      }

      .wo-timeline-id {
        font-family: ui-monospace, SFMono-Regular, Menlo, Monaco, Consolas, "Liberation Mono", "Courier New", monospace;
        font-size: 0.85rem;
      }

      .wo-timeline-status {
        font-size: 0.75rem;
        padding: 0.15rem 0.6rem;
        border-radius: 999px;
        text-transform: uppercase;
        letter-spacing: 0.04em;
      }

      .wo-timeline-when {
        font-size: 0.8rem;
        color: rgba(226, 232, 240, 0.75);
        display: flex;
        flex-wrap: wrap;
        gap: 0.4rem;
        align-items: center;
      }

      .wo-timeline-segment {
        display: inline-flex;
        flex-direction: column;
        gap: 0.1rem;
        min-width: 110px;
      }

      .wo-timeline-arrow {
        color: rgba(248, 250, 252, 0.5);
        font-size: 0.8rem;
      }

      .wo-timeline-segment-label {
        font-size: 0.7rem;
        text-transform: uppercase;
        letter-spacing: 0.05em;
        color: rgba(226, 232, 240, 0.55);
      }

      .wo-timeline-segment-value {
        font-size: 0.85rem;
      }

      .wo-timeline-actions {
        display: flex;
        justify-content: flex-end;
      }

      .wo-timeline-view {
        background: rgba(56, 189, 248, 0.15);
        border: 1px solid rgba(56, 189, 248, 0.4);
        border-radius: 999px;
        color: #f8fafc;
        padding: 0.3rem 0.9rem;
        font-size: 0.75rem;
        cursor: pointer;
      }

      .wo-status-pill-pending {
        background: rgba(253, 230, 138, 0.2);
        color: #fcd34d;
      }

      .wo-status-pill-running {
        background: rgba(34, 197, 94, 0.18);
        color: #86efac;
      }

      .wo-status-pill-done {
        background: rgba(59, 130, 246, 0.18);
        color: #bfdbfe;
      }

      .wo-status-pill-failed {
        background: rgba(248, 113, 113, 0.18);
        color: #fecaca;
      }

      .wo-status-pill-unknown {
        background: rgba(148, 163, 184, 0.18);
        color: rgba(248, 250, 252, 0.65);
      }

      .wo-history-filters {
        display: flex;
        gap: 1rem;
        flex-wrap: wrap;
      }

      .wo-history-filters label {
        display: flex;
        flex-direction: column;
        font-size: 0.875rem;
        color: rgba(226, 232, 240, 0.8);
      }

      /* Service health panel */
      #service-panel {
        display: flex;
        flex-direction: column;
        gap: 0.5rem;
      }

<<<<<<< HEAD
      .reality-badge {
        display: inline-block;
        padding: 0.1rem 0.4rem;
        margin-left: 0.25rem;
        border-radius: 999px;
        font-size: 0.75rem;
        font-weight: 600;
        vertical-align: middle;
      }

      .reality-badge-ok {
        background: #e6ffed;
        color: #036635;
      }

      .reality-badge-degraded {
        background: #fff4e5;
        color: #7a3e00;
      }

      .reality-badge-no_data,
      .reality-badge-no_snapshot {
        background: #f3f4f6;
        color: #4b5563;
      }

      .reality-badge-unknown {
        background: #fef3c7;
        color: #92400e;
      }

      .reality-badge-muted {
        background: #e5e7eb;
        color: #6b7280;
      }

      .reality-header {
        margin-bottom: 1rem;
      }

      .reality-header h2 {
        margin-bottom: 0.4rem;
        display: flex;
        flex-wrap: wrap;
        gap: 0.35rem;
        align-items: center;
      }

      .reality-subtitle {
        margin: 0;
        color: rgba(226, 232, 240, 0.7);
        font-size: 0.95rem;
      }

      .reality-meta {
        margin-bottom: 1rem;
        font-size: 0.95rem;
        color: rgba(226, 232, 240, 0.85);
      }

      .reality-grid {
        display: grid;
        grid-template-columns: repeat(auto-fit, minmax(260px, 1fr));
        gap: 1.5rem;
      }

      .reality-card {
        background: rgba(15, 23, 42, 0.6);
        border: 1px solid rgba(148, 163, 184, 0.25);
        border-radius: 18px;
        padding: 1.25rem;
        box-shadow: 0 18px 40px rgba(15, 23, 42, 0.35);
      }

      .reality-card h3 {
        margin-top: 0;
        margin-bottom: 0.75rem;
      }

      .reality-text {
        margin: 0;
        font-size: 0.95rem;
        color: rgba(226, 232, 240, 0.9);
      }

      .reality-pre {
        background: rgba(15, 23, 42, 0.8);
        border-radius: 12px;
        padding: 0.75rem;
        white-space: pre-wrap;
        max-height: 300px;
        overflow: auto;
      }

      .reality-card-wide {
        grid-column: 1 / -1;
      }

      .reality-table-wrapper {
        overflow-x: auto;
      }

      .reality-table {
        width: 100%;
        border-collapse: collapse;
        font-size: 0.85rem;
      }

      .reality-table th,
      .reality-table td {
        padding: 0.4rem 0.5rem;
        text-align: left;
        border-bottom: 1px solid rgba(148, 163, 184, 0.2);
      }

      .reality-table th {
        font-size: 0.75rem;
        text-transform: uppercase;
        letter-spacing: 0.05em;
        color: rgba(148, 163, 184, 0.9);
      }

      .pill-bar {
=======
      #service-panel-header {
>>>>>>> 4f3be8fa
        display: flex;
        justify-content: space-between;
        align-items: center;
        gap: 0.5rem;
      }

      #service-refresh {
        font-size: 0.75rem;
        padding: 0.15rem 0.5rem;
        border-radius: 4px;
        border: 1px solid #d1d5db;
        background: #f9fafb;
        cursor: pointer;
      }

      #service-table {
        width: 100%;
        border-collapse: collapse;
        font-size: 0.8rem;
      }

      #service-table th,
      #service-table td {
        padding: 0.25rem 0.4rem;
        border-bottom: 1px solid #e5e7eb;
        text-align: left;
        white-space: nowrap;
      }

      #service-table th:last-child,
      #service-table td:last-child {
        text-align: right;
      }

      .modal {
        position: fixed;
        inset: 0;
        display: none;
        align-items: center;
        justify-content: center;
        z-index: 50;
      }

      .modal.hidden {
        display: none;
      }

      .modal:not(.hidden) {
        display: flex;
      }

      .modal-backdrop {
        position: absolute;
        inset: 0;
        background: rgba(15, 23, 42, 0.65);
      }

      .modal-content {
        position: relative;
        max-width: 720px;
        width: 100%;
        background: #0b1120;
        color: #e5e7eb;
        border-radius: 0.75rem;
        box-shadow: 0 20px 40px rgba(15, 23, 42, 0.7);
        padding: 1rem 1.5rem 1.25rem;
        z-index: 51;
      }

      .modal-header {
        display: flex;
        align-items: center;
        justify-content: space-between;
        margin-bottom: 0.75rem;
      }

      .modal-close {
        border: none;
        background: transparent;
        color: #9ca3af;
        font-size: 1.25rem;
        cursor: pointer;
      }

      .wo-timeline-meta {
        font-size: 0.85rem;
        color: #9ca3af;
        margin-bottom: 0.75rem;
      }

      .wo-timeline-events {
        list-style: none;
        padding-left: 0;
        margin: 0 0 0.75rem 0;
        border-left: 1px solid #1f2937;
      }

      .wo-timeline-events li {
        position: relative;
        padding-left: 1rem;
        margin-bottom: 0.5rem;
      }

      .wo-timeline-events li::before {
        content: '';
        position: absolute;
        left: -0.3rem;
        top: 0.4rem;
        width: 0.45rem;
        height: 0.45rem;
        border-radius: 999px;
        background: #4ade80;
      }

      .wo-timeline-events li.wo-event-error::before {
        background: #f97373;
      }

      .wo-timeline-events time {
        display: block;
        font-size: 0.75rem;
        color: #9ca3af;
      }

      .wo-event-detail {
        font-size: 0.8rem;
        color: rgba(226, 232, 240, 0.9);
        margin-top: 0.15rem;
      }

      .wo-timeline-log {
        margin-top: 0.25rem;
      }

      .wo-timeline-log pre {
        max-height: 260px;
        overflow: auto;
        background: #020617;
        padding: 0.5rem;
        border-radius: 0.5rem;
        font-size: 0.75rem;
      }

      .wo-timeline-button {
        padding: 0.15rem 0.5rem;
        font-size: 0.75rem;
        border-radius: 999px;
        border: 1px solid #1f2937;
        background: #020617;
        color: #e5e7eb;
        cursor: pointer;
      }

      .wo-timeline-button:hover {
        background: #111827;
      }

      footer {
        padding: 2rem;
        text-align: center;
        color: rgba(148, 163, 184, 0.8);
        font-size: 0.875rem;
      }

      @media (max-width: 600px) {
        header {
          padding: 1.5rem 1.25rem;
        }

        main {
          padding: 2rem 1rem;
        }

        .filters {
          flex-direction: column;
          align-items: flex-start;
        }
      }
    </style>
  </head>
  <body>
    <header>
      <h1>Operations Dashboard</h1>
      <p class="tagline">Monitor WO flows, LaunchAgents, and MLS lessons</p>
      <ul class="tabs">
        <li><a href="#overview-panel" class="tab active" data-panel="overview-panel">Overview</a></li>
        <li><a href="#services-panel" class="tab" data-panel="services-panel">Services</a></li>
        <li><a href="#mls-panel" class="tab" data-panel="mls-panel">MLS Lessons</a></li>
        <li><a href="#view-reality" id="tab-reality" class="tab" data-panel="view-reality">Reality</a></li>
        <li><a href="#reality-panel" class="tab" data-panel="reality-panel">Reality Alt</a></li>
        <li><a href="#work-orders-panel" class="tab" data-panel="work-orders-panel">Work Orders</a></li>
        <li><a href="followup.html">Follow-Up Tracker</a></li>
      </ul>
    </header>
    <main>
      <!-- Summary cards -->
      <div id="summary-cards">
        <div class="summary-card" id="summary-wos">
          <div class="summary-card-title">Work Orders</div>
          <div class="summary-card-main">—</div>
          <div class="summary-card-sub">loading…</div>
          <div class="summary-card-foot">Updated: —</div>
        </div>
        <div class="summary-card" id="summary-services">
          <div class="summary-card-title">Services</div>
          <div class="summary-card-main">—</div>
          <div class="summary-card-sub">loading…</div>
          <div class="summary-card-foot">Updated: —</div>
        </div>
        <div class="summary-card" id="summary-mls">
          <div class="summary-card-title">MLS Lessons</div>
          <div class="summary-card-main">—</div>
          <div class="summary-card-sub">loading…</div>
          <div class="summary-card-foot">Updated: —</div>
        </div>
      </div>

      <!-- Agent Services / LaunchAgent health -->
      <section class="panel" id="service-panel">
        <div id="service-panel-header">
          <h2>Agent Services</h2>
          <button id="service-refresh" type="button">Refresh</button>
        </div>

        <table id="service-table">
          <thead>
            <tr>
              <th>Label</th>
              <th>Status</th>
              <th>Type</th>
              <th>PID</th>
              <th>Exit</th>
              <th></th>
            </tr>
          </thead>
          <tbody id="service-table-body"><!-- populated by dashboard.js --></tbody>
        </table>
      </section>

      <section id="overview-panel" class="panel">
        <h2>Overview</h2>
        <p>
          Use the navigation to monitor follow-up commitments, LaunchAgent services, and
          MLS lessons. Additional dashboard modules will appear here as they graduate
          from prototype to production.
        </p>
      </section>

      <section id="services-panel" class="panel hidden">
        <h2>Services</h2>
        <div id="services-summary" class="summary-bar">
          <span><strong>Total:</strong> –</span>
          <span><span class="summary-dot running"></span>Running: –</span>
          <span><span class="summary-dot stopped"></span>Stopped: –</span>
          <span><span class="summary-dot failed"></span>Failed: –</span>
        </div>

        <div id="services-error" class="error-banner hidden">
          <span>Failed to load services.</span>
          <button type="button" id="services-error-retry">Retry</button>
        </div>

        <div class="filters">
          <label>Status:
            <select id="services-status-filter">
              <option value="">All</option>
              <option value="running">Running</option>
              <option value="stopped">Stopped</option>
              <option value="failed">Failed</option>
            </select>
          </label>

          <label>Type:
            <select id="services-type-filter">
              <option value="">All</option>
              <option value="bridge">Bridge</option>
              <option value="worker">Worker</option>
              <option value="automation">Automation</option>
              <option value="monitoring">Monitoring</option>
              <option value="other">Other</option>
            </select>
          </label>

          <button id="services-refresh-btn" type="button">Refresh</button>
        </div>

        <table class="table" id="services-table">
          <thead>
            <tr>
              <th>Label</th>
              <th>Status</th>
              <th>PID</th>
              <th>Exit</th>
              <th>Type</th>
            </tr>
          </thead>
          <tbody id="services-tbody">
            <tr>
              <td colspan="5">Loading…</td>
            </tr>
          </tbody>
        </table>
      </section>

      <section id="mls-panel" class="panel hidden">
        <header class="panel-header">
          <h2>MLS Lessons</h2>
          <div class="mls-filters">
            <span>Type:</span>
            <button data-mls-type="" class="mls-filter-btn mls-filter-btn-active">All</button>
            <button data-mls-type="solution" class="mls-filter-btn">Solutions</button>
            <button data-mls-type="failure" class="mls-filter-btn">Failures</button>
            <button data-mls-type="pattern" class="mls-filter-btn">Patterns</button>
            <button data-mls-type="improvement" class="mls-filter-btn">Improvements</button>
          </div>
        </header>

        <div class="mls-search">
          <input
            id="mls-search-input"
            type="text"
            placeholder="Search in title, details, tags, related WO / session..."
          />
        </div>

        <div id="mls-summary" class="mls-summary"><!-- Filled by dashboard.js --></div>

        <div id="mls-list" class="mls-list"><!-- MLS entries rendered here --></div>
      </section>

      <section id="reality-panel" class="panel hidden">
        <section id="view-reality">
          <header class="reality-header">
            <h2>
              Reality Snapshot
              <span id="reality-badge-deploy" class="badge badge-muted">Deployment</span>
              <span id="reality-badge-save" class="badge badge-muted">save.sh</span>
              <span id="reality-badge-orch" class="badge badge-muted">Orchestrator</span>
            </h2>
            <p class="reality-subtitle">
              Latest Reality Hooks snapshot aggregated from deployment reports,
              save.sh full-cycle tests, and orchestrator summaries.
            </p>
          </header>

          <div id="reality-meta" class="summary-bar reality-meta">
            Loading Reality snapshot…
          </div>

          <div id="reality-error" class="error-banner hidden">
            <span>Reality snapshot unavailable.</span>
            <button type="button" id="reality-error-retry">Retry</button>
          </div>

          <div class="filters">
            <button id="reality-refresh-btn" type="button">Refresh</button>
          </div>

          <div class="reality-grid">
            <article class="reality-card">
              <h3>Deployment Report</h3>
              <p id="reality-deployment">Waiting for snapshot…</p>
            </article>

            <article class="reality-card">
              <h3>save.sh Full-Cycle Tests</h3>
              <div class="table-wrapper">
                <table>
                  <thead>
                    <tr>
                      <th>Test</th>
                      <th>Lane</th>
                      <th>Layer 1</th>
                      <th>Layer 2</th>
                      <th>Layer 3</th>
                      <th>Layer 4</th>
                      <th>Git</th>
                    </tr>
                  </thead>
                  <tbody id="reality-save-body">
                    <tr>
                      <td colspan="7">Waiting for snapshot…</td>
                    </tr>
                  </tbody>
                </table>
              </div>
            </article>

            <article class="reality-card">
              <h3>Orchestrator Summary</h3>
              <pre id="reality-orchestrator">Waiting for snapshot…</pre>
            </article>
          </div>
        </section>
      </section>

      <section id="work-orders-panel" class="panel hidden">
        <h2>Work Orders</h2>
        <p>
          Switch between high-level work order summaries, single-WO insights, and the new
          global WO history view without leaving the dashboard.
        </p>

        <!-- Tabs navigation -->
        <nav class="tabs">
          <button id="tab-overview" type="button">Overview</button>
          <button id="tab-wos" type="button">Work Orders</button>
          <button id="tab-wo-history" type="button">WO History</button>
          <button id="tab-reality" type="button">Reality</button>
        </nav>

        <!-- Existing sections -->
        <section id="view-overview">
          <p>
            Use this view to see aggregate WO metrics and high-level signals. Additional
            visualizations will land here as the WO command center evolves.
          </p>
        </section>

        <section id="view-wos" class="hidden">
          <section class="wo-section">
            <header class="wo-header">
              <h2>Work Orders</h2>
            </header>

            <div id="wo-status-filters" class="wo-status-filters">
              <button type="button" data-status="" class="wo-status-chip wo-status-chip--active">
                All
              </button>
              <button type="button" data-status="pending,running" class="wo-status-chip">
                Active
              </button>
              <button type="button" data-status="pending" class="wo-status-chip">
                Pending
              </button>
              <button type="button" data-status="running" class="wo-status-chip">
                Running
              </button>
              <button type="button" data-status="completed" class="wo-status-chip">
                Completed
              </button>
              <button type="button" data-status="failed,error" class="wo-status-chip">
                Failed
              </button>
            </div>

            <div id="wos-summary" class="wos-summary"><!-- Filled by JS --></div>

            <div class="wos-refresh-row">
              <label class="wos-refresh-toggle">
                <input type="checkbox" id="wo-autorefresh-toggle" />
                <span>Auto-refresh</span>
              </label>
              <label class="wos-refresh-interval">
                Interval:
                <select id="wo-autorefresh-interval">
                  <option value="10000">10s</option>
                  <option value="30000" selected>30s</option>
                  <option value="60000">60s</option>
                </select>
              </label>
              <span id="wos-last-refresh" class="wos-last-refresh">Last refresh: not yet</span>
              <button type="button" id="wo-refresh-now" class="wo-refresh-now-button">Refresh now</button>
            </div>

            <table id="wos-table">
              <thead>
                <tr>
                  <th>ID</th>
                  <th>Status</th>
                  <th>Started</th>
                  <th>Finished</th>
                  <th>Last Update</th>
                  <th>Actions</th>
                  <th>Timeline</th>
                </tr>
              </thead>
              <tbody id="wos-table-body"><!-- JS populated --></tbody>
            </table>
          </section>
        </section>

        <!-- NEW: Global WO History view -->
        <section id="view-wo-history" class="hidden">
          <header class="wo-history-header">
            <h2>Work Order History</h2>
            <div class="wo-history-filters">
              <label>
                Status:
                <select id="wo-history-status-filter">
                  <option value="">All</option>
                  <option value="pending">Pending</option>
                  <option value="running">Running</option>
                  <option value="completed">Completed</option>
                  <option value="failed">Failed</option>
                  <option value="cancelled">Cancelled</option>
                </select>
              </label>
              <label>
                Max rows:
                <select id="wo-history-limit">
                  <option value="50">50</option>
                  <option value="100" selected>100</option>
                  <option value="200">200</option>
                </select>
              </label>
            </div>
          </header>

          <table class="wo-history-table">
            <thead>
              <tr>
                <th>ID</th>
                <th>Started</th>
                <th>Status</th>
                <th>Agent</th>
                <th>Type</th>
                <th>Summary</th>
                <th>Timeline</th>
              </tr>
            </thead>
            <tbody id="wo-history-body">
              <!-- filled by JS -->
            </tbody>
          </table>
        </section>

        <section id="view-reality" class="hidden">
          <header class="reality-header">
            <h2>
              Reality Snapshot
              <span id="reality-badge-deploy" class="reality-badge reality-badge-muted">Deployment</span>
              <span id="reality-badge-save" class="reality-badge reality-badge-muted">save.sh</span>
              <span id="reality-badge-orch" class="reality-badge reality-badge-muted">Orchestrator</span>
            </h2>
            <p class="reality-subtitle">
              Latest Reality Hooks snapshot aggregated from deployment reports,
              save.sh full-cycle tests, and orchestrator summaries.
            </p>
          </header>

          <div id="reality-error" class="error-banner hidden" role="status" aria-live="polite">
            <span>Failed to load Reality snapshot.</span>
            <button type="button" id="reality-error-retry">Retry</button>
          </div>

          <p id="reality-meta" class="reality-meta">Loading Reality snapshot…</p>

          <div class="reality-grid">
            <article class="reality-card">
              <h3>Deployment Report</h3>
              <p id="reality-deployment" class="reality-text">Loading deployment data…</p>
            </article>

            <article class="reality-card reality-card-wide">
              <h3>save.sh Full-Cycle Runs</h3>
              <div class="reality-table-wrapper">
                <table class="reality-table" aria-label="save.sh full-cycle runs">
                  <thead>
                    <tr>
                      <th scope="col">Test</th>
                      <th scope="col">Lane</th>
                      <th scope="col">L1</th>
                      <th scope="col">L2</th>
                      <th scope="col">L3</th>
                      <th scope="col">L4</th>
                      <th scope="col">Git</th>
                    </tr>
                  </thead>
                  <tbody id="reality-save-body">
                    <tr>
                      <td colspan="7">Loading save.sh runs…</td>
                    </tr>
                  </tbody>
                </table>
              </div>
            </article>

            <article class="reality-card">
              <h3>Orchestrator Summary</h3>
              <pre id="reality-orchestrator" class="reality-pre">Loading orchestrator summary…</pre>
            </article>
          </div>
        </section>
      </section>

      <section class="panel" id="wo-detail-panel">
        <h2>Work Order Detail</h2>
        <div id="wo-detail-content">
          <!-- existing detail rendering -->
        </div>

        <!-- Related MLS lessons for this WO -->
        <div id="wo-detail-mls" class="wo-detail-section">
          <h3>Related MLS Lessons</h3>
          <div
            id="wo-detail-mls-empty"
            class="wo-detail-mls-empty"
            data-default-message="No MLS lessons linked to this work order yet."
          >
            No MLS lessons linked to this work order yet.
          </div>
          <ul id="wo-detail-mls-list" class="wo-detail-mls-list">
            <!-- populated by dashboard.js -->
          </ul>
        </div>

        <!-- WO History / timeline for this WO -->
        <div id="wo-detail-history" class="wo-detail-section">
          <h3>History</h3>
          <div id="wo-detail-history-empty" class="wo-detail-history-empty">
            No history recorded for this work order yet.
          </div>
          <ul id="wo-detail-history-list" class="wo-detail-history-list">
            <!-- populated by dashboard.js -->
          </ul>
        </div>
      </section>

      <section id="wo-timeline-panel" class="panel">
        <h2>WO Timeline / History</h2>

        <div id="wo-filters">
          <select id="wo-filter-status">
            <option value="">All statuses</option>
            <option value="active">Active / running</option>
            <option value="failed">Failed / error</option>
            <option value="done">Done / completed</option>
          </select>

          <input
            id="wo-filter-search"
            type="search"
            placeholder="Search WO by id or text…"
          />

          <label>
            Limit:
            <input type="number" id="timeline-limit" value="100" min="10" max="1000" />
          </label>

          <label>
            <input type="checkbox" id="timeline-include-mls" checked />
            Include MLS overlay
          </label>

          <button id="timeline-refresh" type="button">Refresh</button>
        </div>

        <div id="wo-timeline-summary" class="wo-timeline-summary">
          Loading recent work orders…
        </div>

        <div id="wo-timeline-list" class="wo-timeline-list">
          <!-- Timeline entries rendered via dashboard.js -->
        </div>
      </section>

      <section id="view-reality" class="panel hidden" aria-labelledby="tab-reality">
        <header class="reality-header">
          <h2>Reality Snapshot</h2>
          <p class="reality-subtitle">
            Latest Reality Hooks snapshot aggregated from deployment reports,
            save.sh full-cycle tests, and orchestrator summaries.
          </p>
        </header>

        <div id="reality-meta" class="reality-meta">Loading Reality snapshot…</div>

        <div class="reality-panels">
          <section class="reality-panel">
            <h3>Deployment</h3>
            <pre id="reality-deployment" class="reality-pre"></pre>
          </section>

          <section class="reality-panel">
            <h3>save.sh Full-Cycle Tests</h3>
            <table class="reality-table">
              <thead>
                <tr>
                  <th>Test ID</th>
                  <th>Lane</th>
                  <th>Layer1</th>
                  <th>Layer2</th>
                  <th>Layer3</th>
                  <th>Layer4</th>
                  <th>Git</th>
                </tr>
              </thead>
              <tbody id="reality-save-body"></tbody>
            </table>
          </section>

          <section class="reality-panel">
            <h3>Orchestrator Summary</h3>
            <pre id="reality-orchestrator" class="reality-pre"></pre>
          </section>
        </div>
      </section>
    </main>
    <div id="wo-timeline-modal" class="modal hidden">
      <div class="modal-backdrop" onclick="closeWoTimeline()"></div>
      <div class="modal-content">
        <header class="modal-header">
          <h2 id="wo-timeline-title">WO Timeline</h2>
          <button type="button" class="modal-close" onclick="closeWoTimeline()">×</button>
        </header>
        <section class="modal-body">
          <div id="wo-timeline-meta" class="wo-timeline-meta"></div>
          <ol id="wo-timeline-events" class="wo-timeline-events"></ol>
          <details class="wo-timeline-log">
            <summary>Raw log tail</summary>
            <pre id="wo-timeline-log-tail"></pre>
          </details>
        </section>
      </div>
    </div>
    <footer>Last updated: November 2025 · 02LUKA operations suite</footer>
    <script src="dashboard.js"></script>
  </body>
</html><|MERGE_RESOLUTION|>--- conflicted
+++ resolved
@@ -600,6 +600,128 @@
         cursor: pointer;
       }
 
+      .reality-badge {
+        display: inline-block;
+        padding: 0.1rem 0.4rem;
+        margin-left: 0.25rem;
+        border-radius: 999px;
+        font-size: 0.75rem;
+        font-weight: 600;
+        vertical-align: middle;
+      }
+
+      .reality-badge-ok {
+        background: #e6ffed;
+        color: #036635;
+      }
+
+      .reality-badge-degraded {
+        background: #fff4e5;
+        color: #7a3e00;
+      }
+
+      .reality-badge-no_data,
+      .reality-badge-no_snapshot {
+        background: #f3f4f6;
+        color: #4b5563;
+      }
+
+      .reality-badge-unknown {
+        background: #fef3c7;
+        color: #92400e;
+      }
+
+      .reality-badge-muted {
+        background: #e5e7eb;
+        color: #6b7280;
+      }
+
+      .reality-header {
+        margin-bottom: 1rem;
+      }
+
+      .reality-header h2 {
+        margin-bottom: 0.4rem;
+        display: flex;
+        flex-wrap: wrap;
+        gap: 0.35rem;
+        align-items: center;
+      }
+
+      .reality-subtitle {
+        margin: 0;
+        color: rgba(226, 232, 240, 0.7);
+        font-size: 0.95rem;
+      }
+
+      .reality-meta {
+        margin-bottom: 1rem;
+        font-size: 0.95rem;
+        color: rgba(226, 232, 240, 0.85);
+      }
+
+      .reality-grid {
+        display: grid;
+        grid-template-columns: repeat(auto-fit, minmax(260px, 1fr));
+        gap: 1.5rem;
+      }
+
+      .reality-card {
+        background: rgba(15, 23, 42, 0.6);
+        border: 1px solid rgba(148, 163, 184, 0.25);
+        border-radius: 18px;
+        padding: 1.25rem;
+        box-shadow: 0 18px 40px rgba(15, 23, 42, 0.35);
+      }
+
+      .reality-card h3 {
+        margin-top: 0;
+        margin-bottom: 0.75rem;
+      }
+
+      .reality-text {
+        margin: 0;
+        font-size: 0.95rem;
+        color: rgba(226, 232, 240, 0.9);
+      }
+
+      .reality-pre {
+        background: rgba(15, 23, 42, 0.8);
+        border-radius: 12px;
+        padding: 0.75rem;
+        white-space: pre-wrap;
+        max-height: 300px;
+        overflow: auto;
+      }
+
+      .reality-card-wide {
+        grid-column: 1 / -1;
+      }
+
+      .reality-table-wrapper {
+        overflow-x: auto;
+      }
+
+      .reality-table {
+        width: 100%;
+        border-collapse: collapse;
+        font-size: 0.85rem;
+      }
+
+      .reality-table th,
+      .reality-table td {
+        padding: 0.4rem 0.5rem;
+        text-align: left;
+        border-bottom: 1px solid rgba(148, 163, 184, 0.2);
+      }
+
+      .reality-table th {
+        font-size: 0.75rem;
+        text-transform: uppercase;
+        letter-spacing: 0.05em;
+        color: rgba(148, 163, 184, 0.9);
+      }
+
       .pill-bar {
         display: flex;
         gap: 0.5rem;
@@ -1129,133 +1251,7 @@
         gap: 0.5rem;
       }
 
-<<<<<<< HEAD
-      .reality-badge {
-        display: inline-block;
-        padding: 0.1rem 0.4rem;
-        margin-left: 0.25rem;
-        border-radius: 999px;
-        font-size: 0.75rem;
-        font-weight: 600;
-        vertical-align: middle;
-      }
-
-      .reality-badge-ok {
-        background: #e6ffed;
-        color: #036635;
-      }
-
-      .reality-badge-degraded {
-        background: #fff4e5;
-        color: #7a3e00;
-      }
-
-      .reality-badge-no_data,
-      .reality-badge-no_snapshot {
-        background: #f3f4f6;
-        color: #4b5563;
-      }
-
-      .reality-badge-unknown {
-        background: #fef3c7;
-        color: #92400e;
-      }
-
-      .reality-badge-muted {
-        background: #e5e7eb;
-        color: #6b7280;
-      }
-
-      .reality-header {
-        margin-bottom: 1rem;
-      }
-
-      .reality-header h2 {
-        margin-bottom: 0.4rem;
-        display: flex;
-        flex-wrap: wrap;
-        gap: 0.35rem;
-        align-items: center;
-      }
-
-      .reality-subtitle {
-        margin: 0;
-        color: rgba(226, 232, 240, 0.7);
-        font-size: 0.95rem;
-      }
-
-      .reality-meta {
-        margin-bottom: 1rem;
-        font-size: 0.95rem;
-        color: rgba(226, 232, 240, 0.85);
-      }
-
-      .reality-grid {
-        display: grid;
-        grid-template-columns: repeat(auto-fit, minmax(260px, 1fr));
-        gap: 1.5rem;
-      }
-
-      .reality-card {
-        background: rgba(15, 23, 42, 0.6);
-        border: 1px solid rgba(148, 163, 184, 0.25);
-        border-radius: 18px;
-        padding: 1.25rem;
-        box-shadow: 0 18px 40px rgba(15, 23, 42, 0.35);
-      }
-
-      .reality-card h3 {
-        margin-top: 0;
-        margin-bottom: 0.75rem;
-      }
-
-      .reality-text {
-        margin: 0;
-        font-size: 0.95rem;
-        color: rgba(226, 232, 240, 0.9);
-      }
-
-      .reality-pre {
-        background: rgba(15, 23, 42, 0.8);
-        border-radius: 12px;
-        padding: 0.75rem;
-        white-space: pre-wrap;
-        max-height: 300px;
-        overflow: auto;
-      }
-
-      .reality-card-wide {
-        grid-column: 1 / -1;
-      }
-
-      .reality-table-wrapper {
-        overflow-x: auto;
-      }
-
-      .reality-table {
-        width: 100%;
-        border-collapse: collapse;
-        font-size: 0.85rem;
-      }
-
-      .reality-table th,
-      .reality-table td {
-        padding: 0.4rem 0.5rem;
-        text-align: left;
-        border-bottom: 1px solid rgba(148, 163, 184, 0.2);
-      }
-
-      .reality-table th {
-        font-size: 0.75rem;
-        text-transform: uppercase;
-        letter-spacing: 0.05em;
-        color: rgba(148, 163, 184, 0.9);
-      }
-
-      .pill-bar {
-=======
       #service-panel-header {
->>>>>>> 4f3be8fa
         display: flex;
         justify-content: space-between;
         align-items: center;
