--- conflicted
+++ resolved
@@ -1203,106 +1203,6 @@
         margin-top: 0.15rem;
       }
 
-<<<<<<< HEAD
-      .status-running {
-        color: #4ade80;
-      }
-
-      .status-stopped {
-        color: #94a3b8;
-      }
-
-      .status-failed {
-        color: #f87171;
-      }
-
-      .status-unknown {
-        color: #facc15;
-      }
-
-      .status-badge {
-        display: inline-flex;
-        align-items: center;
-        justify-content: center;
-        padding: 0.1rem 0.75rem;
-        border-radius: 999px;
-        font-size: 0.85rem;
-        font-weight: 600;
-        background: rgba(15, 23, 42, 0.2);
-        text-transform: capitalize;
-      }
-
-      .type-pill,
-      .mls-type-pill {
-        display: inline-flex;
-        align-items: center;
-        padding: 0.15rem 0.65rem;
-        border-radius: 999px;
-        font-size: 0.8rem;
-        font-weight: 600;
-        text-transform: capitalize;
-        border: 1px solid rgba(255, 255, 255, 0.1);
-        background: rgba(15, 23, 42, 0.35);
-      }
-
-      .type-bridge {
-        color: #f472b6;
-        border-color: rgba(244, 114, 182, 0.4);
-      }
-
-      .type-worker {
-        color: #a78bfa;
-        border-color: rgba(167, 139, 250, 0.4);
-      }
-
-      .type-automation {
-        color: #fbbf24;
-        border-color: rgba(251, 191, 36, 0.45);
-      }
-
-      .type-monitoring {
-        color: #38bdf8;
-        border-color: rgba(56, 189, 248, 0.45);
-      }
-
-      .type-other,
-      .mls-type-other {
-        color: #94a3b8;
-        border-color: rgba(148, 163, 184, 0.35);
-      }
-
-      .mls-type-solution {
-        color: #4ade80;
-        border-color: rgba(74, 222, 128, 0.5);
-      }
-
-      .mls-type-failure {
-        color: #f87171;
-        border-color: rgba(248, 113, 113, 0.5);
-      }
-
-      .mls-type-pattern {
-        color: #f472b6;
-        border-color: rgba(244, 114, 182, 0.45);
-      }
-
-      .mls-type-improvement {
-        color: #38bdf8;
-        border-color: rgba(56, 189, 248, 0.45);
-      }
-
-      .filters input[type="search"] {
-        margin-top: 0.25rem;
-        padding: 0.45rem 0.65rem;
-        border-radius: 999px;
-        border: 1px solid rgba(148, 163, 184, 0.4);
-        background: rgba(15, 23, 42, 0.3);
-        color: inherit;
-      }
-
-      .filters input[type="search"]::placeholder {
-        color: rgba(226, 232, 240, 0.5);
-=======
       .wo-timeline-log {
         margin-top: 0.25rem;
       }
@@ -1324,21 +1224,10 @@
         background: #020617;
         color: #e5e7eb;
         cursor: pointer;
->>>>>>> baa4240a
       }
 
       .wo-timeline-button:hover {
         background: #111827;
-      }
-
-      .detail-panel button {
-        margin-top: 0.75rem;
-        padding: 0.4rem 0.85rem;
-        border-radius: 999px;
-        border: 1px solid rgba(148, 163, 184, 0.4);
-        background: transparent;
-        color: inherit;
-        cursor: pointer;
       }
 
       footer {
@@ -1432,7 +1321,7 @@
       </section>
 
       <section id="services-panel" class="panel hidden">
-        <h2>Services (LaunchAgents)</h2>
+        <h2>Services</h2>
         <div id="services-summary" class="summary-bar">
           <span><strong>Total:</strong> –</span>
           <span><span class="summary-dot running"></span>Running: –</span>
@@ -1770,57 +1659,15 @@
             Include MLS overlay
           </label>
 
-<<<<<<< HEAD
-          <label>Search:
-            <input
-              type="search"
-              id="mls-search"
-              placeholder="Title, details, tags"
-              autocomplete="off"
-            />
-          </label>
-
-          <button id="mls-refresh-btn" type="button">Refresh</button>
-=======
           <button id="timeline-refresh" type="button">Refresh</button>
->>>>>>> baa4240a
         </div>
 
         <div id="wo-timeline-summary" class="wo-timeline-summary">
           Loading recent work orders…
         </div>
 
-<<<<<<< HEAD
-        <table class="table" id="mls-table">
-          <thead>
-            <tr>
-              <th>Time</th>
-              <th>Type</th>
-              <th>Title</th>
-              <th>Score</th>
-              <th>Tags</th>
-              <th>Verified</th>
-            </tr>
-          </thead>
-          <tbody id="mls-tbody">
-            <tr>
-              <td colspan="6">Loading…</td>
-            </tr>
-          </tbody>
-        </table>
-
-        <div id="mls-detail" class="detail-panel hidden">
-          <h3 id="mls-detail-title"></h3>
-          <p id="mls-detail-details"></p>
-          <p><strong>Context:</strong> <span id="mls-detail-context"></span></p>
-          <p><strong>Related WO:</strong> <span id="mls-detail-wo"></span></p>
-          <p><strong>Related Session:</strong> <span id="mls-detail-session"></span></p>
-          <p><strong>Tags:</strong> <span id="mls-detail-tags"></span></p>
-          <button id="mls-detail-close" type="button">Close</button>
-=======
         <div id="wo-timeline-list" class="wo-timeline-list">
           <!-- Timeline entries rendered via dashboard.js -->
->>>>>>> baa4240a
         </div>
       </section>
     </main>
