--- conflicted
+++ resolved
@@ -2,11 +2,7 @@
 /**
  * WO Dashboard Server
  * API server for Work Order dashboard interactions
-<<<<<<< HEAD
- * SECURITY FIXED: Path traversal prevention + auth-token endpoint removed + replay attack protection
-=======
- * Fixed: Uses env vars for Redis password, enforces signed requests for WO APIs
->>>>>>> 9c2022eb
+ * SECURITY FIXED: Path traversal prevention + signed requests + auth-token removal
  */
 
 const http = require('http');
@@ -15,12 +11,8 @@
 const path = require('path');
 const url = require('url');
 const { verifySignature } = require('../../server/security/verifySignature');
-<<<<<<< HEAD
 const { canonicalJsonStringify } = require('../../server/security/canonicalJson');
-const { woStatePath, assertValidWoId, sanitizeWoId } = require('../../g/apps/dashboard/security/woId');
-=======
-const { validateWorkOrderId, resolveWoStatePath } = require('../../server/security/validateWoId');
->>>>>>> 9c2022eb
+const { woStatePath, sanitizeWoId } = require('../../g/apps/dashboard/security/woId');
 
 const BASE = process.env.LUKA_SOT || process.env.HOME + '/02luka';
 const PORT = process.env.DASHBOARD_PORT || 8765;
@@ -58,39 +50,26 @@
 
 async function readStateFile(woId) {
   try {
-    // SECURITY: Validate ID and ensure path stays within STATE_DIR
     const filePath = woStatePath(STATE_DIR, woId);
     const content = await fs.readFile(filePath, 'utf8');
     return JSON.parse(content);
   } catch (err) {
-    // Handle different error types explicitly
     if (err.statusCode === 400) {
-      // Validation error - re-throw to be caught at handler level
       throw err;
     }
     if (err.code === 'ENOENT') {
-      // File not found - this is expected for non-existent WOs
       return null;
     }
-    // Other errors - log and return null
     console.error('Error reading state file:', err);
     return null;
   }
 }
 
-/**
- * Canonicalize work order state data
- * - Normalizes timestamps to ISO format
- * - Ensures consistent field ordering
- * - Validates required fields
- * @param {object} data - Work order state data
- * @returns {object} Canonicalized work order state data
- */
 function canonicalizeWoState(data) {
   if (!data || typeof data !== 'object') {
     throw new Error('Invalid work order state: must be an object');
   }
-  
+
   const canonical = {
     id: data.id || '',
     title: data.title || '',
@@ -103,42 +82,33 @@
     tags: Array.isArray(data.tags) ? data.tags : [],
     notes: data.notes || '',
     goal: data.goal || '',
-    due_date: data.due_date || '',
+    due_date: data.due_date || ''
   };
-  
-  // Normalize timestamps to ISO format
+
   const now = new Date().toISOString();
   canonical.ts_update = data.ts_update ? new Date(data.ts_update).toISOString() : now;
   canonical.ts_create = data.ts_create ? new Date(data.ts_create).toISOString() : now;
-  
-  // Ensure status is valid
+
   const validStatuses = ['Open', 'InProgress', 'Complete', 'Cancelled', 'OnHold'];
   if (!validStatuses.includes(canonical.status)) {
     canonical.status = 'Open';
   }
-  
-  // Ensure priority is valid
+
   const validPriorities = ['Low', 'Medium', 'High', 'Critical'];
   if (!validPriorities.includes(canonical.priority)) {
     canonical.priority = 'Medium';
   }
-  
+
   return canonical;
 }
 
 async function writeStateFile(woId, data) {
   try {
-    // SECURITY: Validate ID and ensure path stays within STATE_DIR
     const filePath = woStatePath(STATE_DIR, woId);
-    
-    // Canonicalize state data before writing
     const canonicalData = canonicalizeWoState(data);
-    
-    // Ensure ID matches the sanitized woId
     canonicalData.id = woId;
-    
+
     const tmpPath = `${filePath}.tmp`;
-    // Use canonical JSON for deterministic state writes (required for signature verification)
     await fs.writeFile(tmpPath, canonicalJsonStringify(canonicalData) + '\n');
     await fs.rename(tmpPath, filePath);
     return true;
@@ -149,7 +119,6 @@
 }
 
 const server = http.createServer(async (req, res) => {
-  // CORS headers
   res.setHeader('Access-Control-Allow-Origin', '*');
   res.setHeader('Access-Control-Allow-Methods', 'GET, POST, OPTIONS');
   res.setHeader(
@@ -165,20 +134,10 @@
   const parsedUrl = url.parse(req.url, true);
   const pathname = parsedUrl.pathname;
 
-  // SECURITY FIX: /api/auth-token endpoint REMOVED
-  // Token should be configured via environment variables for trusted agents only
-  // Public exposure of auth token is a security vulnerability
-  
-  // Explicit check for removed endpoint (return 404 before auth check)
   if (pathname === '/api/auth-token') {
     return sendError(res, 404, 'Not found');
   }
-<<<<<<< HEAD
-
-  // Auth check for all API endpoints
-=======
-  // Auth check for other endpoints
->>>>>>> 9c2022eb
+
   const authHeader = req.headers.authorization || req.headers['x-auth-token'] || '';
   const token = authHeader.replace(/^Bearer\s+/i, '').replace(/^Token\s+/i, '');
 
@@ -188,10 +147,6 @@
     }
   }
 
-<<<<<<< HEAD
-  // Replay attack protection: verify signature for WO operations
-=======
->>>>>>> 9c2022eb
   const ensureSignedRequest = async (payload = '') => {
     try {
       verifySignature({
@@ -208,8 +163,6 @@
     }
   };
 
-<<<<<<< HEAD
-=======
   if (pathname.startsWith('/api/wo/state/')) {
     const ok = await ensureSignedRequest('');
     if (!ok) {
@@ -217,13 +170,11 @@
     }
   }
 
->>>>>>> 9c2022eb
-  // GET /api/wos - List all WOs
   if (req.method === 'GET' && pathname === '/api/wos') {
     try {
       const files = await fs.readdir(STATE_DIR);
       const wos = [];
-      
+
       for (const file of files) {
         if (file.endsWith('.json')) {
           const woId = file.replace('.json', '');
@@ -233,92 +184,58 @@
           }
         }
       }
-      
+
       return sendJSON(res, 200, wos);
     } catch (err) {
       return sendError(res, 500, err.message);
     }
   }
 
-  // GET /api/wo/:id - Get single WO
-<<<<<<< HEAD
-  if (req.method === 'GET' && pathname.startsWith('/api/wo/')) {
-    // Replay attack protection: verify signature
-=======
   const woDetailMatch = pathname.match(/^\/api\/wo\/([^/]+)$/);
   if (req.method === 'GET' && woDetailMatch) {
->>>>>>> 9c2022eb
     const ok = await ensureSignedRequest('');
     if (!ok) {
       return;
     }
 
-<<<<<<< HEAD
-    const rawWoId = pathname.replace('/api/wo/', '');
-    
-    // SECURITY: Sanitize and validate WO ID FIRST (before any file operations)
-    // This ensures path traversal attempts return 400, not 404
     let woId;
     try {
-      woId = sanitizeWoId(rawWoId); // Sanitize and normalize
-    } catch (err) {
-      if (err.statusCode === 400) {
-        return sendError(res, 400, 'Invalid work order id');
-      }
-      return sendError(res, 500, err.message);
-    }
-    
-    // Now safe to read file (validation passed)
-    try {
-=======
-    try {
-      const woId = validateWorkOrderId(woDetailMatch[1]);
->>>>>>> 9c2022eb
+      woId = sanitizeWoId(woDetailMatch[1]);
+    } catch (err) {
+      const status = err.statusCode || 400;
+      return sendError(res, status, err.message);
+    }
+
+    try {
       const data = await readStateFile(woId);
-      
+
       if (!data) {
         return sendError(res, 404, 'WO not found');
       }
-      
+
       return sendJSON(res, 200, data);
     } catch (err) {
-      // File read errors (shouldn't happen after validation, but handle gracefully)
-      if (err.statusCode === 400) {
-        return sendError(res, 400, err.message);
-      }
-      console.error('Read state file error:', err);
-      return sendError(res, 500, err.message);
-    }
-  }
-
-  // POST /api/wo/:id/action - Perform action on WO
-<<<<<<< HEAD
-  if (req.method === 'POST' && pathname.match(/^\/api\/wo\/([^\/]+)\/action$/)) {
-    const rawWoId = pathname.match(/^\/api\/wo\/([^\/]+)\/action$/)[1];
-    
-    // SECURITY: Sanitize and validate WO ID before processing
-=======
+      const statusCode = err.statusCode || 500;
+      return sendError(res, statusCode, err.message);
+    }
+  }
+
   const actionMatch = pathname.match(/^\/api\/wo\/([^/]+)\/action$/);
   if (req.method === 'POST' && actionMatch) {
->>>>>>> 9c2022eb
     let woId;
     try {
-      woId = sanitizeWoId(rawWoId); // Sanitize and normalize
-    } catch (err) {
-      if (err.statusCode === 400) {
-        return sendError(res, 400, 'Invalid work order id');
-      }
-      return sendError(res, 500, err.message);
-    }
-    
+      woId = sanitizeWoId(actionMatch[1]);
+    } catch (err) {
+      const status = err.statusCode || 400;
+      return sendError(res, status, err.message);
+    }
+
     let body = '';
-    req.on('data', chunk => { body += chunk.toString(); });
+    req.on('data', chunk => {
+      body += chunk.toString();
+    });
     req.on('end', async () => {
       try {
-<<<<<<< HEAD
-        // Replay attack protection: verify signature with body payload
-=======
->>>>>>> 9c2022eb
         const ok = await ensureSignedRequest(body);
         if (!ok) {
           return;
@@ -331,7 +248,6 @@
           return sendError(res, 404, 'WO not found');
         }
 
-        // Update status based on action
         if (action === 'activate' || action === 'start') {
           currentData.status = 'InProgress';
         } else if (action === 'pause') {
@@ -341,14 +257,12 @@
         }
 
         currentData.ts_update = new Date().toISOString();
-        
+
         const success = await writeStateFile(woId, currentData);
 
         if (success) {
-          // Publish to Redis if available
           if (redisClient) {
             try {
-              // Use canonical JSON for deterministic Redis payloads (required for signature verification)
               await redisClient.publish('wo:update', canonicalJsonStringify({
                 wo_id: woId,
                 action: action,
@@ -375,7 +289,6 @@
     return;
   }
 
-  // GET /api/followup - Get followup.json data
   if (req.method === 'GET' && pathname === '/api/followup') {
     try {
       const content = await fs.readFile(FOLLOWUP_DATA, 'utf8');
@@ -386,23 +299,22 @@
     }
   }
 
-  // 404
   sendError(res, 404, 'Not found');
 });
 
 async function start() {
   await initRedis();
-  
+
   server.listen(PORT, () => {
     console.log(`🚀 WO Dashboard Server running on http://localhost:${PORT}`);
-    console.log(`📊 API endpoints:`);
-    console.log(`   GET  /api/wos`);
-    console.log(`   GET  /api/wo/:id`);
-    console.log(`   POST /api/wo/:id/action`);
-    console.log(`   GET  /api/followup`);
-    console.log(`🔒 Security: Path traversal protection enabled`);
-    console.log(`🔒 Security: /api/auth-token endpoint removed (use env var)`);
-    console.log(`🔒 Security: Replay attack protection enabled (signed requests)`);
+    console.log('📊 API endpoints:');
+    console.log('   GET  /api/wos');
+    console.log('   GET  /api/wo/:id');
+    console.log('   POST /api/wo/:id/action');
+    console.log('   GET  /api/followup');
+    console.log('🔒 Security: Path traversal protection enabled');
+    console.log('🔒 Security: /api/auth-token endpoint removed');
+    console.log('🔒 Security: Replay attack protection enabled (signed requests)');
   });
 }
 
