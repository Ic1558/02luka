#!/usr/bin/env python3
"""
Dashboard API Server - Serves WO data and logs
Runs alongside the static HTTP server on port 8767
"""

import glob
import json
import os
import re
<<<<<<< HEAD
import glob
from datetime import datetime
=======
import subprocess
from collections import Counter, deque
from datetime import datetime, timezone
>>>>>>> e6e07207
from pathlib import Path
from http.server import HTTPServer, BaseHTTPRequestHandler
from urllib.parse import urlparse, parse_qs

# Paths
ROOT = Path.home() / "02luka"
BRIDGE = ROOT / "bridge"
TELEMETRY = ROOT / "telemetry"
LOGS = ROOT / "logs"
SYSTEM_REPORTS = ROOT / "g" / "reports" / "system"


class WOHistoryBuilder:
    """Builds a normalized timeline/history view for work orders."""

    STATUS_MAP = {
        'open': 'queued',
        'inprogress': 'running',
        'in_progress': 'running',
        'running': 'running',
        'queued': 'queued',
        'complete': 'success',
        'completed': 'success',
        'success': 'success',
        'ok': 'success',
        'failed': 'failed',
        'failure': 'failed',
        'error': 'failed',
        'cancelled': 'dropped',
        'canceled': 'dropped',
        'dropped': 'dropped',
        'timeout': 'timeout',
        'timed_out': 'timeout'
    }

    FOLLOWUP_CANDIDATES = (
        ROOT / 'followup' / 'followup.json',
        ROOT / 'apps' / 'dashboard' / 'data' / 'followup.json',
        ROOT / 'g' / 'apps' / 'dashboard' / 'data' / 'followup.json',
    )

    def __init__(self, root=ROOT, logs_dir=LOGS):
        self.root = Path(root)
        self.state_dir = self.root / 'followup' / 'state'
        self.logs_dir = Path(logs_dir)
        self.mls_file = self.root / 'g' / 'knowledge' / 'mls_lessons.jsonl'

    def build_history(self, collector_wos, tail_lines=50):
        """Build a sorted history list from all available sources."""
        entries = {}

        for wo in collector_wos:
            self._merge_entry(entries, wo, 'collector')

        for state_entry in self._load_state_files():
            self._merge_entry(entries, state_entry, 'state')

        for followup_entry in self._load_followup_items():
            self._merge_entry(entries, followup_entry, 'followup')

        mls_map = self._load_mls_map()

        normalized = []
        for wo_id, entry in entries.items():
            if mls_map.get(wo_id):
                entry['mls_lessons'] = mls_map[wo_id]
                tags = entry.get('mls_tags', [])
                for lesson in mls_map[wo_id]:
                    tags.extend(lesson.get('tags') or [])
                entry['mls_tags'] = sorted({tag for tag in tags if tag})
            else:
                entry['mls_lessons'] = []
                entry['mls_tags'] = []

            entry['log_tail'] = self._ensure_log_tail(entry, tail_lines)
            entry['status'] = self._normalize_status(entry.get('status'))
            entry['agent'] = entry.get('agent') or entry.get('owner') or 'unknown'
            entry['type'] = entry.get('type') or self._infer_type(entry)
            entry['summary'] = self._infer_summary(entry)
            entry['started_at'] = self._normalize_timestamp(
                entry.get('started_at')
                or entry.get('created_at')
                or entry.get('ts_create')
            )
            entry['finished_at'] = self._normalize_timestamp(
                entry.get('finished_at')
                or entry.get('completed_at')
                or entry.get('ts_update')
            )
            entry['duration_seconds'] = self._compute_duration(entry)
            entry['timeline_segments'] = self._build_segments(entry)
            entry['sources'] = sorted(set(entry.get('sources', [])))

            normalized.append(entry)

        normalized.sort(key=lambda item: self._sort_key(item), reverse=True)
        return normalized

    def _merge_entry(self, entries, data, source):
        wo_id = (data.get('id') or data.get('wo_id') or data.get('work_order_id'))
        if not wo_id:
            return

        wo_id = str(wo_id).strip()
        if not wo_id:
            return

        normalized = {
            'id': wo_id,
            'status': data.get('status'),
            'agent': data.get('agent') or data.get('owner'),
            'type': data.get('type'),
            'source': data.get('source') or source,
            'summary': data.get('summary') or data.get('goal') or data.get('description'),
            'started_at': data.get('started_at'),
            'finished_at': data.get('finished_at'),
            'created_at': data.get('created_at'),
            'completed_at': data.get('completed_at'),
            'ts_create': data.get('ts_create'),
            'ts_update': data.get('ts_update'),
            'duration_ms': data.get('duration_ms'),
            'log_tail': data.get('log_tail') if isinstance(data.get('log_tail'), list) else None,
            'sources': [source],
        }

        existing = entries.get(wo_id)
        if not existing:
            entries[wo_id] = normalized
            return

        for key, value in normalized.items():
            if key == 'sources':
                continue
            if value and not existing.get(key):
                existing[key] = value

        existing.setdefault('sources', []).append(source)

    def _load_state_files(self):
        if not self.state_dir.exists():
            return []

        records = []
        for path in sorted(self.state_dir.glob('*.json')):
            try:
                with open(path, 'r', encoding='utf-8') as handle:
                    payload = json.load(handle)
                    records.append(payload)
            except Exception as exc:
                print(f"Warning: unable to parse state file {path}: {exc}")
        return records

    def _load_followup_items(self):
        for candidate in self.FOLLOWUP_CANDIDATES:
            if candidate.exists():
                try:
                    with open(candidate, 'r', encoding='utf-8') as handle:
                        payload = json.load(handle)
                except Exception as exc:
                    print(f"Warning: unable to read followup data {candidate}: {exc}")
                    return []
                items = payload.get('items') or payload.get('work_orders') or []
                return items if isinstance(items, list) else []
        return []

    def _load_mls_map(self):
        if not self.mls_file.exists():
            return {}

        try:
            with open(self.mls_file, 'r', encoding='utf-8') as handle:
                content = handle.read()
        except Exception as exc:
            print(f"Warning: unable to read MLS ledger: {exc}")
            return {}

        decoder = json.JSONDecoder()
        idx = 0
        length = len(content)
        entries = {}

        while idx < length:
            while idx < length and content[idx].isspace():
                idx += 1
            if idx >= length:
                break
            try:
                payload, offset = decoder.raw_decode(content, idx)
            except json.JSONDecodeError:
                break
            idx = offset

            wo_id = payload.get('related_wo') or payload.get('wo_id')
            if not wo_id:
                continue

            lesson = {
                'id': payload.get('id'),
                'type': payload.get('type', 'note'),
                'title': payload.get('title') or (payload.get('description') or '')[:140],
                'tags': payload.get('tags') or [],
                'summary': payload.get('description') or '',
            }
            entries.setdefault(wo_id, []).append(lesson)

        return entries

    def _ensure_log_tail(self, entry, limit):
        if entry.get('log_tail'):
            return entry['log_tail'][-limit:]
        return self._read_log_tail(entry['id'], limit)

    def _read_log_tail(self, wo_id, limit):
        pattern = str(self.logs_dir / f"wo_execution_{wo_id}_*.log")
        for candidate in sorted(glob.glob(pattern), reverse=True):
            try:
                with open(candidate, 'r', encoding='utf-8', errors='replace') as handle:
                    buffer = deque(handle, maxlen=limit)
                return [line.rstrip('\n') for line in buffer]
            except OSError:
                continue
        return []

    def _normalize_timestamp(self, value):
        if not value:
            return None
        if isinstance(value, (int, float)):
            try:
                return datetime.fromtimestamp(value).isoformat()
            except Exception:
                return None
        if isinstance(value, datetime):
            return value.isoformat()
        text = str(value).strip()
        for fmt in ('%Y-%m-%d %H:%M:%S', '%Y-%m-%dT%H:%M:%S', '%Y-%m-%dT%H:%M:%S.%fZ'):
            try:
                return datetime.strptime(text[:len(fmt)], fmt).isoformat()
            except Exception:
                continue
        try:
            return datetime.fromisoformat(text.replace('Z', '+00:00')).isoformat()
        except ValueError:
            return text

    def _compute_duration(self, entry):
        if entry.get('duration_ms'):
            try:
                return round(entry['duration_ms'] / 1000, 2)
            except Exception:
                pass
        start = self._parse_datetime(entry.get('started_at'))
        end = self._parse_datetime(entry.get('finished_at'))
        if start and end:
            return round((end - start).total_seconds(), 2)
        return None

    def _parse_datetime(self, value):
        if not value:
            return None
        if isinstance(value, datetime):
            return value
        try:
            return datetime.fromisoformat(str(value).replace('Z', '+00:00'))
        except ValueError:
            return None

    def _build_segments(self, entry):
        segments = []
        if entry.get('started_at'):
            segments.append({'label': 'Started', 'value': entry['started_at']})
        if entry.get('finished_at'):
            segments.append({'label': 'Finished', 'value': entry['finished_at']})
        if entry.get('duration_seconds'):
            segments.append({'label': 'Duration', 'value': f"{entry['duration_seconds']}s"})
        return segments

    def _infer_summary(self, entry):
        for key in ('summary', 'goal', 'description', 'notes', 'title'):
            if entry.get(key):
                return entry[key]
        return 'Work order'

    def _infer_type(self, entry):
        if entry.get('source'):
            return entry['source']
        tags = entry.get('tags') or entry.get('mls_tags') or []
        if tags:
            return tags[0]
        wo_id = entry.get('id', '')
        if isinstance(wo_id, str) and 'fix' in wo_id.lower():
            return 'fix'
        return 'operation'

    def _normalize_status(self, status):
        if not status:
            return 'unknown'
        key = str(status).lower()
        return self.STATUS_MAP.get(key, key)

    def _sort_key(self, entry):
        return (
            entry.get('finished_at')
            or entry.get('started_at')
            or entry.get('ts_update')
            or entry.get('ts_create')
            or entry.get('id')
        )

class WOCollector:
    """Collects and normalizes WO data from all sources"""

    def __init__(self):
        self.wos = []

    def collect_all(self):
        """Collect WOs from all locations"""
        self.wos = []

        # Collect from archive (completed .zsh scripts)
        self._collect_archived_scripts()

        # Collect from pending (JSON requests awaiting approval)
        self._collect_pending_requests()

        # Collect from inbox (scripts ready to execute)
        self._collect_inbox_scripts()

        return self.wos

    def _collect_archived_scripts(self):
        """Collect completed .zsh scripts from archive"""
        archive_dir = BRIDGE / "archive" / "WO"
        if not archive_dir.exists():
            return

        for zsh_file in archive_dir.rglob("*.zsh"):
            wo_id = zsh_file.stem

            # Find corresponding log file
            log_files = list(TELEMETRY.glob(f"wo_execution_{wo_id}_*.log"))
            log_path = str(log_files[0]) if log_files else None

            # Parse log to get metadata
            metadata = self._parse_log(log_path) if log_path else {}

            # Extract goal from script comments
            goal = self._extract_goal_from_script(zsh_file)

            wo = {
                "id": wo_id,
                "title": wo_id,
                "goal": goal or "Script execution",
                "owner": "CLC",
                "status": metadata.get("result", "success"),
                "op": "execute",
                "inputs": {"script": str(zsh_file)},
                "outputs": {},
                "started_at": metadata.get("started_at"),
                "completed_at": metadata.get("completed_at"),
                "duration_ms": metadata.get("duration_ms"),
                "current_step": "completed",
                "error": metadata.get("error"),
                "artifacts": [log_path] if log_path else [],
                "log_path": log_path,
                "script_path": str(zsh_file)
            }

            self.wos.append(wo)

    def _collect_pending_requests(self):
        """Collect JSON WO requests awaiting approval"""
        pending_dir = BRIDGE / "outbox" / "RD" / "pending"
        if not pending_dir.exists():
            return

        for json_file in pending_dir.glob("*.json"):
            try:
                with open(json_file) as f:
                    data = json.load(f)

                wo = {
                    "id": data.get("id", json_file.stem),
                    "title": data.get("id", json_file.stem),
                    "goal": f"{data.get('op', 'process')} operation",
                    "owner": "System",
                    "status": "pending",
                    "op": data.get("op", "unknown"),
                    "inputs": data.get("inputs", {}),
                    "outputs": {},
                    "cost_estimate_usd": data.get("cost_estimate_usd"),
                    "token_estimate": data.get("token_estimate"),
                    "current_step": "awaiting_approval",
                    "error": None,
                    "artifacts": [],
                    "script_path": str(json_file)
                }

                self.wos.append(wo)
            except Exception as e:
                print(f"Error reading {json_file}: {e}")

    def _collect_inbox_scripts(self):
        """Collect scripts in inbox ready to execute"""
        inbox_dir = BRIDGE / "inbox" / "LLM"
        if not inbox_dir.exists():
            return

        for zsh_file in inbox_dir.glob("*.zsh"):
            wo_id = zsh_file.stem
            goal = self._extract_goal_from_script(zsh_file)

            wo = {
                "id": wo_id,
                "title": wo_id,
                "goal": goal or "Script execution",
                "owner": "CLC",
                "status": "queued",
                "op": "execute",
                "inputs": {"script": str(zsh_file)},
                "outputs": {},
                "current_step": "queued_for_execution",
                "error": None,
                "artifacts": [],
                "script_path": str(zsh_file)
            }

            self.wos.append(wo)

        # Also check for JSON files in inbox
        for json_file in inbox_dir.glob("*.json"):
            try:
                with open(json_file) as f:
                    data = json.load(f)

                wo = {
                    "id": data.get("id", json_file.stem),
                    "title": data.get("id", json_file.stem),
                    "goal": f"{data.get('op', 'process')} operation",
                    "owner": "System",
                    "status": "queued",
                    "op": data.get("op", "unknown"),
                    "inputs": data.get("inputs", {}),
                    "outputs": {},
                    "current_step": "queued_for_execution",
                    "error": None,
                    "artifacts": [],
                    "script_path": str(json_file)
                }

                self.wos.append(wo)
            except Exception as e:
                print(f"Error reading {json_file}: {e}")

    def _extract_goal_from_script(self, script_path):
        """Extract goal from script comments"""
        try:
            with open(script_path) as f:
                lines = f.readlines()[:20]  # Check first 20 lines

            for line in lines:
                line = line.strip()
                if line.startswith('#') and any(keyword in line.lower() for keyword in ['goal:', 'purpose:', 'objective:']):
                    return line.lstrip('#').strip()
                elif line.startswith('#') and len(line) > 10 and not line.startswith('#!/'):
                    # Use first substantial comment as goal
                    return line.lstrip('#').strip()

            return None
        except Exception:
            return None

    def _parse_log(self, log_path):
        """Parse execution log to extract metadata"""
        if not log_path or not Path(log_path).exists():
            return {}

        metadata = {}

        try:
            with open(log_path) as f:
                content = f.read()

            # Extract timestamps
            started_match = re.search(r'Started: ([\d-]+ [\d:]+)', content)
            completed_match = re.search(r'Completed: ([\d-]+ [\d:]+)', content)

            if started_match:
                metadata['started_at'] = started_match.group(1)
            if completed_match:
                metadata['completed_at'] = completed_match.group(1)

            # Calculate duration if both timestamps exist
            if started_match and completed_match:
                try:
                    start = datetime.strptime(started_match.group(1), '%Y-%m-%d %H:%M:%S')
                    end = datetime.strptime(completed_match.group(1), '%Y-%m-%d %H:%M:%S')
                    metadata['duration_ms'] = int((end - start).total_seconds() * 1000)
                except Exception:
                    pass

            # Extract result
            result_match = re.search(r'Result: (\w+)', content)
            if result_match:
                metadata['result'] = result_match.group(1)

            # Check for errors
            if 'error' in content.lower() or 'failed' in content.lower():
                metadata['error'] = {
                    'message': 'Execution error (see log)',
                    'log_path': log_path
                }

        except Exception as e:
            print(f"Error parsing log {log_path}: {e}")

        return metadata

    def get_wo_by_id(self, wo_id):
        """Get detailed WO data by ID"""
        for wo in self.wos:
            if wo['id'] == wo_id:
                # Add log tail if available
                if wo.get('log_path'):
                    wo['log_tail'] = self._get_log_tail(wo['log_path'], 100)
                return wo
        return None

    def _get_log_tail(self, log_path, lines=100):
        """Get last N lines of a log file"""
        try:
            result = subprocess.run(
                ['tail', '-n', str(lines), log_path],
                capture_output=True,
                text=True,
                timeout=5
            )
            return result.stdout.split('\n') if result.returncode == 0 else []
        except Exception:
            return []

class APIHandler(BaseHTTPRequestHandler):
    """HTTP request handler for WO API"""

    collector = WOCollector()
    history_builder = WOHistoryBuilder()

    def do_GET(self):
        """Handle GET requests"""
        parsed = urlparse(self.path)
        path = parsed.path
        query = parse_qs(parsed.query)

        if path == '/api/wos':
            self.handle_list_wos(query)
        elif path == '/api/wos/history':
            self.handle_list_wos_history(query)
        elif path.startswith('/api/wos/'):
            wo_id = path.split('/')[-1]
            self.handle_get_wo(wo_id, query)
        elif path == '/api/services':
            self.handle_list_services(query)
        elif path == '/api/mls':
            self.handle_list_mls(query)
<<<<<<< HEAD
        elif path == '/api/reality/snapshot':
            self.handle_reality_snapshot(query)
=======
        elif path == '/api/wo-metrics':
            self.handle_wo_metrics(query)
>>>>>>> e6e07207
        elif path == '/api/health/logs':
            self.handle_get_logs(query)
        elif path == '/api/reality/snapshot':
            self.handle_reality_snapshot(query)
        else:
            self.send_error(404, "Not found")

    def do_OPTIONS(self):
        """Handle preflight CORS requests"""
        self.send_response(200)
        self.send_cors_headers()
        self.end_headers()

    def send_cors_headers(self):
        """Send CORS headers"""
        self.send_header('Access-Control-Allow-Origin', '*')
        self.send_header('Access-Control-Allow-Methods', 'GET, OPTIONS')
        self.send_header('Access-Control-Allow-Headers', 'Content-Type')

    def handle_list_wos(self, query):
        """Handle GET /api/wos - list all WOs"""
        # Refresh WO list
        self.collector.collect_all()

        # Filter by status if requested
        status_filter = query.get('status', [''])[0]
        wos = self.collector.wos

        if status_filter:
            statuses = status_filter.split(',')
            wos = [wo for wo in wos if wo['status'] in statuses]

        # Sort by started_at descending (newest first)
        wos_sorted = sorted(
            wos,
            key=lambda w: w.get('started_at') or w.get('id'),
            reverse=True
        )

        self.send_json_response(wos_sorted)

    def handle_list_wos_history(self, query):
        """Handle GET /api/wos/history - normalized WO history view."""
        # Refresh WO list
        self.collector.collect_all()

        wos = self.collector.wos or []

        status_filter = query.get('status', [''])[0]
        statuses = []
        if status_filter:
            statuses = [s.strip().lower() for s in status_filter.split(',') if s.strip()]
        status_set = set(statuses)

        agent_filter = query.get('agent', [''])[0].strip().lower()

        limit_raw = query.get('limit', [''])[0]
        limit_value = 100
        if limit_raw:
            try:
                limit_value = max(1, min(1000, int(limit_raw)))
            except (TypeError, ValueError):
                limit_value = 100

        include_mls = query.get('include_mls', ['0'])[0] == '1'

        mls_by_wo = {}
        if include_mls:
            try:
                mls_entries = self._load_mls_entries()
                for entry in mls_entries:
                    wo_id = entry.get('related_wo')
                    if not wo_id:
                        continue

                    bucket = mls_by_wo.setdefault(wo_id, {
                        'total': 0,
                        'solutions': 0,
                        'failures': 0,
                        'patterns': 0,
                        'improvements': 0,
                    })

                    bucket['total'] += 1
                    entry_type = entry.get('type')
                    if entry_type in bucket:
                        bucket[entry_type] += 1
            except Exception as exc:
                print(f"Warning: failed to load MLS entries for timeline: {exc}")

        def normalize(wo):
            started_at = wo.get('started_at')
            finished_at = wo.get('finished_at') or wo.get('completed_at')
            duration = None
            if started_at and finished_at:
                try:
                    start_dt = datetime.fromisoformat(started_at.replace('Z', '+00:00'))
                    finish_dt = datetime.fromisoformat(finished_at.replace('Z', '+00:00'))
                    duration = int((finish_dt - start_dt).total_seconds())
                except Exception:
                    duration = None

            item = {
                'id': wo.get('id'),
                'status': wo.get('status'),
                'type': wo.get('type'),
                'agent': wo.get('agent') or wo.get('runner'),
                'started_at': started_at,
                'finished_at': finished_at,
                'created_at': wo.get('created_at') or wo.get('id'),
                'duration_sec': duration,
                'summary': wo.get('summary') or wo.get('title'),
                'log_tail': wo.get('log_tail'),
                'related_pr': wo.get('related_pr'),
                'tags': wo.get('tags', []),
            }

            if include_mls and item['id'] in mls_by_wo:
                item['mls_summary'] = mls_by_wo[item['id']]

            return item

        items = []
        for wo in wos:
            if status_set:
                status_value = str(wo.get('status') or '').lower()
                if status_value not in status_set:
                    continue

            if agent_filter:
                agent_value = str(wo.get('agent') or wo.get('runner') or '').lower()
                if agent_value != agent_filter:
                    continue

            items.append(normalize(wo))

        items_sorted = sorted(
            items,
            key=lambda w: w.get('started_at') or w.get('created_at') or w.get('id'),
            reverse=True
        )

        if limit_value > 0:
            items_sorted = items_sorted[:limit_value]

        self.send_json_response({
            'items': items_sorted,
            'summary': {
                'total': len(items_sorted),
                'status_counts': {
                    'success': len([i for i in items_sorted if i['status'] == 'success']),
                    'failed': len([i for i in items_sorted if i['status'] == 'failed']),
                    'running': len([i for i in items_sorted if i['status'] == 'running']),
                    'queued': len([i for i in items_sorted if i['status'] == 'queued']),
                }
            }
        })

    def _build_wo_timeline(self, wo):
        """Build a derived timeline for a work order from timestamps and log tail."""
        events = []

        created = wo.get('created_at') or wo.get('id')
        if created:
            events.append({'ts': created, 'type': 'created', 'label': 'WO created'})

        if wo.get('started_at'):
            events.append({'ts': wo['started_at'], 'type': 'started', 'label': 'Execution started'})

        if wo.get('finished_at'):
            events.append({
                'ts': wo['finished_at'],
                'type': 'finished',
                'label': 'Execution finished',
                'status': wo.get('status')
            })

        log_tail = wo.get('log_tail')
        if isinstance(log_tail, list):
            for line in log_tail:
                text = line.strip()
                if not text:
                    continue
                if 'ERROR' in text:
                    events.append({'ts': None, 'type': 'error', 'label': text[:200]})
                elif 'STATE:' in text:
                    events.append({'ts': None, 'type': 'state', 'label': text[:200]})

        events.sort(key=lambda e: (e['ts'] is None, e['ts'] or ''))
        return events

    def handle_get_wo(self, wo_id, query):
        """Handle GET /api/wos/:id - get WO details"""
        # Refresh WO list
        self.collector.collect_all()

        wo = self.collector.get_wo_by_id(wo_id)

        if wo:
            # Add log tail if requested
            if 'tail' in query:
                try:
                    lines = int(query['tail'][0])
                except (ValueError, TypeError):
                    lines = 200
                if wo.get('log_path'):
                    wo['log_tail'] = self.collector._get_log_tail(wo['log_path'], lines)

            timeline_flag = query.get('timeline', ['0'])[0]
            if timeline_flag == '1':
                try:
                    wo['timeline'] = self._build_wo_timeline(wo)
                except Exception as e:
                    print(f"Warning: failed to build timeline for WO {wo_id}: {e}")

            self.send_json_response(wo)
        else:
            self.send_error(404, f"WO {wo_id} not found")

    def handle_wo_history(self, query):
        """Handle GET /api/wos/history - unified timeline view"""
        self.collector.collect_all()

        limit = query.get('limit', [''])
        try:
            limit = int(limit[0]) if limit and limit[0] else None
        except ValueError:
            limit = None

        tail_param = query.get('tail', ['50'])
        try:
            tail_lines = max(5, min(500, int(tail_param[0])))
        except (ValueError, TypeError):
            tail_lines = 50

        history = self.history_builder.build_history(self.collector.wos, tail_lines=tail_lines)

        status_filter = query.get('status', [''])[0]
        if status_filter:
            statuses = {value.strip().lower() for value in status_filter.split(',') if value.strip()}
            history = [entry for entry in history if entry.get('status', '').lower() in statuses]

        agent_filter = query.get('agent', [''])[0]
        if agent_filter:
            agents = {value.strip().lower() for value in agent_filter.split(',') if value.strip()}
            history = [entry for entry in history if entry.get('agent', '').lower() in agents]

        type_filter = query.get('type', [''])[0]
        if type_filter:
            types = {value.strip().lower() for value in type_filter.split(',') if value.strip()}
            history = [entry for entry in history if entry.get('type', '').lower() in types]

        if limit:
            history = history[:limit]

        self.send_json_response(history)

    def handle_list_services(self, query):
        """Handle GET /api/services - list all 02luka LaunchAgent services"""
        try:
            # Run launchctl list and filter for 02luka services
            result = subprocess.run(
                ['launchctl', 'list'],
                capture_output=True,
                text=True,
                timeout=5
            )

            if result.returncode != 0:
                raise Exception(f"launchctl failed: {result.stderr}")

            # Parse launchctl output
            services = []
            lines = result.stdout.strip().split('\n')[1:]  # Skip header

            for line in lines:
                parts = line.split('\t')
                if len(parts) < 3:
                    continue

                pid = parts[0].strip()
                status_code = parts[1].strip()
                label = parts[2].strip()

                # Only include 02luka services
                if '02luka' not in label.lower():
                    continue

                # Determine status
                if pid == '-':
                    status = 'stopped'
                elif status_code != '0' and status_code != '-':
                    status = 'failed'
                else:
                    # Check if it's on-demand (WatchPaths trigger)
                    status = 'running'

                service = {
                    'label': label,
                    'pid': int(pid) if pid.isdigit() else None,
                    'status': status,
                    'exit_code': int(status_code) if status_code.isdigit() else None,
                    'type': self._get_service_type(label)
                }

                services.append(service)

            # Filter by status if requested
            status_filter = query.get('status', [''])[0]
            if status_filter:
                services = [s for s in services if s['status'] == status_filter]

            # Sort by label
            services.sort(key=lambda s: s['label'])

            # Add summary
            response = {
                'services': services,
                'summary': {
                    'total': len(services),
                    'running': len([s for s in services if s['status'] == 'running']),
                    'stopped': len([s for s in services if s['status'] == 'stopped']),
                    'failed': len([s for s in services if s['status'] == 'failed'])
                }
            }

            self.send_json_response(response)

        except subprocess.TimeoutExpired:
            self.send_error(500, "launchctl command timed out")
        except Exception as e:
            self.send_error(500, f"Failed to get services: {str(e)}")

    def _get_service_type(self, label):
        """Determine service type from label"""
        label_lower = label.lower()
        if 'bridge' in label_lower or 'telegram' in label_lower:
            return 'bridge'
        elif 'worker' in label_lower or 'processor' in label_lower:
            return 'worker'
        elif 'autopilot' in label_lower or 'scanner' in label_lower:
            return 'automation'
        elif 'health' in label_lower or 'watchdog' in label_lower:
            return 'monitoring'
        else:
            return 'other'

    def handle_list_mls(self, query):
        """Handle GET /api/mls - list all MLS lessons"""
        try:
            raw_entries = self._load_mls_entries()
            if not raw_entries:
                self.send_json_response({'entries': [], 'summary': {'total': 0, 'solutions': 0, 'failures': 0, 'patterns': 0, 'improvements': 0}})
                return

            entries = []
            for entry in raw_entries:
                entries.append({
                    'id': entry.get('id', 'MLS-UNKNOWN'),
                    'type': entry.get('type', 'other'),
                    'title': entry.get('title', 'Untitled'),
                    'details': entry.get('description', ''),
                    'context': entry.get('context', ''),
                    'time': entry.get('timestamp', ''),
                    'related_wo': entry.get('related_wo'),
                    'related_session': entry.get('related_session'),
                    'tags': entry.get('tags', []),
                    'verified': entry.get('verified', False),
                    'score': entry.get('usefulness_score', 0)
                })

            # Filter by type if requested
            type_filter = query.get('type', [''])[0]
            filtered_entries = entries
            if type_filter:
                filtered_entries = [e for e in entries if e['type'] == type_filter]

            # Filter by related WO id if requested
            wo_filter = query.get('wo_id', [''])[0]
            if wo_filter:
                filtered_entries = [
                    e for e in filtered_entries
                    if (e.get('related_wo') or '') == wo_filter
                ]

            # Sort by timestamp descending (newest first)
            filtered_entries.sort(key=lambda e: e['time'], reverse=True)

            # Calculate summary from all entries
            summary = {
                'total': len(entries),
                'solutions': len([e for e in entries if e['type'] == 'solution']),
                'failures': len([e for e in entries if e['type'] == 'failure']),
                'patterns': len([e for e in entries if e['type'] == 'pattern']),
                'improvements': len([e for e in entries if e['type'] == 'improvement'])
            }

            response = {
                'entries': filtered_entries,
                'summary': summary
            }

            self.send_json_response(response)

        except Exception as e:
            print(f"Error reading MLS lessons: {e}")
            self.send_error(500, f"Failed to read MLS lessons: {str(e)}")

<<<<<<< HEAD
    def handle_reality_snapshot(self, query):
        """Handle GET /api/reality/snapshot - return latest reality hooks snapshot"""
        try:
            reports_dir = SYSTEM_REPORTS if SYSTEM_REPORTS.exists() else LOGS.parent
            pattern = str(reports_dir / "reality_hooks_snapshot_*.json")
            snapshot_files = glob.glob(pattern)

            if not snapshot_files:
                response = {
                    "status": "no_snapshot",
                    "snapshot_path": None,
                    "data": None
                }
                self.send_json_response(response)
                return

            latest_file = max(snapshot_files, key=os.path.getmtime)
            with open(latest_file, 'r') as f:
                try:
                    data = json.load(f)
                except json.JSONDecodeError:
                    response = {
                        "status": "error",
                        "snapshot_path": latest_file,
                        "error": "invalid_json"
                    }
                    self.send_json_response(response)
                    return

            response = {
                "status": "ok",
                "snapshot_path": latest_file,
                "data": data
            }
            self.send_json_response(response)

        except Exception as e:
            print(f"Error reading Reality Hooks snapshot: {e}")
            self.send_error(500, f"Failed to read Reality Hooks snapshot: {str(e)}")
=======
    def handle_wo_metrics(self, query):
        """Handle GET /api/wo-metrics - aggregate WO analytics"""
        # Refresh WO data
        self.collector.collect_all()
        wos = self.collector.wos or []

        summary = self._build_wo_summary(wos)
        timeline = self._build_wo_timeline(wos)
        recent_failures = self._build_recent_failures(wos)

        response = {
            'summary': summary,
            'timeline': timeline,
            'recent_failures': recent_failures
        }

        self.send_json_response(response)

    def _load_mls_entries(self):
        """Internal helper: read MLS lessons JSONL and return raw entries."""
        mls_file = ROOT / "g" / "knowledge" / "mls_lessons.jsonl"
        if not mls_file.exists():
            return []

        try:
            with open(mls_file, 'r') as handle:
                content = handle.read().strip()
        except Exception as exc:
            print(f"Warning: failed to read MLS file: {exc}")
            return []

        if not content:
            return []

        parts = content.split('}\n{')
        json_objects = []
        for index, part in enumerate(parts):
            if index == 0:
                json_str = part + '}'
            elif index == len(parts) - 1:
                json_str = '{' + part
            else:
                json_str = '{' + part + '}'
            json_objects.append(json_str)

        entries = []
        for json_str in json_objects:
            try:
                entries.append(json.loads(json_str))
            except json.JSONDecodeError as exc:
                print(f"Warning: skipping invalid MLS JSON object: {exc}")
                continue

        return entries
>>>>>>> e6e07207

    def handle_get_logs(self, query):
        """Handle GET /api/health/logs - get system logs"""
        lines = int(query.get('lines', ['200'])[0])

        # Get logs from WO executor
        log_file = LOGS / "wo_executor.out.log"

        if log_file.exists():
            try:
                result = subprocess.run(
                    ['tail', '-n', str(lines), str(log_file)],
                    capture_output=True,
                    text=True,
                    timeout=5
                )
                log_lines = result.stdout.split('\n') if result.returncode == 0 else []
                self.send_json_response({'lines': log_lines})
            except Exception as e:
                self.send_json_response({'lines': [f"Error reading logs: {e}"]})
        else:
            self.send_json_response({'lines': ['No logs available']})

    def _build_wo_summary(self, wos):
        """Build WO summary counts"""
        counter = Counter()
        for wo in wos:
            status = (wo.get('status') or 'unknown').lower()
            counter[status] += 1

        return {
            'total': len(wos),
            'by_status': dict(counter)
        }

    def _build_wo_timeline(self, wos, limit=50):
        """Build timeline entries for recent WOs"""
        def sort_key(wo):
            ts = self._get_primary_timestamp(wo)
            if not ts:
                return float('-inf')
            if ts.tzinfo is None:
                ts = ts.replace(tzinfo=timezone.utc)
            return ts.timestamp()

        recent = sorted(wos, key=sort_key, reverse=True)[:limit]
        timeline = []

        for wo in recent:
            started = self._format_timestamp(wo.get('started_at'))
            finished = self._format_timestamp(wo.get('completed_at') or wo.get('finished_at'))
            created = self._format_timestamp(wo.get('created_at') or wo.get('started_at') or wo.get('completed_at'))
            duration = self._calculate_duration_seconds(wo.get('started_at'), wo.get('completed_at') or wo.get('finished_at'))

            timeline.append({
                'id': wo.get('id'),
                'status': wo.get('status', 'unknown'),
                'created_at': created,
                'started_at': started,
                'finished_at': finished,
                'duration_sec': duration
            })

        return timeline

    def _build_recent_failures(self, wos, limit=10):
        """Build list of recent failed WOs"""
        failure_statuses = {'failed', 'error', 'blocked'}

        def failure_sort_key(wo):
            ts = self._parse_datetime(wo.get('completed_at') or wo.get('finished_at') or wo.get('started_at'))
            if not ts:
                return float('-inf')
            if ts.tzinfo is None:
                ts = ts.replace(tzinfo=timezone.utc)
            return ts.timestamp()

        failed = [
            wo for wo in wos
            if (wo.get('status') or '').lower() in failure_statuses or wo.get('error')
        ]

        failed_sorted = sorted(failed, key=failure_sort_key, reverse=True)[:limit]
        recent = []

        for wo in failed_sorted:
            finished = wo.get('completed_at') or wo.get('finished_at')
            error = wo.get('error')
            error_message = ''
            if isinstance(error, dict):
                error_message = error.get('message') or error.get('detail') or json.dumps(error)
            elif error:
                error_message = str(error)

            recent.append({
                'id': wo.get('id'),
                'status': wo.get('status', 'failed'),
                'error': error_message,
                'finished_at': self._format_timestamp(finished)
            })

        return recent

    def _get_primary_timestamp(self, wo):
        """Get best available timestamp for sorting"""
        for key in ('started_at', 'created_at', 'completed_at', 'finished_at'):
            dt = self._parse_datetime(wo.get(key))
            if dt:
                return dt
        return None

    def _parse_datetime(self, value):
        """Parse various datetime formats to datetime objects"""
        if not value:
            return None

        if isinstance(value, datetime):
            return value

        if isinstance(value, (int, float)):
            try:
                return datetime.fromtimestamp(value, tz=timezone.utc)
            except Exception:
                return None

        text = str(value)
        formats = [
            '%Y-%m-%dT%H:%M:%S.%fZ',
            '%Y-%m-%dT%H:%M:%S.%f',
            '%Y-%m-%dT%H:%M:%S',
            '%Y-%m-%d %H:%M:%S'
        ]

        for fmt in formats:
            try:
                return datetime.strptime(text, fmt)
            except ValueError:
                continue

        try:
            if text.endswith('Z'):
                text = text.replace('Z', '+00:00')
            return datetime.fromisoformat(text)
        except ValueError:
            return None

    def _format_timestamp(self, value):
        """Format timestamp to ISO string"""
        dt = self._parse_datetime(value)
        if not dt:
            return value

        if dt.tzinfo is None:
            return dt.isoformat() + 'Z'

        return dt.astimezone(timezone.utc).isoformat().replace('+00:00', 'Z')

    def _calculate_duration_seconds(self, start, end):
        start_dt = self._parse_datetime(start)
        end_dt = self._parse_datetime(end)
        if start_dt and end_dt:
            try:
                return int((end_dt - start_dt).total_seconds())
            except Exception:
                return None
        return None

    def _read_reality_advisory(self):
        """Read the latest Reality Hooks advisory summary if available."""
        advisory = {
            "deployment": {"status": "unknown"},
            "save_sh": {"status": "unknown"},
            "orchestrator": {"status": "unknown"},
        }

        latest = LOGS / "reality_hooks_advisory_latest.md"
        if not latest.exists():
            return advisory

        try:
            statuses = []
            with open(latest, 'r', encoding='utf-8') as handle:
                for raw_line in handle:
                    line = raw_line.strip()
                    if line.startswith("- Advisory: **"):
                        parts = line.split("**")
                        if len(parts) >= 3:
                            statuses.append(parts[1].strip())
                        if len(statuses) >= 3:
                            break

            keys = ["deployment", "save_sh", "orchestrator"]
            for key, status in zip(keys, statuses):
                if status:
                    advisory[key]["status"] = status
        except Exception as exc:
            print(f"Error reading Reality advisory: {exc}")

        return advisory

    def handle_reality_snapshot(self, query):
        """Handle GET /api/reality/snapshot - return latest reality hooks snapshot"""
        try:
            base_patterns = [
                LOGS.parent / "reality_hooks_snapshot_*.json",
                LOGS.parent / "g" / "reports" / "system" / "reality_hooks_snapshot_*.json",
            ]

            snapshot_files = []
            for pattern in base_patterns:
                snapshot_files.extend(glob.glob(str(pattern)))
                if snapshot_files:
                    break

            include_advisory = query.get('advisory', ['0'])[0] == '1'

            if not snapshot_files:
                response = {
                    "status": "no_snapshot",
                    "snapshot_path": None,
                    "data": None,
                }
                if include_advisory:
                    response["advisory"] = self._read_reality_advisory()
                self.send_json_response(response)
                return

            latest_file = max(snapshot_files)
            with open(latest_file, 'r', encoding='utf-8') as handle:
                try:
                    data = json.load(handle)
                except json.JSONDecodeError:
                    response = {
                        "status": "error",
                        "snapshot_path": latest_file,
                        "data": None,
                        "error": "invalid_json",
                    }
                    if include_advisory:
                        response["advisory"] = self._read_reality_advisory()
                    self.send_json_response(response)
                    return

            response = {
                "status": "ok",
                "snapshot_path": latest_file,
                "data": data,
            }

            if include_advisory:
                response["advisory"] = self._read_reality_advisory()

            self.send_json_response(response)

        except Exception as exc:
            print(f"Error reading Reality Hooks snapshot: {exc}")
            self.send_error(500, f"Failed to read Reality Hooks snapshot: {str(exc)}")

    def send_json_response(self, data):
        """Send JSON response"""
        self.send_response(200)
        self.send_header('Content-Type', 'application/json')
        self.send_cors_headers()
        self.end_headers()
        self.wfile.write(json.dumps(data, indent=2).encode())

    def log_message(self, format, *args):
        """Override to reduce logging noise"""
        pass

def run_server(port=8767):
    """Run the API server"""
    server = HTTPServer(('127.0.0.1', port), APIHandler)
    print(f"🚀 Dashboard API server running on http://127.0.0.1:{port}")
    print(f"   - GET /api/wos - List all WOs")
    print(f"   - GET /api/wos/:id - Get WO details")
    print(f"   - GET /api/wos/history - Unified timeline view")
    print(f"   - GET /api/services - List all 02luka services (v2.2.0)")
    print(f"   - GET /api/services?status=stopped - Filter services by status")
    print(f"   - GET /api/mls - List all MLS lessons (v2.2.0)")
    print(f"   - GET /api/wo-metrics - Work-order metrics overview")
    print(f"   - GET /api/mls?type=solution - Filter MLS by type")
    print(f"   - GET /api/reality/snapshot - Get latest Reality Hooks snapshot")
    print(f"   - GET /api/health/logs?lines=200 - Get system logs")
    server.serve_forever()

if __name__ == '__main__':
    run_server()<|MERGE_RESOLUTION|>--- conflicted
+++ resolved
@@ -8,14 +8,9 @@
 import json
 import os
 import re
-<<<<<<< HEAD
-import glob
-from datetime import datetime
-=======
 import subprocess
 from collections import Counter, deque
 from datetime import datetime, timezone
->>>>>>> e6e07207
 from pathlib import Path
 from http.server import HTTPServer, BaseHTTPRequestHandler
 from urllib.parse import urlparse, parse_qs
@@ -579,17 +574,12 @@
             self.handle_list_services(query)
         elif path == '/api/mls':
             self.handle_list_mls(query)
-<<<<<<< HEAD
+        elif path == '/api/wo-metrics':
+            self.handle_wo_metrics(query)
         elif path == '/api/reality/snapshot':
             self.handle_reality_snapshot(query)
-=======
-        elif path == '/api/wo-metrics':
-            self.handle_wo_metrics(query)
->>>>>>> e6e07207
         elif path == '/api/health/logs':
             self.handle_get_logs(query)
-        elif path == '/api/reality/snapshot':
-            self.handle_reality_snapshot(query)
         else:
             self.send_error(404, "Not found")
 
@@ -994,47 +984,6 @@
             print(f"Error reading MLS lessons: {e}")
             self.send_error(500, f"Failed to read MLS lessons: {str(e)}")
 
-<<<<<<< HEAD
-    def handle_reality_snapshot(self, query):
-        """Handle GET /api/reality/snapshot - return latest reality hooks snapshot"""
-        try:
-            reports_dir = SYSTEM_REPORTS if SYSTEM_REPORTS.exists() else LOGS.parent
-            pattern = str(reports_dir / "reality_hooks_snapshot_*.json")
-            snapshot_files = glob.glob(pattern)
-
-            if not snapshot_files:
-                response = {
-                    "status": "no_snapshot",
-                    "snapshot_path": None,
-                    "data": None
-                }
-                self.send_json_response(response)
-                return
-
-            latest_file = max(snapshot_files, key=os.path.getmtime)
-            with open(latest_file, 'r') as f:
-                try:
-                    data = json.load(f)
-                except json.JSONDecodeError:
-                    response = {
-                        "status": "error",
-                        "snapshot_path": latest_file,
-                        "error": "invalid_json"
-                    }
-                    self.send_json_response(response)
-                    return
-
-            response = {
-                "status": "ok",
-                "snapshot_path": latest_file,
-                "data": data
-            }
-            self.send_json_response(response)
-
-        except Exception as e:
-            print(f"Error reading Reality Hooks snapshot: {e}")
-            self.send_error(500, f"Failed to read Reality Hooks snapshot: {str(e)}")
-=======
     def handle_wo_metrics(self, query):
         """Handle GET /api/wo-metrics - aggregate WO analytics"""
         # Refresh WO data
@@ -1089,7 +1038,6 @@
                 continue
 
         return entries
->>>>>>> e6e07207
 
     def handle_get_logs(self, query):
         """Handle GET /api/health/logs - get system logs"""
