#!/usr/bin/env python3
"""
Dashboard API Server - Serves WO data and logs
Runs alongside the static HTTP server on port 8767
"""

import glob
import json
import os
import re
from datetime import datetime
from pathlib import Path
from http.server import HTTPServer, BaseHTTPRequestHandler
from urllib.parse import urlparse, parse_qs
import subprocess

# Paths
ROOT = Path.home() / "02luka"
BRIDGE = ROOT / "bridge"
TELEMETRY = ROOT / "telemetry"
LOGS = ROOT / "logs"
REPORTS_SYSTEM = ROOT / "g" / "reports" / "system"

class WOCollector:
    """Collects and normalizes WO data from all sources"""

    def __init__(self):
        self.wos = []

    def collect_all(self):
        """Collect WOs from all locations"""
        self.wos = []

        # Collect from archive (completed .zsh scripts)
        self._collect_archived_scripts()

        # Collect from pending (JSON requests awaiting approval)
        self._collect_pending_requests()

        # Collect from inbox (scripts ready to execute)
        self._collect_inbox_scripts()

        return self.wos

    def _collect_archived_scripts(self):
        """Collect completed .zsh scripts from archive"""
        archive_dir = BRIDGE / "archive" / "WO"
        if not archive_dir.exists():
            return

        for zsh_file in archive_dir.rglob("*.zsh"):
            wo_id = zsh_file.stem

            # Find corresponding log file
            log_files = list(TELEMETRY.glob(f"wo_execution_{wo_id}_*.log"))
            log_path = str(log_files[0]) if log_files else None

            # Parse log to get metadata
            metadata = self._parse_log(log_path) if log_path else {}

            # Extract goal from script comments
            goal = self._extract_goal_from_script(zsh_file)

            wo = {
                "id": wo_id,
                "title": wo_id,
                "goal": goal or "Script execution",
                "owner": "CLC",
                "status": metadata.get("result", "success"),
                "op": "execute",
                "inputs": {"script": str(zsh_file)},
                "outputs": {},
                "started_at": metadata.get("started_at"),
                "completed_at": metadata.get("completed_at"),
                "duration_ms": metadata.get("duration_ms"),
                "current_step": "completed",
                "error": metadata.get("error"),
                "artifacts": [log_path] if log_path else [],
                "log_path": log_path,
                "script_path": str(zsh_file)
            }

            self.wos.append(wo)

    def _collect_pending_requests(self):
        """Collect JSON WO requests awaiting approval"""
        pending_dir = BRIDGE / "outbox" / "RD" / "pending"
        if not pending_dir.exists():
            return

        for json_file in pending_dir.glob("*.json"):
            try:
                with open(json_file) as f:
                    data = json.load(f)

                wo = {
                    "id": data.get("id", json_file.stem),
                    "title": data.get("id", json_file.stem),
                    "goal": f"{data.get('op', 'process')} operation",
                    "owner": "System",
                    "status": "pending",
                    "op": data.get("op", "unknown"),
                    "inputs": data.get("inputs", {}),
                    "outputs": {},
                    "cost_estimate_usd": data.get("cost_estimate_usd"),
                    "token_estimate": data.get("token_estimate"),
                    "current_step": "awaiting_approval",
                    "error": None,
                    "artifacts": [],
                    "script_path": str(json_file)
                }

                self.wos.append(wo)
            except Exception as e:
                print(f"Error reading {json_file}: {e}")

    def _collect_inbox_scripts(self):
        """Collect scripts in inbox ready to execute"""
        inbox_dir = BRIDGE / "inbox" / "LLM"
        if not inbox_dir.exists():
            return

        for zsh_file in inbox_dir.glob("*.zsh"):
            wo_id = zsh_file.stem
            goal = self._extract_goal_from_script(zsh_file)

            wo = {
                "id": wo_id,
                "title": wo_id,
                "goal": goal or "Script execution",
                "owner": "CLC",
                "status": "queued",
                "op": "execute",
                "inputs": {"script": str(zsh_file)},
                "outputs": {},
                "current_step": "queued_for_execution",
                "error": None,
                "artifacts": [],
                "script_path": str(zsh_file)
            }

            self.wos.append(wo)

        # Also check for JSON files in inbox
        for json_file in inbox_dir.glob("*.json"):
            try:
                with open(json_file) as f:
                    data = json.load(f)

                wo = {
                    "id": data.get("id", json_file.stem),
                    "title": data.get("id", json_file.stem),
                    "goal": f"{data.get('op', 'process')} operation",
                    "owner": "System",
                    "status": "queued",
                    "op": data.get("op", "unknown"),
                    "inputs": data.get("inputs", {}),
                    "outputs": {},
                    "current_step": "queued_for_execution",
                    "error": None,
                    "artifacts": [],
                    "script_path": str(json_file)
                }

                self.wos.append(wo)
            except Exception as e:
                print(f"Error reading {json_file}: {e}")

    def _extract_goal_from_script(self, script_path):
        """Extract goal from script comments"""
        try:
            with open(script_path) as f:
                lines = f.readlines()[:20]  # Check first 20 lines

            for line in lines:
                line = line.strip()
                if line.startswith('#') and any(keyword in line.lower() for keyword in ['goal:', 'purpose:', 'objective:']):
                    return line.lstrip('#').strip()
                elif line.startswith('#') and len(line) > 10 and not line.startswith('#!/'):
                    # Use first substantial comment as goal
                    return line.lstrip('#').strip()

            return None
        except Exception:
            return None

    def _parse_log(self, log_path):
        """Parse execution log to extract metadata"""
        if not log_path or not Path(log_path).exists():
            return {}

        metadata = {}

        try:
            with open(log_path) as f:
                content = f.read()

            # Extract timestamps
            started_match = re.search(r'Started: ([\d-]+ [\d:]+)', content)
            completed_match = re.search(r'Completed: ([\d-]+ [\d:]+)', content)

            if started_match:
                metadata['started_at'] = started_match.group(1)
            if completed_match:
                metadata['completed_at'] = completed_match.group(1)

            # Calculate duration if both timestamps exist
            if started_match and completed_match:
                try:
                    start = datetime.strptime(started_match.group(1), '%Y-%m-%d %H:%M:%S')
                    end = datetime.strptime(completed_match.group(1), '%Y-%m-%d %H:%M:%S')
                    metadata['duration_ms'] = int((end - start).total_seconds() * 1000)
                except Exception:
                    pass

            # Extract result
            result_match = re.search(r'Result: (\w+)', content)
            if result_match:
                metadata['result'] = result_match.group(1)

            # Check for errors
            if 'error' in content.lower() or 'failed' in content.lower():
                metadata['error'] = {
                    'message': 'Execution error (see log)',
                    'log_path': log_path
                }

        except Exception as e:
            print(f"Error parsing log {log_path}: {e}")

        return metadata

    def get_wo_by_id(self, wo_id):
        """Get detailed WO data by ID"""
        for wo in self.wos:
            if wo['id'] == wo_id:
                # Add log tail if available
                if wo.get('log_path'):
                    wo['log_tail'] = self._get_log_tail(wo['log_path'], 100)
                return wo
        return None

    def _get_log_tail(self, log_path, lines=100):
        """Get last N lines of a log file"""
        try:
            result = subprocess.run(
                ['tail', '-n', str(lines), log_path],
                capture_output=True,
                text=True,
                timeout=5
            )
            return result.stdout.split('\n') if result.returncode == 0 else []
        except Exception:
            return []

class APIHandler(BaseHTTPRequestHandler):
    """HTTP request handler for WO API"""

    collector = WOCollector()

    def do_GET(self):
        """Handle GET requests"""
        parsed = urlparse(self.path)
        path = parsed.path
        query = parse_qs(parsed.query)

        if path.rstrip('/') == '/api/wos':
            self.handle_list_wos(query)
        elif path == '/api/wos/history':
            self.handle_list_wos_history(query)
        elif path.startswith('/api/wos/'):
            segments = [segment for segment in path.split('/') if segment]
            # Expected shapes: api/wos/<id> or api/wos/<id>/insights
            if len(segments) >= 3 and segments[0] == 'api' and segments[1] == 'wos':
                wo_id = segments[2]
                if len(segments) == 3:
                    self.handle_get_wo(wo_id, query)
                elif len(segments) == 4 and segments[-1] == 'insights':
                    self.handle_get_wo_insights(wo_id, query)
                else:
                    self.send_error(404, "Not found")
            else:
                self.send_error(404, "Not found")
        elif path == '/api/services':
            self.handle_list_services(query)
        elif path == '/api/mls':
            self.handle_list_mls(query)
        elif path == '/api/health/logs':
            self.handle_get_logs(query)
        elif path == '/api/reality/snapshot':
            self.handle_reality_snapshot(query)
        else:
            self.send_error(404, "Not found")

    def do_OPTIONS(self):
        """Handle preflight CORS requests"""
        self.send_response(200)
        self.send_cors_headers()
        self.end_headers()

    def send_cors_headers(self):
        """Send CORS headers"""
        self.send_header('Access-Control-Allow-Origin', '*')
        self.send_header('Access-Control-Allow-Methods', 'GET, OPTIONS')
        self.send_header('Access-Control-Allow-Headers', 'Content-Type')

    def handle_list_wos(self, query):
        """Handle GET /api/wos - list all WOs"""
        # Refresh WO list
        self.collector.collect_all()

        # Filter by status if requested
        status_filter = query.get('status', [''])[0]
        wos = self.collector.wos

        if status_filter:
            statuses = status_filter.split(',')
            wos = [wo for wo in wos if wo['status'] in statuses]

        # Sort by started_at descending (newest first)
        wos_sorted = sorted(
            wos,
            key=lambda w: w.get('started_at') or w.get('id'),
            reverse=True
        )

        self.send_json_response(wos_sorted)

    def _build_wo_timeline(self, wo):
        """Build a derived timeline for a work order from timestamps and log tail."""
        events = []

        created = wo.get('created_at') or wo.get('id')
        if created:
            events.append({'ts': created, 'type': 'created', 'label': 'WO created'})

        if wo.get('started_at'):
            events.append({'ts': wo['started_at'], 'type': 'started', 'label': 'Execution started'})

        if wo.get('finished_at'):
            events.append({
                'ts': wo['finished_at'],
                'type': 'finished',
                'label': 'Execution finished',
                'status': wo.get('status')
            })

        log_tail = wo.get('log_tail')
        if isinstance(log_tail, list):
            for line in log_tail:
                text = line.strip()
                if not text:
                    continue
                if 'ERROR' in text:
                    events.append({'ts': None, 'type': 'error', 'label': text[:200]})
                elif 'STATE:' in text:
                    events.append({'ts': None, 'type': 'state', 'label': text[:200]})

        events.sort(key=lambda e: (e['ts'] is None, e['ts'] or ''))
        return events

    def handle_get_wo(self, wo_id, query):
        """Handle GET /api/wos/:id - get WO details"""
        # Refresh WO list
        self.collector.collect_all()

        wo = self.collector.get_wo_by_id(wo_id)

        if wo:
            # Add log tail if requested
            if 'tail' in query:
                try:
                    lines = int(query['tail'][0])
                except (ValueError, TypeError):
                    lines = 200
                if wo.get('log_path'):
                    wo['log_tail'] = self.collector._get_log_tail(wo['log_path'], lines)

            timeline_flag = query.get('timeline', ['0'])[0]
            if timeline_flag == '1':
                try:
                    wo['timeline'] = self._build_wo_timeline(wo)
                except Exception as e:
                    print(f"Warning: failed to build timeline for WO {wo_id}: {e}")

            self.send_json_response(wo)
        else:
            self.send_error(404, f"WO {wo_id} not found")

<<<<<<< HEAD
    def handle_list_wos_history(self, query):
        """Handle GET /api/wos/history - normalized WO timeline"""
        # Always refresh before building timeline
        self.collector.collect_all()

        wos = self.collector.wos or []

        status_filter = query.get('status', [''])[0]
        agent_filter = query.get('agent', [''])[0]
        type_filter = query.get('type', [''])[0]
        try:
            limit = int(query.get('limit', ['200'])[0])
        except (ValueError, TypeError):
            limit = 200
        if limit <= 0:
            limit = 200

        def normalize(wo):
            started_at = wo.get('started_at')
            finished_at = wo.get('finished_at') or wo.get('completed_at')

            duration = None
            try:
                if started_at and finished_at:
                    from datetime import datetime

                    def parse_ts(ts):
                        return datetime.fromisoformat(ts.replace('Z', '+00:00'))

                    duration = (parse_ts(finished_at) - parse_ts(started_at)).total_seconds()
            except Exception:
                duration = None

            log_tail = None
            if 'tail' in query and wo.get('log_path'):
                try:
                    log_tail = self.collector._get_log_tail(wo['log_path'], 20)
                except Exception:
                    log_tail = None

            return {
                'id': wo.get('id'),
                'status': wo.get('status'),
                'type': wo.get('type'),
                'agent': wo.get('agent') or wo.get('runner'),
                'started_at': started_at,
                'finished_at': finished_at,
                'duration_sec': duration,
                'summary': wo.get('summary') or wo.get('title'),
                'log_tail': log_tail,
                'related_pr': wo.get('related_pr'),
                'tags': wo.get('tags', []),
            }

        items = [normalize(wo) for wo in wos]

        if status_filter:
            items = [i for i in items if i['status'] == status_filter]
        if agent_filter:
            items = [i for i in items if (i['agent'] or '').lower() == agent_filter.lower()]
        if type_filter:
            items = [i for i in items if i['type'] == type_filter]

        def sort_key(item):
            ts = item.get('started_at') or item.get('id')
            return ts or ''

        items_sorted = sorted(items, key=sort_key, reverse=True)[:limit]

        self.send_json_response({
            'items': items_sorted,
            'summary': {
                'total': len(items_sorted),
                'status_counts': {
                    'success': len([i for i in items_sorted if i['status'] == 'success']),
                    'failed': len([i for i in items_sorted if i['status'] == 'failed']),
                    'running': len([i for i in items_sorted if i['status'] == 'running']),
                    'queued': len([i for i in items_sorted if i['status'] == 'queued']),
                }
            }
        })
=======
    def handle_get_wo_insights(self, wo_id, query):
        """Handle GET /api/wos/:id/insights - combined WO + MLS snapshot."""
        self.collector.collect_all()
        wo = self.collector.get_wo_by_id(wo_id)

        if not wo:
            self.send_error(404, f"WO {wo_id} not found")
            return

        started_at = wo.get('started_at')
        finished_at = wo.get('finished_at') or wo.get('completed_at')
        status = wo.get('status')
        agent = wo.get('agent') or wo.get('runner')
        summary = wo.get('summary') or wo.get('title')

        duration = None
        if started_at and finished_at:
            try:
                def parse_ts(ts):
                    if not ts:
                        return None
                    normalized = ts.replace('Z', '+00:00')
                    return datetime.fromisoformat(normalized)

                started_dt = parse_ts(started_at)
                finished_dt = parse_ts(finished_at)
                if started_dt and finished_dt:
                    duration = (finished_dt - started_dt).total_seconds()
            except Exception:
                duration = None

        mls_summary = None
        try:
            mls_entries = self._load_mls_entries()
            related = [e for e in mls_entries if (e.get('related_wo') or '') == wo_id]
            if related:
                mls_summary = {
                    'total': len(related),
                    'solutions': len([e for e in related if e.get('type') == 'solution']),
                    'failures': len([e for e in related if e.get('type') == 'failure']),
                    'patterns': len([e for e in related if e.get('type') == 'pattern']),
                    'improvements': len([e for e in related if e.get('type') == 'improvement']),
                }
        except Exception as exc:
            print(f"Warning: failed to build MLS summary for {wo_id}: {exc}")

        recommendation = self._build_wo_recommendation(status, mls_summary)

        payload = {
            'id': wo_id,
            'status': status,
            'type': wo.get('type'),
            'agent': agent,
            'started_at': started_at,
            'finished_at': finished_at,
            'duration_sec': duration,
            'summary': summary,
            'related_pr': wo.get('related_pr'),
            'tags': wo.get('tags', []),
            'mls_summary': mls_summary,
            'recommendation': recommendation,
        }

        self.send_json_response(payload)

    def _build_wo_recommendation(self, status, mls_summary):
        """Simple deterministic recommendations for WO + MLS state."""
        rec = {
            'level': 'info',
            'code': 'none',
            'title': 'No immediate action required',
            'details': 'WO is not marked as failed and has no MLS failures recorded.',
        }

        if not status:
            return rec

        if status == 'failed':
            rec['level'] = 'high'
            rec['code'] = 'wo_failed'
            rec['title'] = 'Work-order failed'
            rec['details'] = 'WO status is failed. Check logs and MLS entries, then decide whether to re-run or escalate.'
        elif status in ('running', 'queued'):
            rec['level'] = 'info'
            rec['code'] = 'wo_in_progress'
            rec['title'] = 'Work-order still in progress'
            rec['details'] = 'WO is not finished yet. Wait for completion before applying follow-up actions.'

        if mls_summary:
            failures = mls_summary.get('failures', 0)
            solutions = mls_summary.get('solutions', 0)
            if failures and not solutions:
                rec['level'] = 'high'
                rec['code'] = 'mls_failures_no_solution'
                rec['title'] = 'MLS records failures without solutions'
                rec['details'] = 'This WO has MLS failure entries but no solution logged. Consider creating or linking a solution lesson.'
            elif failures and solutions:
                rec['level'] = 'medium'
                rec['code'] = 'mls_failures_with_solutions'
                rec['title'] = 'Failures with solutions available'
                rec['details'] = 'Failures were recorded in MLS, but solutions exist. Ensure the solution is applied and marked as verified.'

        return rec
>>>>>>> 24b0c081

    def handle_list_services(self, query):
        """Handle GET /api/services - list all 02luka LaunchAgent services"""
        try:
            # Run launchctl list and filter for 02luka services
            result = subprocess.run(
                ['launchctl', 'list'],
                capture_output=True,
                text=True,
                timeout=5
            )

            if result.returncode != 0:
                raise Exception(f"launchctl failed: {result.stderr}")

            # Parse launchctl output
            services = []
            lines = result.stdout.strip().split('\n')[1:]  # Skip header

            for line in lines:
                parts = line.split('\t')
                if len(parts) < 3:
                    continue

                pid = parts[0].strip()
                status_code = parts[1].strip()
                label = parts[2].strip()

                # Only include 02luka services
                if '02luka' not in label.lower():
                    continue

                # Determine status
                if pid == '-':
                    status = 'stopped'
                elif status_code != '0' and status_code != '-':
                    status = 'failed'
                else:
                    # Check if it's on-demand (WatchPaths trigger)
                    status = 'running'

                service = {
                    'label': label,
                    'pid': int(pid) if pid.isdigit() else None,
                    'status': status,
                    'exit_code': int(status_code) if status_code.isdigit() else None,
                    'type': self._get_service_type(label)
                }

                services.append(service)

            # Filter by status if requested
            status_filter = query.get('status', [''])[0]
            if status_filter:
                services = [s for s in services if s['status'] == status_filter]

            # Sort by label
            services.sort(key=lambda s: s['label'])

            # Add summary
            response = {
                'services': services,
                'summary': {
                    'total': len(services),
                    'running': len([s for s in services if s['status'] == 'running']),
                    'stopped': len([s for s in services if s['status'] == 'stopped']),
                    'failed': len([s for s in services if s['status'] == 'failed'])
                }
            }

            self.send_json_response(response)

        except subprocess.TimeoutExpired:
            self.send_error(500, "launchctl command timed out")
        except Exception as e:
            self.send_error(500, f"Failed to get services: {str(e)}")

    def _get_service_type(self, label):
        """Determine service type from label"""
        label_lower = label.lower()
        if 'bridge' in label_lower or 'telegram' in label_lower:
            return 'bridge'
        elif 'worker' in label_lower or 'processor' in label_lower:
            return 'worker'
        elif 'autopilot' in label_lower or 'scanner' in label_lower:
            return 'automation'
        elif 'health' in label_lower or 'watchdog' in label_lower:
            return 'monitoring'
        else:
            return 'other'

    def handle_list_mls(self, query):
        """Handle GET /api/mls - list all MLS lessons"""
        try:
            entries = self._load_mls_entries()

            # Filter by type if requested
            type_filter = query.get('type', [''])[0]
            filtered_entries = entries
            if type_filter:
                filtered_entries = [e for e in entries if e['type'] == type_filter]

            # Sort by timestamp descending (newest first)
            filtered_entries.sort(key=lambda e: e['time'], reverse=True)

            # Calculate summary from all entries
            summary = {
                'total': len(entries),
                'solutions': len([e for e in entries if e['type'] == 'solution']),
                'failures': len([e for e in entries if e['type'] == 'failure']),
                'patterns': len([e for e in entries if e['type'] == 'pattern']),
                'improvements': len([e for e in entries if e['type'] == 'improvement'])
            }

            response = {
                'entries': filtered_entries,
                'summary': summary
            }

            self.send_json_response(response)

        except FileNotFoundError:
            self.send_json_response({'entries': [], 'summary': {'total': 0, 'solutions': 0, 'failures': 0, 'patterns': 0, 'improvements': 0}})
        except Exception as e:
            print(f"Error reading MLS lessons: {e}")
            self.send_error(500, f"Failed to read MLS lessons: {str(e)}")

    def _load_mls_entries(self):
        """Load MLS lessons from the JSONL file."""
        mls_file = ROOT / "g" / "knowledge" / "mls_lessons.jsonl"
        if not mls_file.exists():
            raise FileNotFoundError("MLS lessons file not found")

        entries = []
        with open(mls_file, 'r', encoding='utf-8') as handle:
            for raw_line in handle:
                line = raw_line.strip()
                if not line:
                    continue

                try:
                    entry = json.loads(line)
                except json.JSONDecodeError as exc:
                    print(f"Warning: Skipping invalid JSON object in mls_lessons.jsonl: {exc}")
                    continue

                entries.append({
                    'id': entry.get('id', 'MLS-UNKNOWN'),
                    'type': entry.get('type', 'other'),
                    'title': entry.get('title', 'Untitled'),
                    'details': entry.get('description', ''),
                    'context': entry.get('context', ''),
                    'time': entry.get('timestamp', ''),
                    'related_wo': entry.get('related_wo'),
                    'related_session': entry.get('related_session'),
                    'tags': entry.get('tags', []),
                    'verified': entry.get('verified', False),
                    'score': entry.get('usefulness_score', 0)
                })

        return entries

    def handle_get_logs(self, query):
        """Handle GET /api/health/logs - get system logs"""
        lines = int(query.get('lines', ['200'])[0])

        # Get logs from WO executor
        log_file = LOGS / "wo_executor.out.log"

        if log_file.exists():
            try:
                result = subprocess.run(
                    ['tail', '-n', str(lines), str(log_file)],
                    capture_output=True,
                    text=True,
                    timeout=5
                )
                log_lines = result.stdout.split('\n') if result.returncode == 0 else []
                self.send_json_response({'lines': log_lines})
            except Exception as e:
                self.send_json_response({'lines': [f"Error reading logs: {e}"]})
        else:
            self.send_json_response({'lines': ['No logs available']})

    def _read_reality_advisory(self):
        """Read latest Reality Hooks advisory summary if available."""
        advisory = {
            "deployment": {"status": "unknown"},
            "save_sh": {"status": "unknown"},
            "orchestrator": {"status": "unknown"},
        }

        latest = REPORTS_SYSTEM / "reality_hooks_advisory_latest.md"
        if not latest.exists():
            return advisory

        try:
            sections = ["deployment", "save_sh", "orchestrator"]
            section_index = 0
            with open(latest, 'r') as handle:
                for raw_line in handle:
                    line = raw_line.strip()
                    if not line.startswith("- Advisory: **"):
                        continue
                    status = line.split("**")[1].strip() if "**" in line else "unknown"
                    if section_index < len(sections):
                        key = sections[section_index]
                        advisory[key]["status"] = status or "unknown"
                    section_index += 1
                    if section_index >= len(sections):
                        break
        except Exception as exc:
            print(f"Error reading Reality advisory: {exc}")

        return advisory

    def handle_reality_snapshot(self, query):
        """Handle GET /api/reality/snapshot - return latest reality hooks snapshot"""
        include_advisory = query.get('advisory', ['0'])[0] == '1'
        try:
            pattern = str(REPORTS_SYSTEM / "reality_hooks_snapshot_*.json")
            snapshot_files = glob.glob(pattern)

            if not snapshot_files:
                response = {
                    "status": "no_snapshot",
                    "snapshot_path": None,
                    "data": None,
                }
                if include_advisory:
                    response["advisory"] = self._read_reality_advisory()
                self.send_json_response(response)
                return

            latest_file = max(snapshot_files)
            with open(latest_file, 'r') as handle:
                try:
                    data = json.load(handle)
                except json.JSONDecodeError:
                    response = {
                        "status": "error",
                        "snapshot_path": latest_file,
                        "data": None,
                        "error": "invalid_json",
                    }
                    if include_advisory:
                        response["advisory"] = self._read_reality_advisory()
                    self.send_json_response(response)
                    return

            response = {
                "status": "ok",
                "snapshot_path": latest_file,
                "data": data,
            }

            if include_advisory:
                response["advisory"] = self._read_reality_advisory()

            self.send_json_response(response)

        except Exception as exc:
            print(f"Error reading Reality Hooks snapshot: {exc}")
            self.send_error(500, f"Failed to read Reality Hooks snapshot: {str(exc)}")

    def send_json_response(self, data):
        """Send JSON response"""
        self.send_response(200)
        self.send_header('Content-Type', 'application/json')
        self.send_cors_headers()
        self.end_headers()
        self.wfile.write(json.dumps(data, indent=2).encode())

    def log_message(self, format, *args):
        """Override to reduce logging noise"""
        pass

def run_server(port=8767):
    """Run the API server"""
    server = HTTPServer(('127.0.0.1', port), APIHandler)
    print(f"🚀 Dashboard API server running on http://127.0.0.1:{port}")
    print(f"   - GET /api/wos - List all WOs")
    print(f"   - GET /api/wos/:id - Get WO details")
    print(f"   - GET /api/wos/:id/insights - WO + MLS insights snapshot")
    print(f"   - GET /api/services - List all 02luka services (v2.2.0)")
    print(f"   - GET /api/services?status=stopped - Filter services by status")
    print(f"   - GET /api/mls - List all MLS lessons (v2.2.0)")
    print(f"   - GET /api/mls?type=solution - Filter MLS by type")
    print(f"   - GET /api/health/logs?lines=200 - Get system logs")
    server.serve_forever()

if __name__ == '__main__':
    run_server()<|MERGE_RESOLUTION|>--- conflicted
+++ resolved
@@ -387,7 +387,6 @@
         else:
             self.send_error(404, f"WO {wo_id} not found")
 
-<<<<<<< HEAD
     def handle_list_wos_history(self, query):
         """Handle GET /api/wos/history - normalized WO timeline"""
         # Always refresh before building timeline
@@ -469,7 +468,7 @@
                 }
             }
         })
-=======
+
     def handle_get_wo_insights(self, wo_id, query):
         """Handle GET /api/wos/:id/insights - combined WO + MLS snapshot."""
         self.collector.collect_all()
@@ -573,7 +572,6 @@
                 rec['details'] = 'Failures were recorded in MLS, but solutions exist. Ensure the solution is applied and marked as verified.'
 
         return rec
->>>>>>> 24b0c081
 
     def handle_list_services(self, query):
         """Handle GET /api/services - list all 02luka LaunchAgent services"""
