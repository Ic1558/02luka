#!/usr/bin/env python3
"""
Dashboard API Server - Serves WO data and logs
Runs alongside the static HTTP server on port 8767
"""

import glob
import json
import os
import re
<<<<<<< HEAD
from collections import Counter
from datetime import datetime, timezone
from pathlib import Path
=======
import subprocess
from collections import deque
from datetime import datetime
>>>>>>> e9f7ac7e
from http.server import HTTPServer, BaseHTTPRequestHandler
from pathlib import Path
from urllib.parse import parse_qs, urlparse

# Paths
ROOT = Path.home() / "02luka"
BRIDGE = ROOT / "bridge"
TELEMETRY = ROOT / "telemetry"
LOGS = ROOT / "logs"


class WOHistoryBuilder:
    """Builds a normalized timeline/history view for work orders."""

    STATUS_MAP = {
        'open': 'queued',
        'inprogress': 'running',
        'in_progress': 'running',
        'running': 'running',
        'queued': 'queued',
        'complete': 'success',
        'completed': 'success',
        'success': 'success',
        'ok': 'success',
        'failed': 'failed',
        'failure': 'failed',
        'error': 'failed',
        'cancelled': 'dropped',
        'canceled': 'dropped',
        'dropped': 'dropped',
        'timeout': 'timeout',
        'timed_out': 'timeout'
    }

    FOLLOWUP_CANDIDATES = (
        ROOT / 'followup' / 'followup.json',
        ROOT / 'apps' / 'dashboard' / 'data' / 'followup.json',
        ROOT / 'g' / 'apps' / 'dashboard' / 'data' / 'followup.json',
    )

    def __init__(self, root=ROOT, logs_dir=LOGS):
        self.root = Path(root)
        self.state_dir = self.root / 'followup' / 'state'
        self.logs_dir = Path(logs_dir)
        self.mls_file = self.root / 'g' / 'knowledge' / 'mls_lessons.jsonl'

    def build_history(self, collector_wos, tail_lines=50):
        """Build a sorted history list from all available sources."""
        entries = {}

        for wo in collector_wos:
            self._merge_entry(entries, wo, 'collector')

        for state_entry in self._load_state_files():
            self._merge_entry(entries, state_entry, 'state')

        for followup_entry in self._load_followup_items():
            self._merge_entry(entries, followup_entry, 'followup')

        mls_map = self._load_mls_map()

        normalized = []
        for wo_id, entry in entries.items():
            if mls_map.get(wo_id):
                entry['mls_lessons'] = mls_map[wo_id]
                tags = entry.get('mls_tags', [])
                for lesson in mls_map[wo_id]:
                    tags.extend(lesson.get('tags') or [])
                entry['mls_tags'] = sorted({tag for tag in tags if tag})
            else:
                entry['mls_lessons'] = []
                entry['mls_tags'] = []

            entry['log_tail'] = self._ensure_log_tail(entry, tail_lines)
            entry['status'] = self._normalize_status(entry.get('status'))
            entry['agent'] = entry.get('agent') or entry.get('owner') or 'unknown'
            entry['type'] = entry.get('type') or self._infer_type(entry)
            entry['summary'] = self._infer_summary(entry)
            entry['started_at'] = self._normalize_timestamp(
                entry.get('started_at')
                or entry.get('created_at')
                or entry.get('ts_create')
            )
            entry['finished_at'] = self._normalize_timestamp(
                entry.get('finished_at')
                or entry.get('completed_at')
                or entry.get('ts_update')
            )
            entry['duration_seconds'] = self._compute_duration(entry)
            entry['timeline_segments'] = self._build_segments(entry)
            entry['sources'] = sorted(set(entry.get('sources', [])))

            normalized.append(entry)

        normalized.sort(key=lambda item: self._sort_key(item), reverse=True)
        return normalized

    def _merge_entry(self, entries, data, source):
        wo_id = (data.get('id') or data.get('wo_id') or data.get('work_order_id'))
        if not wo_id:
            return

        wo_id = str(wo_id).strip()
        if not wo_id:
            return

        normalized = {
            'id': wo_id,
            'status': data.get('status'),
            'agent': data.get('agent') or data.get('owner'),
            'type': data.get('type'),
            'source': data.get('source') or source,
            'summary': data.get('summary') or data.get('goal') or data.get('description'),
            'started_at': data.get('started_at'),
            'finished_at': data.get('finished_at'),
            'created_at': data.get('created_at'),
            'completed_at': data.get('completed_at'),
            'ts_create': data.get('ts_create'),
            'ts_update': data.get('ts_update'),
            'duration_ms': data.get('duration_ms'),
            'log_tail': data.get('log_tail') if isinstance(data.get('log_tail'), list) else None,
            'sources': [source],
        }

        existing = entries.get(wo_id)
        if not existing:
            entries[wo_id] = normalized
            return

        for key, value in normalized.items():
            if key == 'sources':
                continue
            if value and not existing.get(key):
                existing[key] = value

        existing.setdefault('sources', []).append(source)

    def _load_state_files(self):
        if not self.state_dir.exists():
            return []

        records = []
        for path in sorted(self.state_dir.glob('*.json')):
            try:
                with open(path, 'r', encoding='utf-8') as handle:
                    payload = json.load(handle)
                    records.append(payload)
            except Exception as exc:
                print(f"Warning: unable to parse state file {path}: {exc}")
        return records

    def _load_followup_items(self):
        for candidate in self.FOLLOWUP_CANDIDATES:
            if candidate.exists():
                try:
                    with open(candidate, 'r', encoding='utf-8') as handle:
                        payload = json.load(handle)
                except Exception as exc:
                    print(f"Warning: unable to read followup data {candidate}: {exc}")
                    return []
                items = payload.get('items') or payload.get('work_orders') or []
                return items if isinstance(items, list) else []
        return []

    def _load_mls_map(self):
        if not self.mls_file.exists():
            return {}

        try:
            with open(self.mls_file, 'r', encoding='utf-8') as handle:
                content = handle.read()
        except Exception as exc:
            print(f"Warning: unable to read MLS ledger: {exc}")
            return {}

        decoder = json.JSONDecoder()
        idx = 0
        length = len(content)
        entries = {}

        while idx < length:
            while idx < length and content[idx].isspace():
                idx += 1
            if idx >= length:
                break
            try:
                payload, offset = decoder.raw_decode(content, idx)
            except json.JSONDecodeError:
                break
            idx = offset

            wo_id = payload.get('related_wo') or payload.get('wo_id')
            if not wo_id:
                continue

            lesson = {
                'id': payload.get('id'),
                'type': payload.get('type', 'note'),
                'title': payload.get('title') or (payload.get('description') or '')[:140],
                'tags': payload.get('tags') or [],
                'summary': payload.get('description') or '',
            }
            entries.setdefault(wo_id, []).append(lesson)

        return entries

    def _ensure_log_tail(self, entry, limit):
        if entry.get('log_tail'):
            return entry['log_tail'][-limit:]
        return self._read_log_tail(entry['id'], limit)

    def _read_log_tail(self, wo_id, limit):
        pattern = str(self.logs_dir / f"wo_execution_{wo_id}_*.log")
        for candidate in sorted(glob.glob(pattern), reverse=True):
            try:
                with open(candidate, 'r', encoding='utf-8', errors='replace') as handle:
                    buffer = deque(handle, maxlen=limit)
                return [line.rstrip('\n') for line in buffer]
            except OSError:
                continue
        return []

    def _normalize_timestamp(self, value):
        if not value:
            return None
        if isinstance(value, (int, float)):
            try:
                return datetime.fromtimestamp(value).isoformat()
            except Exception:
                return None
        if isinstance(value, datetime):
            return value.isoformat()
        text = str(value).strip()
        for fmt in ('%Y-%m-%d %H:%M:%S', '%Y-%m-%dT%H:%M:%S', '%Y-%m-%dT%H:%M:%S.%fZ'):
            try:
                return datetime.strptime(text[:len(fmt)], fmt).isoformat()
            except Exception:
                continue
        try:
            return datetime.fromisoformat(text.replace('Z', '+00:00')).isoformat()
        except ValueError:
            return text

    def _compute_duration(self, entry):
        if entry.get('duration_ms'):
            try:
                return round(entry['duration_ms'] / 1000, 2)
            except Exception:
                pass
        start = self._parse_datetime(entry.get('started_at'))
        end = self._parse_datetime(entry.get('finished_at'))
        if start and end:
            return round((end - start).total_seconds(), 2)
        return None

    def _parse_datetime(self, value):
        if not value:
            return None
        if isinstance(value, datetime):
            return value
        try:
            return datetime.fromisoformat(str(value).replace('Z', '+00:00'))
        except ValueError:
            return None

    def _build_segments(self, entry):
        segments = []
        if entry.get('started_at'):
            segments.append({'label': 'Started', 'value': entry['started_at']})
        if entry.get('finished_at'):
            segments.append({'label': 'Finished', 'value': entry['finished_at']})
        if entry.get('duration_seconds'):
            segments.append({'label': 'Duration', 'value': f"{entry['duration_seconds']}s"})
        return segments

    def _infer_summary(self, entry):
        for key in ('summary', 'goal', 'description', 'notes', 'title'):
            if entry.get(key):
                return entry[key]
        return 'Work order'

    def _infer_type(self, entry):
        if entry.get('source'):
            return entry['source']
        tags = entry.get('tags') or entry.get('mls_tags') or []
        if tags:
            return tags[0]
        wo_id = entry.get('id', '')
        if isinstance(wo_id, str) and 'fix' in wo_id.lower():
            return 'fix'
        return 'operation'

    def _normalize_status(self, status):
        if not status:
            return 'unknown'
        key = str(status).lower()
        return self.STATUS_MAP.get(key, key)

    def _sort_key(self, entry):
        return (
            entry.get('finished_at')
            or entry.get('started_at')
            or entry.get('ts_update')
            or entry.get('ts_create')
            or entry.get('id')
        )

class WOCollector:
    """Collects and normalizes WO data from all sources"""

    def __init__(self):
        self.wos = []

    def collect_all(self):
        """Collect WOs from all locations"""
        self.wos = []

        # Collect from archive (completed .zsh scripts)
        self._collect_archived_scripts()

        # Collect from pending (JSON requests awaiting approval)
        self._collect_pending_requests()

        # Collect from inbox (scripts ready to execute)
        self._collect_inbox_scripts()

        return self.wos

    def _collect_archived_scripts(self):
        """Collect completed .zsh scripts from archive"""
        archive_dir = BRIDGE / "archive" / "WO"
        if not archive_dir.exists():
            return

        for zsh_file in archive_dir.rglob("*.zsh"):
            wo_id = zsh_file.stem

            # Find corresponding log file
            log_files = list(TELEMETRY.glob(f"wo_execution_{wo_id}_*.log"))
            log_path = str(log_files[0]) if log_files else None

            # Parse log to get metadata
            metadata = self._parse_log(log_path) if log_path else {}

            # Extract goal from script comments
            goal = self._extract_goal_from_script(zsh_file)

            wo = {
                "id": wo_id,
                "title": wo_id,
                "goal": goal or "Script execution",
                "owner": "CLC",
                "status": metadata.get("result", "success"),
                "op": "execute",
                "inputs": {"script": str(zsh_file)},
                "outputs": {},
                "started_at": metadata.get("started_at"),
                "completed_at": metadata.get("completed_at"),
                "duration_ms": metadata.get("duration_ms"),
                "current_step": "completed",
                "error": metadata.get("error"),
                "artifacts": [log_path] if log_path else [],
                "log_path": log_path,
                "script_path": str(zsh_file)
            }

            self.wos.append(wo)

    def _collect_pending_requests(self):
        """Collect JSON WO requests awaiting approval"""
        pending_dir = BRIDGE / "outbox" / "RD" / "pending"
        if not pending_dir.exists():
            return

        for json_file in pending_dir.glob("*.json"):
            try:
                with open(json_file) as f:
                    data = json.load(f)

                wo = {
                    "id": data.get("id", json_file.stem),
                    "title": data.get("id", json_file.stem),
                    "goal": f"{data.get('op', 'process')} operation",
                    "owner": "System",
                    "status": "pending",
                    "op": data.get("op", "unknown"),
                    "inputs": data.get("inputs", {}),
                    "outputs": {},
                    "cost_estimate_usd": data.get("cost_estimate_usd"),
                    "token_estimate": data.get("token_estimate"),
                    "current_step": "awaiting_approval",
                    "error": None,
                    "artifacts": [],
                    "script_path": str(json_file)
                }

                self.wos.append(wo)
            except Exception as e:
                print(f"Error reading {json_file}: {e}")

    def _collect_inbox_scripts(self):
        """Collect scripts in inbox ready to execute"""
        inbox_dir = BRIDGE / "inbox" / "LLM"
        if not inbox_dir.exists():
            return

        for zsh_file in inbox_dir.glob("*.zsh"):
            wo_id = zsh_file.stem
            goal = self._extract_goal_from_script(zsh_file)

            wo = {
                "id": wo_id,
                "title": wo_id,
                "goal": goal or "Script execution",
                "owner": "CLC",
                "status": "queued",
                "op": "execute",
                "inputs": {"script": str(zsh_file)},
                "outputs": {},
                "current_step": "queued_for_execution",
                "error": None,
                "artifacts": [],
                "script_path": str(zsh_file)
            }

            self.wos.append(wo)

        # Also check for JSON files in inbox
        for json_file in inbox_dir.glob("*.json"):
            try:
                with open(json_file) as f:
                    data = json.load(f)

                wo = {
                    "id": data.get("id", json_file.stem),
                    "title": data.get("id", json_file.stem),
                    "goal": f"{data.get('op', 'process')} operation",
                    "owner": "System",
                    "status": "queued",
                    "op": data.get("op", "unknown"),
                    "inputs": data.get("inputs", {}),
                    "outputs": {},
                    "current_step": "queued_for_execution",
                    "error": None,
                    "artifacts": [],
                    "script_path": str(json_file)
                }

                self.wos.append(wo)
            except Exception as e:
                print(f"Error reading {json_file}: {e}")

    def _extract_goal_from_script(self, script_path):
        """Extract goal from script comments"""
        try:
            with open(script_path) as f:
                lines = f.readlines()[:20]  # Check first 20 lines

            for line in lines:
                line = line.strip()
                if line.startswith('#') and any(keyword in line.lower() for keyword in ['goal:', 'purpose:', 'objective:']):
                    return line.lstrip('#').strip()
                elif line.startswith('#') and len(line) > 10 and not line.startswith('#!/'):
                    # Use first substantial comment as goal
                    return line.lstrip('#').strip()

            return None
        except Exception:
            return None

    def _parse_log(self, log_path):
        """Parse execution log to extract metadata"""
        if not log_path or not Path(log_path).exists():
            return {}

        metadata = {}

        try:
            with open(log_path) as f:
                content = f.read()

            # Extract timestamps
            started_match = re.search(r'Started: ([\d-]+ [\d:]+)', content)
            completed_match = re.search(r'Completed: ([\d-]+ [\d:]+)', content)

            if started_match:
                metadata['started_at'] = started_match.group(1)
            if completed_match:
                metadata['completed_at'] = completed_match.group(1)

            # Calculate duration if both timestamps exist
            if started_match and completed_match:
                try:
                    start = datetime.strptime(started_match.group(1), '%Y-%m-%d %H:%M:%S')
                    end = datetime.strptime(completed_match.group(1), '%Y-%m-%d %H:%M:%S')
                    metadata['duration_ms'] = int((end - start).total_seconds() * 1000)
                except Exception:
                    pass

            # Extract result
            result_match = re.search(r'Result: (\w+)', content)
            if result_match:
                metadata['result'] = result_match.group(1)

            # Check for errors
            if 'error' in content.lower() or 'failed' in content.lower():
                metadata['error'] = {
                    'message': 'Execution error (see log)',
                    'log_path': log_path
                }

        except Exception as e:
            print(f"Error parsing log {log_path}: {e}")

        return metadata

    def get_wo_by_id(self, wo_id):
        """Get detailed WO data by ID"""
        for wo in self.wos:
            if wo['id'] == wo_id:
                # Add log tail if available
                if wo.get('log_path'):
                    wo['log_tail'] = self._get_log_tail(wo['log_path'], 100)
                return wo
        return None

    def _get_log_tail(self, log_path, lines=100):
        """Get last N lines of a log file"""
        try:
            result = subprocess.run(
                ['tail', '-n', str(lines), log_path],
                capture_output=True,
                text=True,
                timeout=5
            )
            return result.stdout.split('\n') if result.returncode == 0 else []
        except Exception:
            return []

class APIHandler(BaseHTTPRequestHandler):
    """HTTP request handler for WO API"""

    collector = WOCollector()
    history_builder = WOHistoryBuilder()

    def do_GET(self):
        """Handle GET requests"""
        parsed = urlparse(self.path)
        path = parsed.path
        query = parse_qs(parsed.query)

        if path == '/api/wos':
            self.handle_list_wos(query)
        elif path == '/api/wos/history':
            self.handle_list_wos_history(query)
        elif path.startswith('/api/wos/'):
            wo_id = path.split('/')[-1]
            self.handle_get_wo(wo_id, query)
        elif path == '/api/wos/history':
            self.handle_wo_history(query)
        elif path == '/api/services':
            self.handle_list_services(query)
        elif path == '/api/mls':
            self.handle_list_mls(query)
        elif path == '/api/wo-metrics':
            self.handle_wo_metrics(query)
        elif path == '/api/health/logs':
            self.handle_get_logs(query)
        elif path == '/api/reality/snapshot':
            self.handle_reality_snapshot(query)
        else:
            self.send_error(404, "Not found")

    def do_OPTIONS(self):
        """Handle preflight CORS requests"""
        self.send_response(200)
        self.send_cors_headers()
        self.end_headers()

    def send_cors_headers(self):
        """Send CORS headers"""
        self.send_header('Access-Control-Allow-Origin', '*')
        self.send_header('Access-Control-Allow-Methods', 'GET, OPTIONS')
        self.send_header('Access-Control-Allow-Headers', 'Content-Type')

    def handle_list_wos(self, query):
        """Handle GET /api/wos - list all WOs"""
        # Refresh WO list
        self.collector.collect_all()

        # Filter by status if requested
        status_filter = query.get('status', [''])[0]
        wos = self.collector.wos

        if status_filter:
            statuses = status_filter.split(',')
            wos = [wo for wo in wos if wo['status'] in statuses]

        # Sort by started_at descending (newest first)
        wos_sorted = sorted(
            wos,
            key=lambda w: w.get('started_at') or w.get('id'),
            reverse=True
        )

        self.send_json_response(wos_sorted)

    def handle_list_wos_history(self, query):
        """Handle GET /api/wos/history - normalized WO history view."""
        # Refresh WO list
        self.collector.collect_all()

        wos = self.collector.wos or []

        status_filter = query.get('status', [''])[0]
        statuses = []
        if status_filter:
            statuses = [s.strip().lower() for s in status_filter.split(',') if s.strip()]
        status_set = set(statuses)

        agent_filter = query.get('agent', [''])[0].strip().lower()

        limit_raw = query.get('limit', [''])[0]
        limit_value = 100
        if limit_raw:
            try:
                limit_value = max(1, min(1000, int(limit_raw)))
            except (TypeError, ValueError):
                limit_value = 100

        include_mls = query.get('include_mls', ['0'])[0] == '1'

        mls_by_wo = {}
        if include_mls:
            try:
                mls_entries = self._load_mls_entries()
                for entry in mls_entries:
                    wo_id = entry.get('related_wo')
                    if not wo_id:
                        continue

                    bucket = mls_by_wo.setdefault(wo_id, {
                        'total': 0,
                        'solutions': 0,
                        'failures': 0,
                        'patterns': 0,
                        'improvements': 0,
                    })

                    bucket['total'] += 1
                    entry_type = entry.get('type')
                    if entry_type in bucket:
                        bucket[entry_type] += 1
            except Exception as exc:
                print(f"Warning: failed to load MLS entries for timeline: {exc}")

        def normalize(wo):
            started_at = wo.get('started_at')
            finished_at = wo.get('finished_at') or wo.get('completed_at')
            duration = None
            if started_at and finished_at:
                try:
                    start_dt = datetime.fromisoformat(started_at.replace('Z', '+00:00'))
                    finish_dt = datetime.fromisoformat(finished_at.replace('Z', '+00:00'))
                    duration = int((finish_dt - start_dt).total_seconds())
                except Exception:
                    duration = None

            item = {
                'id': wo.get('id'),
                'status': wo.get('status'),
                'type': wo.get('type'),
                'agent': wo.get('agent') or wo.get('runner'),
                'started_at': started_at,
                'finished_at': finished_at,
                'created_at': wo.get('created_at') or wo.get('id'),
                'duration_sec': duration,
                'summary': wo.get('summary') or wo.get('title'),
                'log_tail': wo.get('log_tail'),
                'related_pr': wo.get('related_pr'),
                'tags': wo.get('tags', []),
            }

            if include_mls and item['id'] in mls_by_wo:
                item['mls_summary'] = mls_by_wo[item['id']]

            return item

        items = []
        for wo in wos:
            if status_set:
                status_value = str(wo.get('status') or '').lower()
                if status_value not in status_set:
                    continue

            if agent_filter:
                agent_value = str(wo.get('agent') or wo.get('runner') or '').lower()
                if agent_value != agent_filter:
                    continue

            items.append(normalize(wo))

        items_sorted = sorted(
            items,
            key=lambda w: w.get('started_at') or w.get('created_at') or w.get('id'),
            reverse=True
        )

        if limit_value > 0:
            items_sorted = items_sorted[:limit_value]

        self.send_json_response({
            'items': items_sorted,
            'summary': {
                'total': len(items_sorted),
                'status_counts': {
                    'success': len([i for i in items_sorted if i['status'] == 'success']),
                    'failed': len([i for i in items_sorted if i['status'] == 'failed']),
                    'running': len([i for i in items_sorted if i['status'] == 'running']),
                    'queued': len([i for i in items_sorted if i['status'] == 'queued']),
                }
            }
        })

    def _build_wo_timeline(self, wo):
        """Build a derived timeline for a work order from timestamps and log tail."""
        events = []

        created = wo.get('created_at') or wo.get('id')
        if created:
            events.append({'ts': created, 'type': 'created', 'label': 'WO created'})

        if wo.get('started_at'):
            events.append({'ts': wo['started_at'], 'type': 'started', 'label': 'Execution started'})

        if wo.get('finished_at'):
            events.append({
                'ts': wo['finished_at'],
                'type': 'finished',
                'label': 'Execution finished',
                'status': wo.get('status')
            })

        log_tail = wo.get('log_tail')
        if isinstance(log_tail, list):
            for line in log_tail:
                text = line.strip()
                if not text:
                    continue
                if 'ERROR' in text:
                    events.append({'ts': None, 'type': 'error', 'label': text[:200]})
                elif 'STATE:' in text:
                    events.append({'ts': None, 'type': 'state', 'label': text[:200]})

        events.sort(key=lambda e: (e['ts'] is None, e['ts'] or ''))
        return events

    def handle_get_wo(self, wo_id, query):
        """Handle GET /api/wos/:id - get WO details"""
        # Refresh WO list
        self.collector.collect_all()

        wo = self.collector.get_wo_by_id(wo_id)

        if wo:
            # Add log tail if requested
            if 'tail' in query:
                try:
                    lines = int(query['tail'][0])
                except (ValueError, TypeError):
                    lines = 200
                if wo.get('log_path'):
                    wo['log_tail'] = self.collector._get_log_tail(wo['log_path'], lines)

            timeline_flag = query.get('timeline', ['0'])[0]
            if timeline_flag == '1':
                try:
                    wo['timeline'] = self._build_wo_timeline(wo)
                except Exception as e:
                    print(f"Warning: failed to build timeline for WO {wo_id}: {e}")

            self.send_json_response(wo)
        else:
            self.send_error(404, f"WO {wo_id} not found")

    def handle_wo_history(self, query):
        """Handle GET /api/wos/history - unified timeline view"""
        self.collector.collect_all()

        limit = query.get('limit', [''])
        try:
            limit = int(limit[0]) if limit and limit[0] else None
        except ValueError:
            limit = None

        tail_param = query.get('tail', ['50'])
        try:
            tail_lines = max(5, min(500, int(tail_param[0])))
        except (ValueError, TypeError):
            tail_lines = 50

        history = self.history_builder.build_history(self.collector.wos, tail_lines=tail_lines)

        status_filter = query.get('status', [''])[0]
        if status_filter:
            statuses = {value.strip().lower() for value in status_filter.split(',') if value.strip()}
            history = [entry for entry in history if entry.get('status', '').lower() in statuses]

        agent_filter = query.get('agent', [''])[0]
        if agent_filter:
            agents = {value.strip().lower() for value in agent_filter.split(',') if value.strip()}
            history = [entry for entry in history if entry.get('agent', '').lower() in agents]

        type_filter = query.get('type', [''])[0]
        if type_filter:
            types = {value.strip().lower() for value in type_filter.split(',') if value.strip()}
            history = [entry for entry in history if entry.get('type', '').lower() in types]

        if limit:
            history = history[:limit]

        self.send_json_response(history)

    def handle_list_services(self, query):
        """Handle GET /api/services - list all 02luka LaunchAgent services"""
        try:
            # Run launchctl list and filter for 02luka services
            result = subprocess.run(
                ['launchctl', 'list'],
                capture_output=True,
                text=True,
                timeout=5
            )

            if result.returncode != 0:
                raise Exception(f"launchctl failed: {result.stderr}")

            # Parse launchctl output
            services = []
            lines = result.stdout.strip().split('\n')[1:]  # Skip header

            for line in lines:
                parts = line.split('\t')
                if len(parts) < 3:
                    continue

                pid = parts[0].strip()
                status_code = parts[1].strip()
                label = parts[2].strip()

                # Only include 02luka services
                if '02luka' not in label.lower():
                    continue

                # Determine status
                if pid == '-':
                    status = 'stopped'
                elif status_code != '0' and status_code != '-':
                    status = 'failed'
                else:
                    # Check if it's on-demand (WatchPaths trigger)
                    status = 'running'

                service = {
                    'label': label,
                    'pid': int(pid) if pid.isdigit() else None,
                    'status': status,
                    'exit_code': int(status_code) if status_code.isdigit() else None,
                    'type': self._get_service_type(label)
                }

                services.append(service)

            # Filter by status if requested
            status_filter = query.get('status', [''])[0]
            if status_filter:
                services = [s for s in services if s['status'] == status_filter]

            # Sort by label
            services.sort(key=lambda s: s['label'])

            # Add summary
            response = {
                'services': services,
                'summary': {
                    'total': len(services),
                    'running': len([s for s in services if s['status'] == 'running']),
                    'stopped': len([s for s in services if s['status'] == 'stopped']),
                    'failed': len([s for s in services if s['status'] == 'failed'])
                }
            }

            self.send_json_response(response)

        except subprocess.TimeoutExpired:
            self.send_error(500, "launchctl command timed out")
        except Exception as e:
            self.send_error(500, f"Failed to get services: {str(e)}")

    def _get_service_type(self, label):
        """Determine service type from label"""
        label_lower = label.lower()
        if 'bridge' in label_lower or 'telegram' in label_lower:
            return 'bridge'
        elif 'worker' in label_lower or 'processor' in label_lower:
            return 'worker'
        elif 'autopilot' in label_lower or 'scanner' in label_lower:
            return 'automation'
        elif 'health' in label_lower or 'watchdog' in label_lower:
            return 'monitoring'
        else:
            return 'other'

    def handle_list_mls(self, query):
        """Handle GET /api/mls - list all MLS lessons"""
        try:
            raw_entries = self._load_mls_entries()
            if not raw_entries:
                self.send_json_response({'entries': [], 'summary': {'total': 0, 'solutions': 0, 'failures': 0, 'patterns': 0, 'improvements': 0}})
                return

            entries = []
            for entry in raw_entries:
                entries.append({
                    'id': entry.get('id', 'MLS-UNKNOWN'),
                    'type': entry.get('type', 'other'),
                    'title': entry.get('title', 'Untitled'),
                    'details': entry.get('description', ''),
                    'context': entry.get('context', ''),
                    'time': entry.get('timestamp', ''),
                    'related_wo': entry.get('related_wo'),
                    'related_session': entry.get('related_session'),
                    'tags': entry.get('tags', []),
                    'verified': entry.get('verified', False),
                    'score': entry.get('usefulness_score', 0)
                })

            # Filter by type if requested
            type_filter = query.get('type', [''])[0]
            filtered_entries = entries
            if type_filter:
                filtered_entries = [e for e in entries if e['type'] == type_filter]

            # Filter by related WO id if requested
            wo_filter = query.get('wo_id', [''])[0]
            if wo_filter:
                filtered_entries = [
                    e for e in filtered_entries
                    if (e.get('related_wo') or '') == wo_filter
                ]

            # Sort by timestamp descending (newest first)
            filtered_entries.sort(key=lambda e: e['time'], reverse=True)

            # Calculate summary from all entries
            summary = {
                'total': len(entries),
                'solutions': len([e for e in entries if e['type'] == 'solution']),
                'failures': len([e for e in entries if e['type'] == 'failure']),
                'patterns': len([e for e in entries if e['type'] == 'pattern']),
                'improvements': len([e for e in entries if e['type'] == 'improvement'])
            }

            response = {
                'entries': filtered_entries,
                'summary': summary
            }

            self.send_json_response(response)

        except Exception as e:
            print(f"Error reading MLS lessons: {e}")
            self.send_error(500, f"Failed to read MLS lessons: {str(e)}")

<<<<<<< HEAD
    def handle_wo_metrics(self, query):
        """Handle GET /api/wo-metrics - aggregate WO analytics"""
        # Refresh WO data
        self.collector.collect_all()
        wos = self.collector.wos or []

        summary = self._build_wo_summary(wos)
        timeline = self._build_wo_timeline(wos)
        recent_failures = self._build_recent_failures(wos)

        response = {
            'summary': summary,
            'timeline': timeline,
            'recent_failures': recent_failures
        }

        self.send_json_response(response)
=======
    def _load_mls_entries(self):
        """Internal helper: read MLS lessons JSONL and return raw entries."""
        mls_file = ROOT / "g" / "knowledge" / "mls_lessons.jsonl"
        if not mls_file.exists():
            return []

        try:
            with open(mls_file, 'r') as handle:
                content = handle.read().strip()
        except Exception as exc:
            print(f"Warning: failed to read MLS file: {exc}")
            return []

        if not content:
            return []

        parts = content.split('}\n{')
        json_objects = []
        for index, part in enumerate(parts):
            if index == 0:
                json_str = part + '}'
            elif index == len(parts) - 1:
                json_str = '{' + part
            else:
                json_str = '{' + part + '}'
            json_objects.append(json_str)

        entries = []
        for json_str in json_objects:
            try:
                entries.append(json.loads(json_str))
            except json.JSONDecodeError as exc:
                print(f"Warning: skipping invalid MLS JSON object: {exc}")
                continue

        return entries
>>>>>>> e9f7ac7e

    def handle_get_logs(self, query):
        """Handle GET /api/health/logs - get system logs"""
        lines = int(query.get('lines', ['200'])[0])

        # Get logs from WO executor
        log_file = LOGS / "wo_executor.out.log"

        if log_file.exists():
            try:
                result = subprocess.run(
                    ['tail', '-n', str(lines), str(log_file)],
                    capture_output=True,
                    text=True,
                    timeout=5
                )
                log_lines = result.stdout.split('\n') if result.returncode == 0 else []
                self.send_json_response({'lines': log_lines})
            except Exception as e:
                self.send_json_response({'lines': [f"Error reading logs: {e}"]})
        else:
            self.send_json_response({'lines': ['No logs available']})

<<<<<<< HEAD
    def _build_wo_summary(self, wos):
        """Build WO summary counts"""
        counter = Counter()
        for wo in wos:
            status = (wo.get('status') or 'unknown').lower()
            counter[status] += 1

        return {
            'total': len(wos),
            'by_status': dict(counter)
        }

    def _build_wo_timeline(self, wos, limit=50):
        """Build timeline entries for recent WOs"""
        def sort_key(wo):
            ts = self._get_primary_timestamp(wo)
            if not ts:
                return float('-inf')
            if ts.tzinfo is None:
                ts = ts.replace(tzinfo=timezone.utc)
            return ts.timestamp()

        recent = sorted(wos, key=sort_key, reverse=True)[:limit]
        timeline = []

        for wo in recent:
            started = self._format_timestamp(wo.get('started_at'))
            finished = self._format_timestamp(wo.get('completed_at') or wo.get('finished_at'))
            created = self._format_timestamp(wo.get('created_at') or wo.get('started_at') or wo.get('completed_at'))
            duration = self._calculate_duration_seconds(wo.get('started_at'), wo.get('completed_at') or wo.get('finished_at'))

            timeline.append({
                'id': wo.get('id'),
                'status': wo.get('status', 'unknown'),
                'created_at': created,
                'started_at': started,
                'finished_at': finished,
                'duration_sec': duration
            })

        return timeline

    def _build_recent_failures(self, wos, limit=10):
        """Build list of recent failed WOs"""
        failure_statuses = {'failed', 'error', 'blocked'}

        def failure_sort_key(wo):
            ts = self._parse_datetime(wo.get('completed_at') or wo.get('finished_at') or wo.get('started_at'))
            if not ts:
                return float('-inf')
            if ts.tzinfo is None:
                ts = ts.replace(tzinfo=timezone.utc)
            return ts.timestamp()

        failed = [
            wo for wo in wos
            if (wo.get('status') or '').lower() in failure_statuses or wo.get('error')
        ]

        failed_sorted = sorted(failed, key=failure_sort_key, reverse=True)[:limit]
        recent = []

        for wo in failed_sorted:
            finished = wo.get('completed_at') or wo.get('finished_at')
            error = wo.get('error')
            error_message = ''
            if isinstance(error, dict):
                error_message = error.get('message') or error.get('detail') or json.dumps(error)
            elif error:
                error_message = str(error)

            recent.append({
                'id': wo.get('id'),
                'status': wo.get('status', 'failed'),
                'error': error_message,
                'finished_at': self._format_timestamp(finished)
            })

        return recent

    def _get_primary_timestamp(self, wo):
        """Get best available timestamp for sorting"""
        for key in ('started_at', 'created_at', 'completed_at', 'finished_at'):
            dt = self._parse_datetime(wo.get(key))
            if dt:
                return dt
        return None

    def _parse_datetime(self, value):
        """Parse various datetime formats to datetime objects"""
        if not value:
            return None

        if isinstance(value, datetime):
            return value

        if isinstance(value, (int, float)):
            try:
                return datetime.fromtimestamp(value, tz=timezone.utc)
            except Exception:
                return None

        text = str(value)
        formats = [
            '%Y-%m-%dT%H:%M:%S.%fZ',
            '%Y-%m-%dT%H:%M:%S.%f',
            '%Y-%m-%dT%H:%M:%S',
            '%Y-%m-%d %H:%M:%S'
        ]

        for fmt in formats:
            try:
                return datetime.strptime(text, fmt)
            except ValueError:
                continue

        try:
            if text.endswith('Z'):
                text = text.replace('Z', '+00:00')
            return datetime.fromisoformat(text)
        except ValueError:
            return None

    def _format_timestamp(self, value):
        """Format timestamp to ISO string"""
        dt = self._parse_datetime(value)
        if not dt:
            return value

        if dt.tzinfo is None:
            return dt.isoformat() + 'Z'

        return dt.astimezone(timezone.utc).isoformat().replace('+00:00', 'Z')

    def _calculate_duration_seconds(self, start, end):
        start_dt = self._parse_datetime(start)
        end_dt = self._parse_datetime(end)
        if start_dt and end_dt:
            try:
                return int((end_dt - start_dt).total_seconds())
            except Exception:
                return None
        return None
=======
    def _read_reality_advisory(self):
        """Read the latest Reality Hooks advisory summary if available."""
        advisory = {
            "deployment": {"status": "unknown"},
            "save_sh": {"status": "unknown"},
            "orchestrator": {"status": "unknown"},
        }

        latest = LOGS / "reality_hooks_advisory_latest.md"
        if not latest.exists():
            return advisory

        try:
            statuses = []
            with open(latest, 'r', encoding='utf-8') as handle:
                for raw_line in handle:
                    line = raw_line.strip()
                    if line.startswith("- Advisory: **"):
                        parts = line.split("**")
                        if len(parts) >= 3:
                            statuses.append(parts[1].strip())
                        if len(statuses) >= 3:
                            break

            keys = ["deployment", "save_sh", "orchestrator"]
            for key, status in zip(keys, statuses):
                if status:
                    advisory[key]["status"] = status
        except Exception as exc:
            print(f"Error reading Reality advisory: {exc}")

        return advisory

    def handle_reality_snapshot(self, query):
        """Handle GET /api/reality/snapshot - return latest reality hooks snapshot"""
        try:
            base_patterns = [
                LOGS.parent / "reality_hooks_snapshot_*.json",
                LOGS.parent / "g" / "reports" / "system" / "reality_hooks_snapshot_*.json",
            ]

            snapshot_files = []
            for pattern in base_patterns:
                snapshot_files.extend(glob.glob(str(pattern)))
                if snapshot_files:
                    break

            include_advisory = query.get('advisory', ['0'])[0] == '1'

            if not snapshot_files:
                response = {
                    "status": "no_snapshot",
                    "snapshot_path": None,
                    "data": None,
                }
                if include_advisory:
                    response["advisory"] = self._read_reality_advisory()
                self.send_json_response(response)
                return

            latest_file = max(snapshot_files)
            with open(latest_file, 'r', encoding='utf-8') as handle:
                try:
                    data = json.load(handle)
                except json.JSONDecodeError:
                    response = {
                        "status": "error",
                        "snapshot_path": latest_file,
                        "data": None,
                        "error": "invalid_json",
                    }
                    if include_advisory:
                        response["advisory"] = self._read_reality_advisory()
                    self.send_json_response(response)
                    return

            response = {
                "status": "ok",
                "snapshot_path": latest_file,
                "data": data,
            }

            if include_advisory:
                response["advisory"] = self._read_reality_advisory()

            self.send_json_response(response)

        except Exception as exc:
            print(f"Error reading Reality Hooks snapshot: {exc}")
            self.send_error(500, f"Failed to read Reality Hooks snapshot: {str(exc)}")
>>>>>>> e9f7ac7e

    def send_json_response(self, data):
        """Send JSON response"""
        self.send_response(200)
        self.send_header('Content-Type', 'application/json')
        self.send_cors_headers()
        self.end_headers()
        self.wfile.write(json.dumps(data, indent=2).encode())

    def log_message(self, format, *args):
        """Override to reduce logging noise"""
        pass

def run_server(port=8767):
    """Run the API server"""
    server = HTTPServer(('127.0.0.1', port), APIHandler)
    print(f"🚀 Dashboard API server running on http://127.0.0.1:{port}")
    print(f"   - GET /api/wos - List all WOs")
    print(f"   - GET /api/wos/:id - Get WO details")
    print(f"   - GET /api/wos/history - Unified timeline view")
    print(f"   - GET /api/services - List all 02luka services (v2.2.0)")
    print(f"   - GET /api/services?status=stopped - Filter services by status")
    print(f"   - GET /api/mls - List all MLS lessons (v2.2.0)")
    print(f"   - GET /api/wo-metrics - Work-order metrics overview")
    print(f"   - GET /api/mls?type=solution - Filter MLS by type")
    print(f"   - GET /api/health/logs?lines=200 - Get system logs")
    server.serve_forever()

if __name__ == '__main__':
    run_server()<|MERGE_RESOLUTION|>--- conflicted
+++ resolved
@@ -8,18 +8,12 @@
 import json
 import os
 import re
-<<<<<<< HEAD
-from collections import Counter
+import subprocess
+from collections import Counter, deque
 from datetime import datetime, timezone
 from pathlib import Path
-=======
-import subprocess
-from collections import deque
-from datetime import datetime
->>>>>>> e9f7ac7e
 from http.server import HTTPServer, BaseHTTPRequestHandler
-from pathlib import Path
-from urllib.parse import parse_qs, urlparse
+from urllib.parse import urlparse, parse_qs
 
 # Paths
 ROOT = Path.home() / "02luka"
@@ -575,8 +569,6 @@
         elif path.startswith('/api/wos/'):
             wo_id = path.split('/')[-1]
             self.handle_get_wo(wo_id, query)
-        elif path == '/api/wos/history':
-            self.handle_wo_history(query)
         elif path == '/api/services':
             self.handle_list_services(query)
         elif path == '/api/mls':
@@ -991,7 +983,6 @@
             print(f"Error reading MLS lessons: {e}")
             self.send_error(500, f"Failed to read MLS lessons: {str(e)}")
 
-<<<<<<< HEAD
     def handle_wo_metrics(self, query):
         """Handle GET /api/wo-metrics - aggregate WO analytics"""
         # Refresh WO data
@@ -1009,7 +1000,7 @@
         }
 
         self.send_json_response(response)
-=======
+
     def _load_mls_entries(self):
         """Internal helper: read MLS lessons JSONL and return raw entries."""
         mls_file = ROOT / "g" / "knowledge" / "mls_lessons.jsonl"
@@ -1046,7 +1037,6 @@
                 continue
 
         return entries
->>>>>>> e9f7ac7e
 
     def handle_get_logs(self, query):
         """Handle GET /api/health/logs - get system logs"""
@@ -1070,7 +1060,6 @@
         else:
             self.send_json_response({'lines': ['No logs available']})
 
-<<<<<<< HEAD
     def _build_wo_summary(self, wos):
         """Build WO summary counts"""
         counter = Counter()
@@ -1214,7 +1203,7 @@
             except Exception:
                 return None
         return None
-=======
+
     def _read_reality_advisory(self):
         """Read the latest Reality Hooks advisory summary if available."""
         advisory = {
@@ -1305,7 +1294,6 @@
         except Exception as exc:
             print(f"Error reading Reality Hooks snapshot: {exc}")
             self.send_error(500, f"Failed to read Reality Hooks snapshot: {str(exc)}")
->>>>>>> e9f7ac7e
 
     def send_json_response(self, data):
         """Send JSON response"""
