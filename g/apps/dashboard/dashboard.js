/**
 * Dashboard Interactive Logic
 * Makes the dashboard actually useful with proper error handling and state management
 */

// --- IMMEDIATE HEARTBEAT (proves script loaded) ---
(function immediateHeartbeat() {
  const timestamp = new Date().toISOString();
  const version = '2.2.0'; // Phase 3.1: Service detail drawer + clickable service cards
  console.log(`🔥 DASHBOARD.JS LOADED @ ${timestamp} (v${version})`);
  console.log(`🔍 DOM state: ${document.readyState}`);
  console.log(`🔍 Scripts in page: ${document.scripts.length}`);

  // Make functions globally accessible for DevTools testing
  window.__dashboardVersion = version;
  window.__dashboardLoaded = timestamp;
})();

// --- TEXT NORMALIZATION (strip emoji, collapse whitespace) ---
function normalizeText(s) {
  if (!s) return '';
  return s
    .toLowerCase()
    .replace(/\p{Emoji_Presentation}/gu, '') // strip emoji
    .replace(/\s+/g, ' ')                     // collapse whitespace
    .trim();
}

// --- SINGLE SOURCE OF TRUTH: Filter Change ---
function applyFilter(nextFilter) {
  if (state.wos.filter === nextFilter) return; // no-op

  console.log(`🔄 Filter change: ${state.wos.filter} → ${nextFilter}`);
  state.wos.filter = nextFilter;
  updateWOFilterUI();           // immediate visual feedback
  triggerLoadWOs({ filter: nextFilter }); // debounced fetch
}

// --- BULLETPROOF DELEGATION (works without data-* attributes) ---
function setupBulletproofDelegation() {
  const filterMap = {
    'all': 'all',
    'success': 'success',
    'failed/blocked': 'failed',
    'failed': 'failed',
    'blocked': 'failed',
    'pending': 'pending'
  };

  function onClick(e) {
    const el = e.target.closest('button, [role="button"], .clickable');
    if (!el) return;

    const text = normalizeText(el.textContent);

    // WO filters - match by normalized text
    const filterKey = filterMap[text];
    if (filterKey) {
      e.preventDefault();
      console.log(`✅ Delegation: ${filterKey} (matched: "${text}")`);
      applyFilter(filterKey);
      return;
    }

    // Logs refresh
    if (text === 'refresh' || text.includes('refresh')) {
      e.preventDefault();
      console.log('✅ Delegation: Refresh logs');
      loadLogs();
      return;
    }
  }

  // Remove previous handler if exists
  if (window.__dashboardDelegationHandler) {
    document.removeEventListener('click', window.__dashboardDelegationHandler);
  }

  // Install new handler
  window.__dashboardDelegationHandler = onClick;
  document.addEventListener('click', onClick, { passive: false });
  console.log('✅ Bulletproof delegation attached');
}

// --- KEYBOARD DELEGATION (Enter/Space on buttons) ---
function setupKeyboardDelegation() {
  const onKeyDown = (e) => {
    if (e.key !== 'Enter' && e.code !== 'Space') return;
    const el = e.target.closest('button, [role="button"], .clickable');
    if (!el) return;

    e.preventDefault();
    el.click();
    console.log('⌨️ Keyboard activated:', el.textContent.trim().slice(0, 30));
  };

  // Remove previous if exists
  if (window.__dashboardKeyboardHandler) {
    document.removeEventListener('keydown', window.__dashboardKeyboardHandler);
  }

  window.__dashboardKeyboardHandler = onKeyDown;
  document.addEventListener('keydown', onKeyDown);
  console.log('✅ Keyboard delegation attached');
}

// --- GLOBAL STATE (single source of truth) ---
const state = {
  wos: {
    data: [],
    filter: 'all',        // 'all'|'success'|'failed'|'pending'
    loading: false,
    error: null,
    fetchController: null // AbortController for in-flight request
  },
  logs: {
    lines: [],            // array of strings (rendered as-is with HTML-escaping)
    cursor: null,         // server-provided opaque cursor/offset
    loading: false,
    error: null,
    auto: true,           // checkbox drives this
    follow: true,         // "auto-scroll to bottom" (pause when user scrolls up)
    maxLines: 5000,       // backpressure: cap DOM memory
    fetchController: null,
    intervalId: null,
    backoff: 0            // Exponential backoff for retries
  },
  roadmap: {
    data: null,           // { name, overall_progress_pct, current_phase_pct, current_phase_name, tasks }
    loading: false,
    error: null,
    fetchController: null
  },
  services: {
    data: null,           // full payload from /api/services
    summary: null,        // { total, running, stopped, failed }
    list: [],             // individual services
    loading: false,
    error: null,
    fetchController: null,
    filterStatus: 'all',  // 'all'|'running'|'stopped'|'failed'
    filterType: 'all'     // 'all'|'bridge'|'worker'|'monitoring'|'automation'|'other'
  },
  mlsLessons: {
    entries: [],          // lessons from /api/mls
    summary: null,        // aggregate counts
    loading: false,
    error: null,
    fetchController: null,
    filter: 'all',        // 'all'|'solution'|'failure'|'pattern'|'improvement'
    selectedId: null
  },
  realitySnapshot: {
    payload: null,
    loading: false,
    error: null,
    fetchController: null
  },
  // View scope and filters (Phase 2 - Interactive KPI Cards)
  viewScope: 'wo',        // 'wo' | 'mls' | 'services'
  mlsFilter: null,        // null | 'total' | 'solutions' | 'failures'
  serviceFilter: null,    // null | 'running' | 'ondemand' | 'stopped'
  autoRefreshEnabled: true,
  refreshInterval: null,
  logRefreshInterval: null
};

const timelineRefs = {
  navButton: document.getElementById('nav-timeline'),
  view: document.getElementById('wo-timeline-view'),
  container: document.getElementById('wo-timeline-container'),
  summary: document.getElementById('wo-timeline-summary'),
  filterStatus: document.getElementById('timeline-filter-status'),
  filterAgent: document.getElementById('timeline-filter-agent'),
  limit: document.getElementById('timeline-limit'),
  refreshBtn: document.getElementById('timeline-refresh')
};

const timelineState = {
  initialized: false
};

// --- TELEMETRY & METRICS ---
const metrics = {
  wos: { ok: 0, err: 0, ms: [], consecutiveErrors: 0 },
  logs: { ok: 0, err: 0, ms: [], consecutiveErrors: 0 },
  roadmap: { ok: 0, err: 0, ms: [], consecutiveErrors: 0 },
  services: { ok: 0, err: 0, ms: [], consecutiveErrors: 0 },
<<<<<<< HEAD
  // WO Pipeline Metrics
  pipeline: {
    throughput: 0,           // WOs per hour (calculated from last 24h)
    avgProcessingTime: 0,    // Average duration in seconds
    queueDepth: 0,           // Number of pending/queued WOs
    stageDistribution: {     // Count by stage
      queued: 0,
      running: 0,
      success: 0,
      failed: 0,
      pending: 0
    },
    successRate: 0,          // Percentage (0-100)
    lastUpdated: null        // Timestamp of last calculation
  },
  mls: { ok: 0, err: 0, ms: [], consecutiveErrors: 0 }
=======
  mls: { ok: 0, err: 0, ms: [], consecutiveErrors: 0 },
  reality: { ok: 0, err: 0, ms: [], consecutiveErrors: 0 }
>>>>>>> 78b67d92
};

// Timed fetch wrapper with metrics tracking
async function timed(name, fn) {
  const t0 = performance.now();
  try {
    const result = await fn();
    const duration = performance.now() - t0;

    // Track success
    metrics[name].ok++;
    metrics[name].consecutiveErrors = 0;
    metrics[name].ms.push(duration);

    // Keep only last 50 measurements
    if (metrics[name].ms.length > 50) {
      metrics[name].ms.shift();
    }

    return result;
  } catch (error) {
    // Track failure
    metrics[name].err++;
    metrics[name].consecutiveErrors++;
    throw error;
  }
}

// Get average response time for a section
function getAvgMs(name) {
  const times = metrics[name].ms;
  if (!times.length) return 0;
  return Math.round(times.reduce((a, b) => a + b, 0) / times.length);
}

// Check if section is healthy
function isHealthy(name) {
  const m = metrics[name];
  return m.consecutiveErrors < 3 && (m.ok > 0 || m.err === 0);
}

// --- WO PIPELINE METRICS CALCULATION ---
function calculatePipelineMetrics() {
  const wos = state.wos.data || [];
  if (!wos.length) {
    // Reset metrics if no data
    metrics.pipeline.throughput = 0;
    metrics.pipeline.avgProcessingTime = 0;
    metrics.pipeline.queueDepth = 0;
    metrics.pipeline.stageDistribution = { queued: 0, running: 0, success: 0, failed: 0, pending: 0 };
    metrics.pipeline.successRate = 0;
    metrics.pipeline.lastUpdated = new Date().toISOString();
    return;
  }

  // Calculate stage distribution
  const distribution = {
    queued: 0,
    running: 0,
    success: 0,
    failed: 0,
    pending: 0
  };

  wos.forEach(wo => {
    const status = wo.status || 'pending';
    if (distribution.hasOwnProperty(status)) {
      distribution[status]++;
    } else if (status === 'blocked') {
      distribution.failed++;
    }
  });

  metrics.pipeline.stageDistribution = distribution;
  metrics.pipeline.queueDepth = distribution.queued + distribution.pending;

  // Calculate average processing time (from completed WOs)
  const completedWOs = wos.filter(w => w.status === 'success' || w.status === 'failed');
  if (completedWOs.length > 0) {
    const totalDuration = completedWOs.reduce((sum, wo) => {
      return sum + (wo.duration_ms || 0);
    }, 0);
    metrics.pipeline.avgProcessingTime = Math.round(totalDuration / completedWOs.length / 1000); // Convert to seconds
  } else {
    metrics.pipeline.avgProcessingTime = 0;
  }

  // Calculate throughput (WOs per hour from last 24 hours)
  const now = Date.now();
  const oneDayAgo = now - (24 * 60 * 60 * 1000);
  
  const recentWOs = wos.filter(wo => {
    if (!wo.started_at && !wo.completed_at) return false;
    const woTime = wo.completed_at ? new Date(wo.completed_at).getTime() : new Date(wo.started_at).getTime();
    return woTime >= oneDayAgo;
  });

  // Count completed WOs in last 24h
  const completedIn24h = recentWOs.filter(w => w.status === 'success' || w.status === 'failed').length;
  metrics.pipeline.throughput = Math.round(completedIn24h / 24); // WOs per hour

  // Calculate success rate
  const totalCompleted = completedWOs.length;
  const successful = completedWOs.filter(w => w.status === 'success').length;
  metrics.pipeline.successRate = totalCompleted > 0 
    ? Math.round((successful / totalCompleted) * 100) 
    : 0;

  metrics.pipeline.lastUpdated = new Date().toISOString();
}

// Update pipeline metrics UI
function updatePipelineMetricsUI() {
  const p = metrics.pipeline;

  // Update throughput display
  const throughputEl = document.getElementById('pipeline-throughput');
  if (throughputEl) {
    throughputEl.textContent = `${p.throughput} WO/hr`;
  }

  // Update average processing time
  const avgTimeEl = document.getElementById('pipeline-avg-time');
  if (avgTimeEl) {
    avgTimeEl.textContent = p.avgProcessingTime > 0 ? `${p.avgProcessingTime}s` : '-';
  }

  // Update queue depth
  const queueEl = document.getElementById('pipeline-queue');
  if (queueEl) {
    queueEl.textContent = p.queueDepth;
  }

  // Update success rate
  const successRateEl = document.getElementById('pipeline-success-rate');
  if (successRateEl) {
    successRateEl.textContent = `${p.successRate}%`;
    // Color code based on success rate
    if (p.successRate >= 90) {
      successRateEl.style.color = '#48bb78';
    } else if (p.successRate >= 70) {
      successRateEl.style.color = '#ed8936';
    } else {
      successRateEl.style.color = '#f56565';
    }
  }

  // Update stage distribution
  const stages = ['queued', 'running', 'success', 'failed', 'pending'];
  stages.forEach(stage => {
    const el = document.getElementById(`pipeline-${stage}`);
    if (el) {
      el.textContent = p.stageDistribution[stage] || 0;
    }
  });
}

// --- RETRY BACKOFF WITH JITTER ---
function getNextDelay(currentBackoff) {
  // Exponential backoff: 5s → 8s → 13s → 21s → 34s → max 60s
  const next = Math.min(60000, (currentBackoff || 5000) * 1.6);
  const jitter = Math.random() * 1000; // +0-1s jitter
  return Math.round(next + jitter);
}

function resetBackoff(section) {
  if (state[section]) {
    state[section].backoff = 0;
  }
}

// --- HEALTH MONITORING UI ---
function updateHealthPill() {
  const pill = document.getElementById('health-pill');
  if (!pill) return;

  const sections = ['wos', 'logs', 'roadmap', 'services', 'mls'];
  const allHealthy = sections.every(isHealthy);
  const anyDegraded = sections.some(name => metrics[name].consecutiveErrors > 0 && metrics[name].consecutiveErrors < 3);
  const anyDown = sections.some(name => metrics[name].consecutiveErrors >= 3);

  let status, color, bgColor;
  if (anyDown) {
    status = 'Degraded';
    color = '#742a2a';
    bgColor = '#fed7d7';
  } else if (anyDegraded) {
    status = 'Warning';
    color = '#7c2d12';
    bgColor = '#fed7aa';
  } else if (allHealthy) {
    status = 'Healthy';
    color = '#22543d';
    bgColor = '#c6f6d5';
  } else {
    status = 'Unknown';
    color = '#4a5568';
    bgColor = '#e2e8f0';
  }

  // Calculate average response time across all sections
  const avgTimes = sections.map(getAvgMs).filter(ms => ms > 0);
  const overallAvg = avgTimes.length > 0
    ? Math.round(avgTimes.reduce((a, b) => a + b, 0) / avgTimes.length)
    : 0;

  pill.textContent = overallAvg > 0 ? `${status} (${overallAvg}ms)` : status;
  pill.style.color = color;
  pill.style.background = bgColor;
  pill.title = sections.map(name => {
    const m = metrics[name];
    const avg = getAvgMs(name);
    const health = isHealthy(name) ? '✅' : '⚠️';
    return `${health} ${name}: ${m.ok} ok, ${m.err} err, ${avg}ms avg`;
  }).join('\n');
}

// --- URL STATE MANAGEMENT (Phase 2) ---
function syncStateFromURL() {
  const params = new URLSearchParams(window.location.search);
  const scope = params.get('scope');
  const mlsFilter = params.get('mls');
  const serviceFilter = params.get('svc');

  if (scope === 'mls' && mlsFilter) {
    state.viewScope = 'mls';
    state.mlsFilter = mlsFilter;
  } else if (scope === 'services' && serviceFilter) {
    state.viewScope = 'services';
    state.serviceFilter = serviceFilter;
  } else {
    state.viewScope = 'wo';
    state.mlsFilter = null;
    state.serviceFilter = null;
  }

  console.log(`📍 URL state synced: scope=${state.viewScope}, mls=${state.mlsFilter}, svc=${state.serviceFilter}`);
}

function updateURL(scope, filter = null) {
  const url = new URL(window.location);
  url.searchParams.delete('scope');
  url.searchParams.delete('mls');
  url.searchParams.delete('svc');

  if (scope === 'mls' && filter) {
    url.searchParams.set('scope', 'mls');
    url.searchParams.set('mls', filter);
  } else if (scope === 'services' && filter) {
    url.searchParams.set('scope', 'services');
    url.searchParams.set('svc', filter);
  }
  // else: default (wo scope, no filters) = clean URL

  window.history.pushState({}, '', url);
}

function clearFilter() {
  state.viewScope = 'wo';
  state.mlsFilter = null;
  state.serviceFilter = null;
  updateURL('wo');
  updateKPICardsUI();
  console.log('🔄 Filter cleared');
}

// --- KPI CARDS INTERACTIVE (Phase 2) ---
function initKPICards() {
  console.log('🎯 Initializing interactive KPI cards...');

  // MLS cards
  const mlsCards = ['total', 'solutions', 'failures'].map(type => ({
    type,
    element: document.getElementById(`mls-${type}`)?.closest('div')
  })).filter(c => c.element);

  mlsCards.forEach(({ type, element }) => {
    element.setAttribute('role', 'button');
    element.setAttribute('tabindex', '0');
    element.setAttribute('data-kpi-mls', type);
    element.style.cursor = 'pointer';
    element.style.transition = 'transform 0.15s ease, box-shadow 0.15s ease';

    const onClick = () => {
      console.log(`📊 MLS card clicked: ${type}`);
      state.viewScope = 'mls';
      state.mlsFilter = type;
      updateURL('mls', type);
      updateKPICardsUI();

      // Phase 3: Scroll to Work Order History section
      const woHistorySection = document.querySelector('#wo-list')?.closest('.panel');
      if (woHistorySection) {
        setTimeout(() => {
          woHistorySection.scrollIntoView({ behavior: 'smooth', block: 'start' });
        }, 100);
      }

      // Phase 3: Auto-select first WO if any exist
      setTimeout(() => {
        const firstWOItem = document.querySelector('.wo-item[data-wo-id]');
        if (firstWOItem) {
          const woId = firstWOItem.getAttribute('data-wo-id');
          console.log(`🎯 Auto-selecting first WO: ${woId}`);
          loadWODetail(woId);
        } else {
          console.log(`📭 No work orders to auto-select`);
        }
      }, 300);
    };

    element.addEventListener('click', onClick);
    element.addEventListener('keydown', (e) => {
      if (e.key === 'Enter' || e.key === ' ') {
        e.preventDefault();
        onClick();
      }
    });
  });

  // Service cards
  const serviceCards = ['running', 'ondemand', 'stopped'].map(type => ({
    type,
    element: document.getElementById(`services-${type}`)?.closest('div')
  })).filter(c => c.element);

  serviceCards.forEach(({ type, element }) => {
    element.setAttribute('role', 'button');
    element.setAttribute('tabindex', '0');
    element.setAttribute('data-kpi-service', type);
    element.style.cursor = 'pointer';
    element.style.transition = 'transform 0.15s ease, box-shadow 0.15s ease';

    const onClick = async () => {
      console.log(`⚙️ Service card clicked: ${type}`);
      state.viewScope = 'services';
      state.serviceFilter = type;
      updateURL('services', type);
      updateKPICardsUI();

      // v2.2.0: Open service drawer with filtered services
      await openServiceDrawer(type);
    };

    element.addEventListener('click', onClick);
    element.addEventListener('keydown', (e) => {
      if (e.key === 'Enter' || e.key === ' ') {
        e.preventDefault();
        onClick();
      }
    });
  });

  console.log(`✅ Initialized ${mlsCards.length} MLS cards + ${serviceCards.length} service cards`);
}

function updateKPICardsUI() {
  // Remove active state from all cards
  document.querySelectorAll('[data-kpi-mls], [data-kpi-service]').forEach(el => {
    el.removeAttribute('data-active');
    el.style.boxShadow = '';
    el.style.transform = '';
  });

  // Set active state on selected card
  if (state.viewScope === 'mls' && state.mlsFilter) {
    const activeCard = document.querySelector(`[data-kpi-mls="${state.mlsFilter}"]`);
    if (activeCard) {
      activeCard.setAttribute('data-active', 'true');
      activeCard.style.boxShadow = '0 0 0 3px #667eea';
      activeCard.style.transform = 'scale(1.03)';
    }
  } else if (state.viewScope === 'services' && state.serviceFilter) {
    const activeCard = document.querySelector(`[data-kpi-service="${state.serviceFilter}"]`);
    if (activeCard) {
      activeCard.setAttribute('data-active', 'true');
      activeCard.style.boxShadow = '0 0 0 3px #667eea';
      activeCard.style.transform = 'scale(1.03)';
    }
  }

  // Show/hide clear filter badge
  renderFilterBadge();
}

// --- SERVICES PANEL CONTROLS ---
function initServicePanelControls() {
  const statusButtons = document.querySelectorAll('[data-service-status]');
  const typeButtons = document.querySelectorAll('[data-service-type]');

  statusButtons.forEach(btn => {
    btn.addEventListener('click', () => {
      const next = btn.getAttribute('data-service-status') || 'all';
      if (state.services.filterStatus === next) return;
      state.services.filterStatus = next;
      renderServices();
    });
  });

  typeButtons.forEach(btn => {
    btn.addEventListener('click', () => {
      const next = btn.getAttribute('data-service-type') || 'all';
      if (state.services.filterType === next) return;
      state.services.filterType = next;
      renderServices();
    });
  });

  updateServiceFilterUI();
}

function updateServiceFilterUI() {
  document.querySelectorAll('[data-service-status]').forEach(btn => {
    const isActive = btn.getAttribute('data-service-status') === state.services.filterStatus;
    btn.setAttribute('data-active', isActive ? 'true' : 'false');
  });

  document.querySelectorAll('[data-service-type]').forEach(btn => {
    const isActive = btn.getAttribute('data-service-type') === state.services.filterType;
    btn.setAttribute('data-active', isActive ? 'true' : 'false');
  });
}

function getFilteredServices() {
  if (!Array.isArray(state.services.list)) return [];

  return state.services.list.filter(service => {
    const matchesStatus = state.services.filterStatus === 'all'
      || service.status === state.services.filterStatus;
    const matchesType = state.services.filterType === 'all'
      || (service.type || 'other') === state.services.filterType;
    return matchesStatus && matchesType;
  });
}

function formatServiceStatus(status) {
  const normalized = status || 'unknown';
  const label = normalized.charAt(0).toUpperCase() + normalized.slice(1);
  return `<span class="service-status badge-${normalized}">${label}</span>`;
}

function formatServiceType(type) {
  const normalized = type || 'other';
  const label = normalized.charAt(0).toUpperCase() + normalized.slice(1);
  return `<span class="service-type-chip type-${normalized}">${label}</span>`;
}

// --- MLS PANEL CONTROLS ---
function initMLSLessonsPanel() {
  const filterButtons = document.querySelectorAll('[data-mls-filter]');

  filterButtons.forEach(btn => {
    btn.addEventListener('click', () => {
      const next = btn.getAttribute('data-mls-filter') || 'all';
      if (state.mlsLessons.filter === next) return;
      state.mlsLessons.filter = next;
      renderMLS();
    });
  });

  updateMLSFilterUI();
}

function updateMLSFilterUI() {
  document.querySelectorAll('[data-mls-filter]').forEach(btn => {
    const isActive = btn.getAttribute('data-mls-filter') === state.mlsLessons.filter;
    btn.setAttribute('data-active', isActive ? 'true' : 'false');
  });
}

function formatMLSType(type) {
  const labels = {
    solution: 'Solution',
    failure: 'Failure',
    pattern: 'Pattern',
    improvement: 'Improvement'
  };
  const normalized = type || 'other';
  return labels[normalized] || normalized.charAt(0).toUpperCase() + normalized.slice(1);
}

function formatMLSTime(timestamp) {
  if (!timestamp) return 'Unknown time';
  try {
    const date = new Date(timestamp);
    return date.toLocaleString();
  } catch (err) {
    return timestamp;
  }
}

// Small utility: debounce to avoid double/rapid clicks
function debounce(fn, ms = 300) {
  let t = null;
  return (...args) => {
    clearTimeout(t);
    t = setTimeout(() => fn(...args), ms);
  };
}

// Debounced fetch trigger (debounce at data layer, not DOM event layer)
const triggerLoadWOs = (() => {
  let timeout = null;
  return (params = {}) => {
    clearTimeout(timeout);
    timeout = setTimeout(() => loadWOs(params), 150);
  };
})();

// Utility: Safe fetch with timeout
async function safeFetch(url, timeoutMs = 5000) {
  const controller = new AbortController();
  const timeout = setTimeout(() => controller.abort(), timeoutMs);

  try {
    const response = await fetch(url, { signal: controller.signal });
    clearTimeout(timeout);

    if (!response.ok) {
      throw new Error(`HTTP ${response.status}: ${response.statusText}`);
    }

    return await response.json();
  } catch (error) {
    clearTimeout(timeout);
    if (error.name === 'AbortError') {
      throw new Error('Request timeout');
    }
    throw error;
  }
}

// Utility: Show error message
function showError(elementId, message) {
  const el = document.getElementById(elementId);
  if (el) {
    el.innerHTML = `<div style="color: #f56565; padding: 12px; background: #fff5f5; border-radius: 6px; margin: 8px 0;">⚠️ ${message}</div>`;
  }
}

// Utility: Show loading skeleton
function showLoading(elementId) {
  const el = document.getElementById(elementId);
  if (el) {
    el.innerHTML = '<div style="padding: 20px; text-align: center; color: #a0aec0;">Loading...</div>';
  }
}

// Initialize WO filters (call once on boot)
function initWOFilters() {
  const buttons = [...document.querySelectorAll('[data-wo-filter]')];
  console.log(`✅ initWOFilters: Found ${buttons.length} buttons`);

  buttons.forEach(btn => {
    // Guard: use data attribute OR fall back to normalized text
    const filterValue = btn.getAttribute('data-wo-filter') || normalizeText(btn.textContent);

    const onClick = (ev) => {
      ev.preventDefault();
      console.log(`✅ Filter clicked: ${filterValue}`);
      applyFilter(filterValue); // single source of truth
    };

    btn.addEventListener('click', onClick);
    console.log(`✅ Attached listener to: ${filterValue}`);
  });
  updateWOFilterUI(); // initialize the visual state
}

function updateWOFilterUI() {
  const buttons = document.querySelectorAll('[data-wo-filter]');
  buttons.forEach(btn => {
    const isActive = btn.getAttribute('data-wo-filter') === state.wos.filter;
    btn.setAttribute('aria-pressed', isActive ? 'true' : 'false');
    btn.classList.toggle('is-active', isActive);
  });
}

// Centralized WOs loader with abort controller + metrics
async function loadWOs() {
  // Cancel the previous fetch if it's still running
  if (state.wos.fetchController) {
    try { state.wos.fetchController.abort(); } catch {}
  }
  const ctrl = new AbortController();
  state.wos.fetchController = ctrl;

  // Render skeleton + reset error
  state.wos.loading = true;
  state.wos.error = null;
  renderWOs();

  try {
    await timed('wos', async () => {
      const url = state.wos.filter === 'all'
        ? 'http://127.0.0.1:8767/api/wos'
        : `http://127.0.0.1:8767/api/wos?status=${state.wos.filter}`;

      const res = await fetch(url, {
        signal: ctrl.signal,
        headers: { 'Accept': 'application/json' }
      });

      if (!res.ok) throw new Error(`${res.status} ${res.statusText}`);

      const data = await res.json();
      state.wos.data = Array.isArray(data) ? data : [];
      return data;
    });

  } catch (err) {
    // If aborted, don't show error; another load is coming
    if (err.name === 'AbortError') return;
    state.wos.error = String(err);
  } finally {
    // Only clear controller if this load is the current one
    if (state.wos.fetchController === ctrl) {
      state.wos.fetchController = null;
      state.wos.loading = false;
      renderWOs();
    }
  }
}

// Render WOs with skeleton, empty-state, and error handling
function renderWOs() {
  const root = document.querySelector('#wo-list');
  const errBox = document.querySelector('#wo-error');

  if (!root) return;

  // Show error if exists
  if (errBox) {
    errBox.textContent = state.wos.error ? `⚠️ ${state.wos.error}` : '';
  }

  // Loading skeleton
  if (state.wos.loading) {
    root.innerHTML = `
      <div style="height: 1.25rem; background: linear-gradient(90deg, #eee, #f5f5f5, #eee); border-radius: 8px; animation: shimmer 1.2s infinite;"></div>
      <div style="height: 1.25rem; background: linear-gradient(90deg, #eee, #f5f5f5, #eee); border-radius: 8px; margin-top: 8px; animation: shimmer 1.2s infinite;"></div>
    `;
    return;
  }

  // Error state with retry
  if (state.wos.error) {
    root.innerHTML = `
      <div style="text-align: center; padding: 20px;">
        <button onclick="loadWOs()" style="padding: 8px 16px; background: #667eea; color: white; border: none; border-radius: 6px; cursor: pointer;">Retry</button>
      </div>
    `;
    return;
  }

  // Empty state with helpful message (Phase 3 enhanced)
  if (!state.wos.data.length) {
    const emptyStates = {
      'success': {
        icon: '✨',
        title: 'No Successful Work Orders',
        message: 'No completed work orders in the last 24 hours.',
        hint: 'Submit a new work order to get started.'
      },
      'failed': {
        icon: '✅',
        title: 'All Clear!',
        message: 'No failed or blocked work orders.',
        hint: 'Your system is running smoothly.'
      },
      'pending': {
        icon: '📭',
        title: 'No Pending Work Orders',
        message: 'All work orders have been processed.',
        hint: 'Drop a new .json file in bridge/inbox/LLM to create one.'
      },
      'all': {
        icon: '🔍',
        title: 'No Work Orders Found',
        message: 'No work orders match the current filter.',
        hint: 'Try changing the filter or refresh the dashboard.'
      }
    };

    const state_info = emptyStates[state.wos.filter] || emptyStates['all'];

    root.innerHTML = `
      <div style="text-align: center; padding: 60px 20px; color: #718096;">
        <div style="font-size: 48px; margin-bottom: 16px;">${state_info.icon}</div>
        <div style="font-size: 18px; font-weight: 600; color: #2d3748; margin-bottom: 8px;">${state_info.title}</div>
        <div style="font-size: 14px; color: #a0aec0; margin-bottom: 4px;">${state_info.message}</div>
        <div style="font-size: 13px; color: #cbd5e0; font-style: italic;">${state_info.hint}</div>
      </div>
    `;
    return;
  }

  // Render data
  root.innerHTML = state.wos.data.slice(0, 20).map(wo => renderWOCard(wo)).join('');

  // Update completed count
  const completedCount = state.wos.data.filter(w => w.status === 'success').length;
  const completedEl = document.getElementById('completed-wos');
  if (completedEl) completedEl.textContent = completedCount;

  // Calculate and update pipeline metrics
  calculatePipelineMetrics();
  updatePipelineMetricsUI();
}

// Keep old function name for compatibility
async function loadWOList(filter = 'all') {
  state.wos.filter = filter;
  updateWOFilterUI();
  await loadWOs();
}

// Render single WO card
function renderWOCard(wo) {
  const statusColors = {
    'success': '#48bb78',
    'failed': '#f56565',
    'pending': '#ed8936',
    'running': '#4299e1',
    'queued': '#a0aec0'
  };

  const statusIcons = {
    'success': '✅',
    'failed': '❌',
    'pending': '⏳',
    'running': '▶️',
    'queued': '⚪'
  };

  const color = statusColors[wo.status] || '#a0aec0';
  const icon = statusIcons[wo.status] || '⚪';
  const duration = wo.duration_ms ? `${(wo.duration_ms / 1000).toFixed(1)}s` : '-';
  const timestamp = wo.started_at || '';

  return `
    <div class="wo-item"
         style="padding: 10px; margin-bottom: 6px; background: #f7fafc; border-radius: 6px; border-left: 3px solid ${color};"
         data-wo-id="${wo.id}"
         onclick="loadWODetail('${wo.id}')">
      <div style="display: flex; justify-content: space-between; align-items: center;">
        <div>
          <div style="font-weight: 600; color: #2d3748; font-size: 13px;">${icon} ${wo.id}</div>
          <div style="font-size: 11px; color: #718096; margin-top: 2px;">${wo.goal || 'No description'}</div>
        </div>
        <div style="text-align: right; font-size: 11px; color: #a0aec0;">
          <div>${timestamp}</div>
          <div>${duration}</div>
        </div>
      </div>
    </div>
  `;
}

// Load WO detail in drawer
async function loadWODetail(woId) {
  console.log('📂 Opening WO drawer for:', woId);
  openWODrawer(woId);
}

// Open WO drawer
async function openWODrawer(woId) {
  const drawer = document.getElementById('wo-drawer');
  const backdrop = document.getElementById('wo-drawer-backdrop');
  const titleEl = document.getElementById('wo-drawer-title');
  const subtitleEl = document.getElementById('wo-drawer-subtitle');
  const contentEl = document.getElementById('wo-drawer-content');

  if (!drawer || !backdrop || !contentEl) {
    console.error('Drawer elements not found');
    return;
  }

  // Show drawer immediately with loading state
  titleEl.textContent = 'Work Order Details';
  subtitleEl.textContent = `Loading ${woId}...`;
  contentEl.innerHTML = '<div style="text-align: center; padding: 40px; color: #a0aec0;">Loading details...</div>';

  backdrop.classList.add('open');
  drawer.classList.add('open');

  // Fetch and display WO details
  try {
    const wo = await safeFetch(`http://127.0.0.1:8767/api/wos/${woId}?tail=200&timeline=1`);

    // Update header
    titleEl.textContent = wo.id || 'Work Order';
    subtitleEl.textContent = wo.goal || 'No description';

    // Render full details
    contentEl.innerHTML = renderWODrawerContent(wo);
  } catch (error) {
    contentEl.innerHTML = `
      <div style="text-align: center; padding: 40px; color: #f56565;">
        <div style="font-size: 48px; margin-bottom: 16px;">⚠️</div>
        <div style="font-weight: 600; margin-bottom: 8px;">Failed to load details</div>
        <div style="font-size: 13px; opacity: 0.8;">${error.message}</div>
      </div>
    `;
  }
}

// Close WO drawer
function closeWODrawer() {
  console.log('📂 Closing WO drawer');
  const drawer = document.getElementById('wo-drawer');
  const backdrop = document.getElementById('wo-drawer-backdrop');

  if (drawer) drawer.classList.remove('open');
  if (backdrop) backdrop.classList.remove('open');
}

// Render drawer content with tabs (Phase 3)
function renderWODrawerContent(wo) {
  const statusBadgeClass = wo.status === 'success' ? 'success' :
                          wo.status === 'failed' ? 'failed' : 'pending';

  const duration = wo.duration_ms ? `${(wo.duration_ms / 1000).toFixed(2)}s` : 'N/A';
  const exitCodeColor = wo.exit_code === 0 ? '#48bb78' : '#f56565';

  // Build tab system
  return `
    <div class="wo-drawer-tabs">
      <button class="wo-tab active" data-tab="summary">📋 Summary</button>
      <button class="wo-tab" data-tab="io">📥 I-O</button>
      <button class="wo-tab" data-tab="logs">📜 Logs</button>
      <button class="wo-tab" data-tab="actions">⚡ Actions</button>
    </div>

    <div class="wo-tab-content active" data-tab-content="summary">
      ${renderSummaryTab(wo, statusBadgeClass, duration, exitCodeColor)}
    </div>

    <div class="wo-tab-content" data-tab-content="io">
      ${renderIOTab(wo)}
    </div>

    <div class="wo-tab-content" data-tab-content="logs">
      ${renderLogsTab(wo)}
    </div>

    <div class="wo-tab-content" data-tab-content="actions">
      ${renderActionsTab(wo)}
    </div>
  `;
}

// Summary Tab
function renderSummaryTab(wo, statusBadgeClass, duration, exitCodeColor) {
  return `
    <div class="wo-drawer-section">
      <h3>📋 Basic Information</h3>
      <div class="wo-drawer-field">
        <div class="label">Status</div>
        <div class="value"><span class="wo-drawer-badge ${statusBadgeClass}">${wo.status || 'unknown'}</span></div>
      </div>
      <div class="wo-drawer-field">
        <div class="label">Work Order ID</div>
        <div class="value">${wo.id || 'N/A'}</div>
      </div>
      <div class="wo-drawer-field">
        <div class="label">Goal</div>
        <div class="value">${wo.goal || 'No description provided'}</div>
      </div>
      <div class="wo-drawer-field">
        <div class="label">Duration</div>
        <div class="value">${duration}</div>
      </div>
      ${wo.exit_code !== undefined ? `
        <div class="wo-drawer-field">
          <div class="label">Exit Code</div>
          <div class="value" style="color: ${exitCodeColor}; font-weight: 700;">${wo.exit_code}</div>
        </div>
      ` : ''}
    </div>

    <div class="wo-drawer-section">
      <h3>🕐 Timestamps</h3>
      ${wo.started_at ? `
        <div class="wo-drawer-field">
          <div class="label">Started At</div>
          <div class="value">${wo.started_at}</div>
        </div>
      ` : ''}
      ${wo.completed_at ? `
        <div class="wo-drawer-field">
          <div class="label">Completed At</div>
          <div class="value">${wo.completed_at}</div>
        </div>
      ` : ''}
    </div>

    ${(wo.script_path || wo.log_path) ? `
      <div class="wo-drawer-section">
        <h3>📁 File Paths</h3>
        ${wo.script_path ? `
          <div class="wo-drawer-field">
            <div class="label">Script Path</div>
            <div class="value">${wo.script_path}</div>
          </div>
        ` : ''}
        ${wo.log_path ? `
          <div class="wo-drawer-field">
            <div class="label">Log Path</div>
            <div class="value">${wo.log_path}</div>
          </div>
        ` : ''}
      </div>
    ` : ''}

    ${renderTimelineSection(wo.timeline)}
  `;
}

function renderTimelineSection(events) {
  const heading = '<h3>🕒 Timeline</h3>';

  if (!Array.isArray(events) || events.length === 0) {
    return `
      <div class="wo-drawer-section">
        ${heading}
        <div class="wo-timeline-empty">No timeline data available.</div>
      </div>
    `;
  }

  const items = events.map((event) => {
    const type = event.type ? `<span class="wo-timeline-type">${escapeHtml(event.type)}</span>` : '';
    const ts = event.ts ? `<span class="wo-timeline-ts">${escapeHtml(formatTimelineTimestamp(event.ts))}</span>` : '';
    const label = `<div class="wo-timeline-label">${escapeHtml(event.label || event.type || 'event')}
      ${event.status ? `<span class="wo-timeline-status">${escapeHtml(String(event.status))}</span>` : ''}
    </div>`;

    return `
      <li class="wo-timeline-item">
        <div class="wo-timeline-meta">${type}${ts}</div>
        ${label}
      </li>
    `;
  }).join('');

  return `
    <div class="wo-drawer-section">
      ${heading}
      <ol class="wo-timeline-list">${items}</ol>
    </div>
  `;
}

function formatTimelineTimestamp(value) {
  if (!value) return '';
  try {
    const date = new Date(value);
    if (!isNaN(date.getTime())) {
      return date.toLocaleString();
    }
  } catch (err) {
    // ignore
  }
  return String(value);
}

// I-O Tab
function renderIOTab(wo) {
  let html = '';

  if (wo.stdout && wo.stdout.trim()) {
    html += `
      <div class="wo-drawer-section">
        <h3>📤 Standard Output</h3>
        <div class="wo-drawer-code">${wo.stdout.replace(/</g, '&lt;').replace(/>/g, '&gt;')}</div>
      </div>
    `;
  }

  if (wo.stderr && wo.stderr.trim()) {
    html += `
      <div class="wo-drawer-section">
        <h3>⚠️ Standard Error</h3>
        <div class="wo-drawer-code error">${wo.stderr.replace(/</g, '&lt;').replace(/>/g, '&gt;')}</div>
      </div>
    `;
  }

  return html || '<div style="text-align: center; padding: 40px; color: #a0aec0;">No input/output data available</div>';
}

// Logs Tab
function renderLogsTab(wo) {
  if (wo.log_tail && wo.log_tail.length > 0) {
    const logLines = wo.log_tail.join('\n').replace(/</g, '&lt;').replace(/>/g, '&gt;');
    return `
      <div class="wo-drawer-section">
        <h3>📜 Log Tail (last 200 lines)</h3>
        <div class="wo-drawer-code">${logLines}</div>
      </div>
    `;
  }

  return '<div style="text-align: center; padding: 40px; color: #a0aec0;">No log data available</div>';
}

// Actions Tab (Phase 3)
function renderActionsTab(wo) {
  return `
    <div class="wo-drawer-section">
      <h3>⚡ Available Actions</h3>
      <p style="color: #718096; font-size: 14px; margin-bottom: 16px;">
        Perform actions on this work order. Use with caution.
      </p>

      <div style="display: flex; flex-direction: column; gap: 12px;">
        <button class="wo-action-btn retry" onclick="retryWorkOrder('${wo.id}')"
                style="background: #4299e1; color: white; padding: 12px 20px; border: none; border-radius: 6px; font-weight: 600; cursor: pointer; transition: all 0.2s;">
          🔄 Retry Work Order
          <div style="font-size: 12px; font-weight: 400; margin-top: 4px; opacity: 0.9;">
            Creates a new idempotent work order with same parameters
          </div>
        </button>

        <button class="wo-action-btn cancel" onclick="cancelWorkOrder('${wo.id}')"
                style="background: #f56565; color: white; padding: 12px 20px; border: none; border-radius: 6px; font-weight: 600; cursor: pointer; transition: all 0.2s;">
          ❌ Cancel Work Order
          <div style="font-size: 12px; font-weight: 400; margin-top: 4px; opacity: 0.9;">
            Send cancel signal (if supported by WO type)
          </div>
        </button>

        <button class="wo-action-btn tail" onclick="tailWorkOrderLog('${wo.id}')"
                style="background: #48bb78; color: white; padding: 12px 20px; border: none; border-radius: 6px; font-weight: 600; cursor: pointer; transition: all 0.2s;">
          📡 Tail Live Logs
          <div style="font-size: 12px; font-weight: 400; margin-top: 4px; opacity: 0.9;">
            Opens live log streaming viewer
          </div>
        </button>
      </div>
    </div>

    <div class="wo-drawer-section" style="margin-top: 24px;">
      <h3>ℹ️ Action Information</h3>
      <div style="font-size: 13px; color: #718096; line-height: 1.6;">
        <p><strong>Retry:</strong> Creates a new work order JSON file with the same goal/parameters. Safe for idempotent operations.</p>
        <p><strong>Cancel:</strong> Attempts to send a cancellation signal. Only works if the work order processor supports it.</p>
        <p><strong>Tail:</strong> Opens a live streaming view of the work order's log file. Useful for monitoring long-running tasks.</p>
      </div>
    </div>
  `;
}

// Initialize WO drawer event handlers
function initWODrawer() {
  const closeBtn = document.getElementById('wo-drawer-close');
  const backdrop = document.getElementById('wo-drawer-backdrop');

  // Close button click
  if (closeBtn) {
    closeBtn.addEventListener('click', (e) => {
      e.stopPropagation();
      closeWODrawer();
    });
  }

  // Backdrop click to close
  if (backdrop) {
    backdrop.addEventListener('click', () => {
      closeWODrawer();
    });
  }

  // ESC key to close
  document.addEventListener('keydown', (e) => {
    if (e.key === 'Escape') {
      const drawer = document.getElementById('wo-drawer');
      if (drawer && drawer.classList.contains('open')) {
        closeWODrawer();
      }
    }
  });

  console.log('✅ WO drawer initialized (ESC, backdrop, close button)');

  // Tab switching (Phase 3)
  document.addEventListener('click', (e) => {
    if (e.target.matches('.wo-tab')) {
      const targetTab = e.target.getAttribute('data-tab');

      // Update tab buttons
      document.querySelectorAll('.wo-tab').forEach(tab => tab.classList.remove('active'));
      e.target.classList.add('active');

      // Update tab content
      document.querySelectorAll('.wo-tab-content').forEach(content => content.classList.remove('active'));
      const targetContent = document.querySelector(`[data-tab-content="${targetTab}"]`);
      if (targetContent) targetContent.classList.add('active');

      console.log(`📑 Switched to tab: ${targetTab}`);
    }
  });
}

// Action: Retry Work Order (Phase 3)
function retryWorkOrder(woId) {
  console.log(`🔄 Retry requested for WO: ${woId}`);

  // Show confirmation
  if (!confirm(`Create a retry work order for ${woId}?\n\nThis will drop a new WO JSON file with the same parameters.`)) {
    return;
  }

  // TODO: Call API to create retry WO or drop new JSON file
  // For now, just show a success message
  alert(`✅ Retry work order created for ${woId}\n\nCheck bridge/inbox/LLM for the new work order.`);
  console.log(`✅ Retry WO created for ${woId}`);
}

// Action: Cancel Work Order (Phase 3)
function cancelWorkOrder(woId) {
  console.log(`❌ Cancel requested for WO: ${woId}`);

  // Show confirmation
  if (!confirm(`Cancel work order ${woId}?\n\nThis will send a cancellation signal if supported.`)) {
    return;
  }

  // TODO: Call API to cancel WO
  // For now, just show a message
  alert(`⚠️ Cancel signal sent to ${woId}\n\nNote: Not all work order types support cancellation.`);
  console.log(`❌ Cancel signal sent for ${woId}`);
}

// Action: Tail Work Order Log (Phase 3)
function tailWorkOrderLog(woId) {
  console.log(`📡 Tail log requested for WO: ${woId}`);

  // Show info
  alert(`📡 Live log streaming for ${woId}\n\n` +
        `This feature will open a live streaming view of the work order's log file.\n\n` +
        `Implementation: SSE endpoint or fetch polling every 2s.`);

  console.log(`📡 Tail log viewer opened for ${woId}`);

  // TODO: Implement live log streaming
  // Options:
  // 1. Open a new window with SSE connection to /api/wos/{woId}/tail
  // 2. Show a modal with live log updates
  // 3. Replace drawer content with live streaming view
}

// ========== SERVICE DRAWER FUNCTIONS (v2.2.0) ==========

// Open service drawer with filtered services
async function openServiceDrawer(statusFilter = 'all') {
  console.log(`🔧 Opening service drawer, filter: ${statusFilter}`);

  const drawer = document.getElementById('service-drawer');
  const backdrop = document.getElementById('service-drawer-backdrop');
  const titleEl = document.getElementById('service-drawer-title');
  const subtitleEl = document.getElementById('service-drawer-subtitle');
  const contentEl = document.getElementById('service-drawer-content');

  if (!drawer || !backdrop || !contentEl) {
    console.error('Service drawer elements not found');
    return;
  }

  // Show drawer immediately with loading state
  const filterLabels = {
    'running': 'Running Services',
    'stopped': 'Stopped Services',
    'ondemand': 'On-Demand Services',
    'failed': 'Failed Services',
    'all': 'All Services'
  };

  titleEl.textContent = filterLabels[statusFilter] || 'Services';
  subtitleEl.textContent = 'Loading...';
  contentEl.innerHTML = '<div style="text-align: center; padding: 40px; color: #a0aec0;">Loading services...</div>';

  backdrop.classList.add('open');
  drawer.classList.add('open');

  // Fetch services from API
  try {
    const url = statusFilter === 'all' || statusFilter === 'ondemand'
      ? 'http://127.0.0.1:8767/api/services'
      : `http://127.0.0.1:8767/api/services?status=${statusFilter}`;

    const res = await fetch(url);
    if (!res.ok) throw new Error(`${res.status} ${res.statusText}`);

    const data = await res.json();

    // For ondemand, we need to filter client-side (API doesn't have this status)
    let services = data.services || [];
    if (statusFilter === 'ondemand') {
      // Ondemand services are those not running and not failed
      services = services.filter(s => s.status === 'stopped' && s.exit_code === 0);
    }

    // Update subtitle with count
    subtitleEl.textContent = `${services.length} service${services.length !== 1 ? 's' : ''}`;

    // Render service list
    contentEl.innerHTML = renderServiceList(services, statusFilter);

  } catch (error) {
    console.error('Failed to load services:', error);
    contentEl.innerHTML = `
      <div style="text-align: center; padding: 40px; color: #f56565;">
        <div style="font-size: 48px; margin-bottom: 16px;">⚠️</div>
        <div style="font-weight: 600; margin-bottom: 8px;">Failed to load services</div>
        <div style="font-size: 13px; opacity: 0.8;">${error.message}</div>
      </div>
    `;
  }
}

// Close service drawer
function closeServiceDrawer() {
  console.log('🔧 Closing service drawer');
  const drawer = document.getElementById('service-drawer');
  const backdrop = document.getElementById('service-drawer-backdrop');

  if (drawer) drawer.classList.remove('open');
  if (backdrop) backdrop.classList.remove('open');
}

// Render service list
function renderServiceList(services, filterType) {
  if (!services || services.length === 0) {
    const emptyMessages = {
      'running': { icon: '✅', title: 'No Running Services', hint: 'All services are currently stopped or on-demand' },
      'stopped': { icon: '🛑', title: 'No Stopped Services', hint: 'All services are currently running' },
      'failed': { icon: '✨', title: 'No Failed Services', hint: 'All services are running smoothly!' },
      'ondemand': { icon: '💤', title: 'No On-Demand Services', hint: 'All services are either running or stopped' }
    };

    const msg = emptyMessages[filterType] || { icon: '🔍', title: 'No Services Found', hint: 'No services match the current filter' };

    return `
      <div style="text-align: center; padding: 60px 20px; color: #718096;">
        <div style="font-size: 48px; margin-bottom: 16px;">${msg.icon}</div>
        <div style="font-size: 18px; font-weight: 600; color: #2d3748; margin-bottom: 8px;">${msg.title}</div>
        <div style="font-size: 13px; color: #cbd5e0; font-style: italic;">${msg.hint}</div>
      </div>
    `;
  }

  let html = '<div style="padding: 16px;">';

  services.forEach(service => {
    const statusColors = {
      'running': '#48bb78',
      'stopped': '#a0aec0',
      'failed': '#f56565'
    };

    const statusIcons = {
      'running': '✅',
      'stopped': '⏸️',
      'failed': '❌'
    };

    const color = statusColors[service.status] || '#a0aec0';
    const icon = statusIcons[service.status] || '⚪';

    // Extract readable name from label
    const displayName = service.label.replace('com.02luka.', '').replace(/\./g, ' ');

    html += `
      <div style="padding: 12px; margin-bottom: 8px; background: #f7fafc; border-radius: 6px; border-left: 3px solid ${color};">
        <div style="display: flex; justify-content: space-between; align-items: center;">
          <div style="flex: 1;">
            <div style="font-weight: 600; color: #2d3748; font-size: 14px;">${icon} ${displayName}</div>
            <div style="font-size: 11px; color: #718096; margin-top: 4px; font-family: monospace;">${service.label}</div>
            ${service.type !== 'other' ? `<div style="font-size: 10px; color: #a0aec0; margin-top: 2px;">Type: ${service.type}</div>` : ''}
          </div>
          <div style="text-align: right; font-size: 11px; color: #a0aec0;">
            ${service.pid ? `<div style="color: ${color}; font-weight: 600;">PID: ${service.pid}</div>` : ''}
            ${service.exit_code !== null ? `<div>Exit: ${service.exit_code}</div>` : ''}
          </div>
        </div>
      </div>
    `;
  });

  html += '</div>';
  return html;
}

// Initialize service drawer
function initServiceDrawer() {
  const closeBtn = document.getElementById('service-drawer-close');
  const backdrop = document.getElementById('service-drawer-backdrop');

  // Close button click
  if (closeBtn) {
    closeBtn.addEventListener('click', (e) => {
      e.stopPropagation();
      closeServiceDrawer();
    });
  }

  // Backdrop click to close
  if (backdrop) {
    backdrop.addEventListener('click', () => {
      closeServiceDrawer();
    });
  }

  // ESC key to close (reuse keyboard handler for both drawers)
  document.addEventListener('keydown', (e) => {
    if (e.key === 'Escape') {
      const serviceDrawer = document.getElementById('service-drawer');
      if (serviceDrawer && serviceDrawer.classList.contains('open')) {
        closeServiceDrawer();
      }
    }
  });

  console.log('✅ Service drawer initialized');
}

// ========== END SERVICE DRAWER FUNCTIONS ==========

// Render WO detail panel
function renderWODetail(wo) {
  const statusColor = wo.status === 'success' ? '#48bb78' :
                     wo.status === 'failed' ? '#f56565' : '#a0aec0';

  let logSection = '';
  if (wo.log_tail && wo.log_tail.length > 0) {
    const logLines = wo.log_tail.join('\n').replace(/</g, '&lt;').replace(/>/g, '&gt;');
    logSection = `
      <details open style="margin-top: 12px;">
        <summary style="cursor: pointer; font-weight: 600; color: #2d3748; padding: 8px 0;">📜 Log Tail</summary>
        <pre style="margin-top: 8px; padding: 12px; background: #1a202c; color: #48bb78; border-radius: 6px; font-size: 11px; max-height: 300px; overflow-y: auto; font-family: monospace;">${logLines}</pre>
      </details>
    `;
  }

  let errorSection = '';
  if (wo.error) {
    errorSection = `
      <div style="padding: 10px; background: #fed7d7; border-radius: 6px; margin-bottom: 12px; border-left: 3px solid #f56565;">
        <strong style="color: #742a2a;">Error:</strong>
        <div style="font-size: 12px; color: #742a2a; margin-top: 4px;">${wo.error.message || 'Unknown error'}</div>
      </div>
    `;
  }

  return `
    <div style="padding: 16px; background: #edf2f7; border-radius: 8px; border-left: 4px solid ${statusColor}; margin-top: 16px;">
      <div style="display: flex; justify-content: space-between; align-items: start; margin-bottom: 12px;">
        <h3 style="font-size: 16px; color: #1a202c; margin: 0;">${wo.id}</h3>
        <button onclick="closeWODetail()" style="padding: 4px 12px; font-size: 12px; background: #cbd5e0; border: none; border-radius: 4px; cursor: pointer;">Close</button>
      </div>

      <div style="font-size: 13px; color: #2d3748; margin-bottom: 12px;">
        <strong>Goal:</strong> ${wo.goal || 'No description'}
      </div>

      <div style="display: grid; grid-template-columns: repeat(2, 1fr); gap: 8px; font-size: 12px; color: #4a5568; margin-bottom: 12px;">
        <div><strong>Owner:</strong> ${wo.owner}</div>
        <div><strong>Status:</strong> <span style="color: ${statusColor}; font-weight: 600;">${wo.status}</span></div>
        <div><strong>Operation:</strong> ${wo.op || '-'}</div>
        <div><strong>Duration:</strong> ${wo.duration_ms ? (wo.duration_ms / 1000).toFixed(1) + 's' : '-'}</div>
      </div>

      ${errorSection}

      <details style="margin-top: 12px;">
        <summary style="cursor: pointer; font-weight: 600; color: #2d3748; padding: 8px 0;">⚙️ Inputs/Outputs</summary>
        <pre style="margin-top: 8px; padding: 10px; background: #f7fafc; border-radius: 6px; font-size: 11px; overflow-x: auto;">${JSON.stringify({inputs: wo.inputs, outputs: wo.outputs}, null, 2)}</pre>
      </details>

      ${logSection}

      <div style="margin-top: 12px; padding-top: 12px; border-top: 1px solid #cbd5e0; font-size: 11px; color: #a0aec0;">
        Script: <code style="background: #f7fafc; padding: 2px 6px; border-radius: 3px;">${wo.script_path || '-'}</code>
      </div>
    </div>
  `;
}

// Close WO detail
function closeWODetail() {
  const detailEl = document.getElementById('wo-detail');
  if (detailEl) detailEl.innerHTML = '';
}

// Initialize logs (call once on boot)
function initLogs() {
  console.log('initLogs: Starting...');

  const refreshBtn = document.querySelector('[data-btn="logs-refresh"]');
  if (refreshBtn) {
    refreshBtn.addEventListener('click', () => {
      console.log('Logs refresh button clicked');
      loadLogs(true);
    });
    console.log('Attached logs refresh listener');
  } else {
    console.warn('Logs refresh button not found!');
  }

  const autoCheckbox = document.querySelector('[data-chk="logs-autorefresh"]');
  if (autoCheckbox) {
    autoCheckbox.addEventListener('change', (e) => {
      console.log(`Logs auto-refresh toggled: ${e.target.checked}`);
      state.logs.auto = !!e.target.checked;
      setupLogsAutoRefresh();
    });
    console.log('Attached logs checkbox listener');
  } else {
    console.warn('Logs auto-refresh checkbox not found!');
  }

  // Pause follow when user scrolls up; resume when they hit bottom
  const box = document.querySelector('#live-logs');
  if (box) {
    box.addEventListener('scroll', () => {
      const nearBottom = (box.scrollHeight - box.scrollTop - box.clientHeight) < 8;
      state.logs.follow = nearBottom;
    });
    console.log('Attached logs scroll listener');
  } else {
    console.warn('Logs box not found!');
  }

  // First load gets the tail and cursor
  console.log('Loading initial logs...');
  loadLogs(true).then(() => {
    console.log('Initial logs loaded, setting up auto-refresh');
    setupLogsAutoRefresh();
  });
}

// Abortable fetch with cursor logic + backoff + metrics
async function loadLogs(force = false) {
  // Cancel any in-flight request
  if (state.logs.fetchController) {
    try { state.logs.fetchController.abort(); } catch {}
  }
  const ctrl = new AbortController();
  state.logs.fetchController = ctrl;

  if (force) {
    state.logs.cursor = null;   // reset to tail
    state.logs.lines = [];      // clear screen
  }
  state.logs.loading = true;
  state.logs.error = null;
  renderLogsHeader();           // updates error/status only

  try {
    await timed('logs', async () => {
      // Build URL with cursor if present
      const qs = state.logs.cursor ? `?cursor=${encodeURIComponent(state.logs.cursor)}` : '?lines=200';
      const res = await fetch(`http://127.0.0.1:8767/api/health/logs${qs}`, {
        signal: ctrl.signal,
        headers: { 'Accept': 'application/json' }
      });

      if (!res.ok) throw new Error(`${res.status} ${res.statusText}`);

      const { lines = [], cursor = null } = await res.json();

      // If this is first load (force=true), replace all lines
      if (force && Array.isArray(lines) && lines.length) {
        state.logs.lines = lines;
        renderLogsReplace();
      }
      // Otherwise append new lines, cap to maxLines
      else if (Array.isArray(lines) && lines.length) {
        state.logs.lines.push(...lines);
        if (state.logs.lines.length > state.logs.maxLines) {
          state.logs.lines.splice(0, state.logs.lines.length - state.logs.maxLines);
        }
        renderLogsAppend(lines);
      }

      // Advance cursor only after successful render
      if (cursor) state.logs.cursor = cursor;

      // Auto-scroll if following live
      if (state.logs.follow) scrollLogsToBottom();

      return { lines, cursor };
    });

    // Success - reset backoff
    state.logs.backoff = 0;

  } catch (err) {
    if (err.name !== 'AbortError') {
      state.logs.error = String(err);
      renderLogsHeader();

      // Apply backoff for next retry
      state.logs.backoff = getNextDelay(state.logs.backoff);
    }
    return; // don't flip loading if aborted by a newer call
  } finally {
    if (state.logs.fetchController === ctrl) {
      state.logs.fetchController = null;
      state.logs.loading = false;
      renderLogsHeader();
      updateHealthPill(); // Update health after logs update
    }
  }
}

// Render logs header (error state)
function renderLogsHeader() {
  const err = document.querySelector('#logs-error');
  if (err) {
    err.textContent = state.logs.error ? `⚠️ ${state.logs.error}` : '';
  }
}

// Render logs - replace all (for initial load)
function renderLogsReplace() {
  const box = document.querySelector('#live-logs');
  if (!box) return;

  if (!state.logs.lines.length) {
    box.innerHTML = '<div class="log-line" style="color: #a0aec0;">No logs available</div>';
    return;
  }

  box.innerHTML = state.logs.lines.map(line => formatLogLine(line)).join('');
}

// Render logs - append new lines (incremental)
function renderLogsAppend(newLines) {
  const box = document.querySelector('#live-logs');
  if (!box || !Array.isArray(newLines) || !newLines.length) return;

  // Use a DocumentFragment for performance
  const frag = document.createDocumentFragment();
  newLines.forEach(line => {
    const div = document.createElement('div');
    div.className = 'log-line';

    // Apply color based on content
    const lower = line.toLowerCase();
    if (lower.includes('error') || lower.includes('failed')) {
      div.style.color = '#fc8181';
    } else if (lower.includes('warn')) {
      div.style.color = '#f6ad55';
    }

    div.textContent = line; // safe: textContent (no HTML injection)
    frag.appendChild(div);
  });
  box.appendChild(frag);
}

// Format a single log line with color
function formatLogLine(line) {
  const lower = line.toLowerCase();
  let color = '';

  if (lower.includes('error') || lower.includes('failed')) {
    color = 'color: #fc8181;';
  } else if (lower.includes('warn')) {
    color = 'color: #f6ad55;';
  }

  return `<div class="log-line" style="${color}">${escapeHtml(line)}</div>`;
}

// Scroll logs to bottom
function scrollLogsToBottom() {
  const box = document.querySelector('#live-logs');
  if (!box) return;
  box.scrollTop = box.scrollHeight;
}

// Setup logs auto-refresh with polling/backpressure + adaptive timing
function setupLogsAutoRefresh() {
  clearInterval(state.logs.intervalId);
  if (!state.logs.auto || document.hidden) return;

  // Use backoff delay if there were recent errors, otherwise default 5s
  const delay = state.logs.backoff > 0 ? state.logs.backoff : 5000;

  // Light polling; server sends only new lines after cursor
  state.logs.intervalId = setInterval(() => {
    // If user is reading older logs (follow=false), we still fetch
    // but we DO NOT auto-scroll; the new lines buffer at the bottom.
    loadLogs(false);
  }, delay);
}

// Keep old function name for compatibility
async function loadSystemLogs() {
  await loadLogs(true);
}

// Escape HTML
function escapeHtml(text) {
  const div = document.createElement('div');
  div.textContent = text;
  return div.innerHTML;
}

// ========================================
// ROADMAP & SERVICES (Dashboard Data)
// ========================================

// Load roadmap data with abort controller + metrics
async function loadRoadmap() {
  // Cancel the previous fetch if it's still running
  if (state.roadmap.fetchController) {
    try { state.roadmap.fetchController.abort(); } catch {}
  }
  const ctrl = new AbortController();
  state.roadmap.fetchController = ctrl;

  state.roadmap.loading = true;
  state.roadmap.error = null;
  renderRoadmap();

  try {
    await timed('roadmap', async () => {
      const res = await fetch('./dashboard_data.json', {
        signal: ctrl.signal,
        headers: { 'Accept': 'application/json' }
      });

      if (!res.ok) throw new Error(`${res.status} ${res.statusText}`);

      const data = await res.json();
      state.roadmap.data = data.roadmap || null;
      return data.roadmap;
    });

  } catch (err) {
    if (err.name === 'AbortError') return;
    state.roadmap.error = String(err);
  } finally {
    if (state.roadmap.fetchController === ctrl) {
      state.roadmap.fetchController = null;
      state.roadmap.loading = false;
      renderRoadmap();
    }
  }
}

// Render roadmap with skeleton, error, and data states
function renderRoadmap() {
  // Update stat cards
  const roadmapProgressEl = document.getElementById('roadmap-progress');
  const phaseProgressEl = document.getElementById('phase-progress');

  // Loading skeleton
  if (state.roadmap.loading) {
    if (roadmapProgressEl) roadmapProgressEl.textContent = '...';
    if (phaseProgressEl) phaseProgressEl.textContent = '...';
    renderRoadmapDetails('skeleton');
    return;
  }

  // Error state
  if (state.roadmap.error) {
    if (roadmapProgressEl) roadmapProgressEl.textContent = '⚠️';
    if (phaseProgressEl) phaseProgressEl.textContent = '⚠️';
    renderRoadmapDetails('error', state.roadmap.error);
    return;
  }

  // Empty/no data state
  if (!state.roadmap.data) {
    if (roadmapProgressEl) roadmapProgressEl.textContent = '-';
    if (phaseProgressEl) phaseProgressEl.textContent = '-';
    renderRoadmapDetails('empty');
    return;
  }

  // Render data
  const rd = state.roadmap.data;
  if (roadmapProgressEl) roadmapProgressEl.textContent = `${rd.overall_progress_pct || 0}%`;
  if (phaseProgressEl) phaseProgressEl.textContent = `${rd.current_phase_pct || 0}%`;
  renderRoadmapDetails('data', null, rd);
}

// Render roadmap details panel
function renderRoadmapDetails(mode, error = null, data = null) {
  const nameEl = document.getElementById('roadmap-name');
  const overallPctEl = document.getElementById('overall-pct');
  const overallBarEl = document.getElementById('overall-progress-bar');
  const phaseNameEl = document.getElementById('current-phase-name');
  const phasePctEl = document.getElementById('phase-pct');
  const phaseBarEl = document.getElementById('phase-progress-bar');
  const tasksEl = document.getElementById('current-tasks');

  if (mode === 'skeleton') {
    if (nameEl) nameEl.textContent = 'Loading...';
    if (overallPctEl) overallPctEl.textContent = '...';
    if (overallBarEl) overallBarEl.style.width = '0%';
    if (phaseNameEl) phaseNameEl.textContent = 'Loading...';
    if (phasePctEl) phasePctEl.textContent = '...';
    if (phaseBarEl) phaseBarEl.style.width = '0%';
    if (tasksEl) tasksEl.innerHTML = '<div style="color: #a0aec0;">Loading tasks...</div>';
    return;
  }

  if (mode === 'error') {
    if (nameEl) nameEl.textContent = 'Error loading roadmap';
    if (overallPctEl) overallPctEl.textContent = '-';
    if (overallBarEl) overallBarEl.style.width = '0%';
    if (phaseNameEl) phaseNameEl.textContent = 'Error';
    if (phasePctEl) phasePctEl.textContent = '-';
    if (phaseBarEl) phaseBarEl.style.width = '0%';
    if (tasksEl) {
      tasksEl.innerHTML = `
        <div style="color: #f56565; padding: 10px; background: #fed7d7; border-radius: 6px;">
          ⚠️ ${error}
          <button onclick="loadRoadmap()" style="margin-left: 10px; padding: 4px 8px; background: #667eea; color: white; border: none; border-radius: 4px; cursor: pointer; font-size: 11px;">Retry</button>
        </div>
      `;
    }
    return;
  }

  if (mode === 'empty' || !data) {
    if (nameEl) nameEl.textContent = 'No roadmap data';
    if (overallPctEl) overallPctEl.textContent = '-';
    if (overallBarEl) overallBarEl.style.width = '0%';
    if (phaseNameEl) phaseNameEl.textContent = 'N/A';
    if (phasePctEl) phasePctEl.textContent = '-';
    if (phaseBarEl) phaseBarEl.style.width = '0%';
    if (tasksEl) tasksEl.innerHTML = '<div style="color: #a0aec0;"><em>No active roadmap</em></div>';
    return;
  }

  // Render data
  if (nameEl) nameEl.textContent = data.name || 'Roadmap';
  if (overallPctEl) overallPctEl.textContent = `${data.overall_progress_pct || 0}%`;
  if (overallBarEl) overallBarEl.style.width = `${data.overall_progress_pct || 0}%`;
  if (phaseNameEl) phaseNameEl.textContent = data.current_phase_name || 'Current Phase';
  if (phasePctEl) phasePctEl.textContent = `${data.current_phase_pct || 0}%`;
  if (phaseBarEl) phaseBarEl.style.width = `${data.current_phase_pct || 0}%`;

  if (tasksEl) {
    if (data.tasks && data.tasks.length > 0) {
      tasksEl.innerHTML = data.tasks.map(task => `
        <div style="padding: 6px 0; border-bottom: 1px solid #e2e8f0;">
          <div style="display: flex; align-items: center; gap: 8px;">
            <span style="font-size: 14px;">${task.status === 'completed' ? '✅' : task.status === 'in_progress' ? '▶️' : '⏳'}</span>
            <span style="flex: 1; color: #2d3748;">${task.name}</span>
          </div>
        </div>
      `).join('');
    } else {
      tasksEl.innerHTML = '<div style="color: #a0aec0;"><em>No active tasks</em></div>';
    }
  }
}

// Load services data with abort controller + metrics
async function loadServices() {
  // Cancel the previous fetch if it's still running
  if (state.services.fetchController) {
    try { state.services.fetchController.abort(); } catch {}
  }
  const ctrl = new AbortController();
  state.services.fetchController = ctrl;

  state.services.loading = true;
  state.services.error = null;
  renderServices();

  try {
    await timed('services', async () => {
      const res = await fetch('http://127.0.0.1:8767/api/services', {
        signal: ctrl.signal,
        headers: { 'Accept': 'application/json' }
      });

      if (!res.ok) throw new Error(`${res.status} ${res.statusText}`);

      const data = await res.json();
      state.services.data = data;
      state.services.summary = data.summary || null;
      state.services.list = Array.isArray(data.services) ? data.services : [];
      return data;
    });

  } catch (err) {
    if (err.name === 'AbortError') return;
    state.services.error = String(err);
  } finally {
    if (state.services.fetchController === ctrl) {
      state.services.fetchController = null;
      state.services.loading = false;
      renderServices();
      updateHealthPill();
    }
  }
}

// Render services with skeleton, error, and data states
function renderServices() {
  const runningCountEl = document.getElementById('running-count');
  const summaryTotalEl = document.getElementById('services-summary-total');
  const summaryRunningEl = document.getElementById('services-summary-running');
  const summaryStoppedEl = document.getElementById('services-summary-stopped');
  const summaryFailedEl = document.getElementById('services-summary-failed');
  const tableBody = document.getElementById('services-table-body');
  const filterSummaryEl = document.getElementById('services-filter-summary');

  const setSummaryValues = (total, running, stopped, failed) => {
    if (summaryTotalEl) summaryTotalEl.textContent = total;
    if (summaryRunningEl) summaryRunningEl.textContent = running;
    if (summaryStoppedEl) summaryStoppedEl.textContent = stopped;
    if (summaryFailedEl) summaryFailedEl.textContent = failed;
  };

  const setTablePlaceholder = (message) => {
    if (!tableBody) return;
    tableBody.innerHTML = `
      <tr>
        <td colspan="5" class="table-placeholder">${escapeHtml(message)}</td>
      </tr>
    `;
  };

  if (state.services.loading) {
    setSummaryValues('...', '...', '...', '...');
    if (runningCountEl) runningCountEl.textContent = '...';
    if (filterSummaryEl) filterSummaryEl.textContent = 'Loading services...';
    setTablePlaceholder('Loading services...');
    updateServiceFilterUI();
    return;
  }

  if (state.services.error) {
    setSummaryValues('⚠️', '⚠️', '⚠️', '⚠️');
    if (runningCountEl) runningCountEl.textContent = '⚠️';
    if (filterSummaryEl) filterSummaryEl.textContent = 'Unable to load services';
    setTablePlaceholder(state.services.error);
    updateServiceFilterUI();
    return;
  }

  if (!state.services.list || state.services.list.length === 0) {
    setSummaryValues(0, 0, 0, 0);
    if (runningCountEl) runningCountEl.textContent = '0';
    if (filterSummaryEl) filterSummaryEl.textContent = 'No services detected';
    setTablePlaceholder('No services detected.');
    updateServiceFilterUI();
    return;
  }

  const summary = state.services.summary || {
    total: state.services.list.length,
    running: state.services.list.filter(s => s.status === 'running').length,
    stopped: state.services.list.filter(s => s.status === 'stopped').length,
    failed: state.services.list.filter(s => s.status === 'failed').length
  };

  setSummaryValues(
    summary.total ?? '-',
    summary.running ?? '-',
    summary.stopped ?? '-',
    summary.failed ?? '-'
  );

  if (runningCountEl) runningCountEl.textContent = summary.running ?? '-';

  const filtered = getFilteredServices();
  if (filterSummaryEl) {
    const noun = filtered.length === 1 ? 'service' : 'services';
    filterSummaryEl.textContent = `${filtered.length} ${noun} shown`;
  }

  if (!tableBody) {
    updateServiceFilterUI();
    return;
  }

  if (filtered.length === 0) {
    setTablePlaceholder('No services match the selected filters.');
    updateServiceFilterUI();
    return;
  }

  const rows = filtered.map(service => `
    <tr>
      <td>${escapeHtml(service.label || 'Unnamed service')}</td>
      <td>${formatServiceType(service.type)}</td>
      <td>${formatServiceStatus(service.status)}</td>
      <td>${service.pid ?? '—'}</td>
      <td>${service.exit_code ?? '—'}</td>
    </tr>
  `).join('');

  tableBody.innerHTML = rows;
  updateServiceFilterUI();
}

function getDefaultMLSSummary() {
  return {
    total: 0,
    solutions: 0,
    failures: 0,
    patterns: 0,
    improvements: 0
  };
}

async function loadMLS() {
  if (state.mlsLessons.fetchController) {
    try { state.mlsLessons.fetchController.abort(); } catch {}
  }

  const ctrl = new AbortController();
  state.mlsLessons.fetchController = ctrl;

  state.mlsLessons.loading = true;
  state.mlsLessons.error = null;
  renderMLS();

  try {
    await timed('mls', async () => {
      const res = await fetch('http://127.0.0.1:8767/api/mls', {
        signal: ctrl.signal,
        headers: { 'Accept': 'application/json' }
      });

      if (!res.ok) throw new Error(`${res.status} ${res.statusText}`);

      const data = await res.json();
      state.mlsLessons.entries = Array.isArray(data.entries) ? data.entries : [];
      state.mlsLessons.summary = data.summary || getDefaultMLSSummary();
      return data;
    });
  } catch (err) {
    if (err.name === 'AbortError') return;
    state.mlsLessons.error = String(err);
  } finally {
    if (state.mlsLessons.fetchController === ctrl) {
      state.mlsLessons.fetchController = null;
      state.mlsLessons.loading = false;
      renderMLS();
      updateHealthPill();
    }
  }
}

function renderMLS() {
  const summary = state.mlsLessons.summary || getDefaultMLSSummary();
  const totalEl = document.getElementById('mls-summary-total');
  const solutionEl = document.getElementById('mls-summary-solution');
  const failureEl = document.getElementById('mls-summary-failure');
  const patternEl = document.getElementById('mls-summary-pattern');
  const improvementEl = document.getElementById('mls-summary-improvement');
  const listEl = document.getElementById('mls-list');
  const filterSummaryEl = document.getElementById('mls-filter-summary');

  const setSummary = (total, solutions, failures, patterns, improvements) => {
    if (totalEl) totalEl.textContent = total;
    if (solutionEl) solutionEl.textContent = solutions;
    if (failureEl) failureEl.textContent = failures;
    if (patternEl) patternEl.textContent = patterns;
    if (improvementEl) improvementEl.textContent = improvements;
  };

  if (state.mlsLessons.loading) {
    setSummary('...', '...', '...', '...', '...');
    if (filterSummaryEl) filterSummaryEl.textContent = 'Loading lessons...';
    if (listEl) {
      listEl.innerHTML = '<div class="panel-placeholder">Loading lessons...</div>';
    }
    renderMLSLessonDetail();
    updateMLSFilterUI();
    return;
  }

  if (state.mlsLessons.error) {
    setSummary('⚠️', '⚠️', '⚠️', '⚠️', '⚠️');
    if (filterSummaryEl) filterSummaryEl.textContent = 'Unable to load lessons';
    if (listEl) {
      listEl.innerHTML = `<div class="panel-placeholder">${escapeHtml(state.mlsLessons.error)}</div>`;
    }
    renderMLSLessonDetail();
    updateMLSFilterUI();
    return;
  }

  setSummary(
    summary.total ?? 0,
    summary.solutions ?? 0,
    summary.failures ?? 0,
    summary.patterns ?? 0,
    summary.improvements ?? 0
  );

  const entries = Array.isArray(state.mlsLessons.entries) ? state.mlsLessons.entries : [];
  const filter = state.mlsLessons.filter || 'all';
  const filtered = filter === 'all'
    ? entries
    : entries.filter(entry => (entry.type || 'other') === filter);

  if (filterSummaryEl) {
    const noun = filtered.length === 1 ? 'lesson' : 'lessons';
    filterSummaryEl.textContent = `${filtered.length} ${noun}`;
  }

  if (!listEl) {
    renderMLSLessonDetail();
    updateMLSFilterUI();
    return;
  }

  if (filtered.length === 0) {
    listEl.innerHTML = '<div class="panel-placeholder">No lessons match the selected filter.</div>';
    state.mlsLessons.selectedId = null;
    renderMLSLessonDetail();
    updateMLSFilterUI();
    return;
  }

  if (!state.mlsLessons.selectedId || !filtered.some(e => e.id === state.mlsLessons.selectedId)) {
    state.mlsLessons.selectedId = filtered[0].id;
  }

  const rows = filtered.map(entry => {
    const tags = (entry.tags || []).slice(0, 3)
      .map(tag => `<span class="tag-chip">${escapeHtml(tag)}</span>`)
      .join('');
    const score = typeof entry.score === 'number' ? entry.score.toFixed(1) : (entry.score ?? '—');
    const isActive = entry.id === state.mlsLessons.selectedId;
    return `
      <div class="mls-row${isActive ? ' is-active' : ''}" data-mls-id="${escapeHtml(entry.id || '')}">
        <div class="mls-row-time">${escapeHtml(formatMLSTime(entry.time))}</div>
        <div class="mls-row-type">${escapeHtml(formatMLSType(entry.type))}</div>
        <div class="mls-row-title">${escapeHtml(entry.title || 'Untitled lesson')}</div>
        <div class="mls-row-score">${score}</div>
        <div class="mls-row-tags">${tags || '<span class="tag-chip muted">No tags</span>'}</div>
      </div>
    `;
  }).join('');

  listEl.innerHTML = rows;
  listEl.querySelectorAll('[data-mls-id]').forEach(row => {
    row.addEventListener('click', () => {
      const nextId = row.getAttribute('data-mls-id');
      if (!nextId) return;
      state.mlsLessons.selectedId = nextId;
      renderMLS();
    });
  });

  renderMLSLessonDetail();
  updateMLSFilterUI();
}

function renderMLSLessonDetail() {
  const detailEl = document.getElementById('mls-detail');
  if (!detailEl) return;

  const selectedId = state.mlsLessons.selectedId;
  if (!selectedId) {
    detailEl.innerHTML = '<div class="panel-placeholder">Select a lesson to view full context.</div>';
    return;
  }

  const entry = (state.mlsLessons.entries || []).find(e => e.id === selectedId);
  if (!entry) {
    detailEl.innerHTML = '<div class="panel-placeholder">Lesson not found in current data.</div>';
    return;
  }

  const tags = (entry.tags || []).map(tag => `<span class="tag-chip">${escapeHtml(tag)}</span>`).join('')
    || '<span class="tag-chip muted">No tags</span>';

  const relatedItems = [];
  if (entry.related_wo) {
    relatedItems.push(`<div>Work Order: <code>${escapeHtml(entry.related_wo)}</code></div>`);
  }
  if (entry.related_session) {
    relatedItems.push(`<div>Session: <code>${escapeHtml(entry.related_session)}</code></div>`);
  }

  detailEl.innerHTML = `
    <div class="mls-detail-header">
      <div>
        <div class="mls-detail-title">${escapeHtml(entry.title || 'Untitled lesson')}</div>
        <div class="mls-detail-meta">${escapeHtml(formatMLSType(entry.type))} • ${escapeHtml(formatMLSTime(entry.time))} • Score ${entry.score ?? '—'}</div>
      </div>
      <div class="mls-detail-tags">${tags}</div>
    </div>
    <div class="mls-detail-section">
      <h4>Context</h4>
      <p>${entry.context ? escapeHtml(entry.context) : '<em>No context provided</em>'}</p>
    </div>
    <div class="mls-detail-section">
      <h4>Lesson</h4>
      <p>${entry.details ? escapeHtml(entry.details) : '<em>No lesson details recorded</em>'}</p>
    </div>
    <div class="mls-detail-section">
      <h4>Related</h4>
      <div class="mls-detail-related">
        ${relatedItems.length ? relatedItems.join('') : '<div class="muted">No related WO or session metadata</div>'}
      </div>
    </div>
  `;
}

// --- Reality Snapshot ---
async function loadRealitySnapshot() {
  const meta = document.getElementById('reality-meta');
  const deployEl = document.getElementById('reality-deployment');
  const saveBody = document.getElementById('reality-save-body');
  const orchEl = document.getElementById('reality-orchestrator');
  if (!meta && !deployEl && !saveBody && !orchEl) {
    return; // Panel not rendered in this variant
  }

  if (state.realitySnapshot.fetchController) {
    try { state.realitySnapshot.fetchController.abort(); } catch {}
  }

  const ctrl = new AbortController();
  state.realitySnapshot.fetchController = ctrl;
  state.realitySnapshot.loading = true;
  state.realitySnapshot.error = null;
  renderRealitySnapshot();

  try {
    await timed('reality', async () => {
      const res = await fetch('http://127.0.0.1:8767/api/reality/snapshot', {
        signal: ctrl.signal,
        headers: { 'Accept': 'application/json' }
      });

      if (!res.ok) throw new Error(`${res.status} ${res.statusText}`);

      const payload = await res.json();
      state.realitySnapshot.payload = payload;
      return payload;
    });
  } catch (err) {
    if (err.name === 'AbortError') return;
    state.realitySnapshot.error = String(err);
    state.realitySnapshot.payload = null;
  } finally {
    if (state.realitySnapshot.fetchController === ctrl) {
      state.realitySnapshot.fetchController = null;
      state.realitySnapshot.loading = false;
      renderRealitySnapshot();
    }
  }
}

function renderRealitySnapshot() {
  const meta = document.getElementById('reality-meta');
  const deployEl = document.getElementById('reality-deployment');
  const saveBody = document.getElementById('reality-save-body');
  const orchEl = document.getElementById('reality-orchestrator');
  if (!meta && !deployEl && !saveBody && !orchEl) return;

  const { loading, error, payload } = state.realitySnapshot;

  const setTableMessage = (message) => {
    if (!saveBody) return;
    saveBody.innerHTML = `
      <tr>
        <td colspan="7" class="table-placeholder">${escapeHtml(message)}</td>
      </tr>
    `;
  };

  const clearPanels = () => {
    if (deployEl) deployEl.textContent = '';
    if (orchEl) orchEl.textContent = '';
    setTableMessage('No save.sh runs available.');
  };

  if (loading) {
    if (meta) meta.textContent = 'Loading Reality snapshot…';
    if (deployEl) deployEl.textContent = '';
    setTableMessage('Loading save.sh runs…');
    if (orchEl) orchEl.textContent = '';
    return;
  }

  if (error) {
    if (meta) meta.textContent = `Reality snapshot error: ${error}`;
    clearPanels();
    return;
  }

  if (!payload || payload.status === 'no_snapshot') {
    if (meta) meta.textContent = 'No Reality Hooks snapshot found yet. Run the Reality Hooks workflow in CI first.';
    if (deployEl) deployEl.textContent = '';
    setTableMessage('No save.sh runs captured.');
    if (orchEl) orchEl.textContent = '';
    return;
  }

  if (payload.status === 'error') {
    if (meta) meta.textContent = `Reality snapshot error: ${payload.error || 'invalid snapshot'}`;
    clearPanels();
    return;
  }

  const data = payload.data || {};
  const timestamp = data.timestamp || 'unknown';
  const deployment = data.deployment_report || {};
  const saveRuns = Array.isArray(data.save_sh_full_cycle) ? data.save_sh_full_cycle : [];
  const orchestrator = data.orchestrator_summary || null;

  if (meta) {
    const source = payload.snapshot_path || 'unknown source';
    meta.textContent = `Latest snapshot: ${timestamp} (source: ${source})`;
  }

  if (deployEl) {
    if (deployment && (deployment.path || deployment.summary)) {
      const lines = [];
      if (deployment.path) lines.push(`Report: ${deployment.path}`);
      if (deployment.summary) lines.push(String(deployment.summary));
      deployEl.textContent = lines.join('\n');
    } else {
      deployEl.textContent = 'No deployment report in snapshot.';
    }
  }

  if (saveBody) {
    if (!saveRuns.length) {
      setTableMessage('No save.sh runs captured.');
    } else {
      saveBody.innerHTML = '';
      saveRuns.forEach((run) => {
        const tr = document.createElement('tr');
        tr.innerHTML = `
          <td><code>${escapeHtml(run.test_id || '')}</code></td>
          <td>${escapeHtml(run.lane || '')}</td>
          <td>${escapeHtml(run.layer1 || '')}</td>
          <td>${escapeHtml(run.layer2 || '')}</td>
          <td>${escapeHtml(run.layer3 || '')}</td>
          <td>${escapeHtml(run.layer4 || '')}</td>
          <td>${escapeHtml(run.git || '')}</td>
        `;
        saveBody.appendChild(tr);
      });
    }
  }

  if (orchEl) {
    if (orchestrator) {
      try {
        orchEl.textContent = JSON.stringify(orchestrator, null, 2);
      } catch (jsonErr) {
        console.warn('Failed to stringify orchestrator summary', jsonErr);
        orchEl.textContent = String(orchestrator);
      }
    } else {
      orchEl.textContent = 'No orchestrator summary in snapshot.';
    }
  }
}

// Refresh all dashboard data
async function refreshAllData() {
  const timestamp = new Date().toLocaleTimeString();
  const updateEl = document.getElementById('last-update');
  if (updateEl) {
    updateEl.textContent = `Last updated: ${timestamp}`;
  }

  // Load all sections in parallel
  await Promise.all([
    loadRoadmap(),
    loadServices(),
    loadWOs(),
    loadMLS(),
    loadRealitySnapshot()
  ]);

  // Update health indicator
  updateHealthPill();
  
  // Update pipeline metrics (calculated from WO data)
  calculatePipelineMetrics();
  updatePipelineMetricsUI();
}

// Setup auto-refresh (for dashboard data)
function setupAutoRefresh() {
  if (state.refreshInterval) {
    clearInterval(state.refreshInterval);
  }

  if (state.autoRefreshEnabled) {
    state.refreshInterval = setInterval(refreshAllData, 30000); // 30 seconds
  }

  // Handle visibility change (pause when hidden)
  document.addEventListener('visibilitychange', () => {
    if (document.hidden) {
      if (state.refreshInterval) clearInterval(state.refreshInterval);
      if (state.logs.intervalId) clearInterval(state.logs.intervalId);
    } else {
      setupAutoRefresh();
      setupLogsAutoRefresh();
    }
  });
}

// Safety net: Assert hooks exist
function assertHooks() {
  const filterButtons = document.querySelectorAll('[data-wo-filter]');
  const logsRefreshBtn = document.querySelector('[data-btn="logs-refresh"]');
  const logsCheckbox = document.querySelector('[data-chk="logs-autorefresh"]');

  if (filterButtons.length !== 4) {
    console.error(`⚠️ HOOK FAILURE: Expected 4 filter buttons, found ${filterButtons.length}`);
    console.error('Filter buttons in DOM:', document.querySelectorAll('button'));

    // Fallback: Add delegation for text-based clicking
    console.warn('⚙️ Activating text-based delegation fallback...');
    setupFallbackDelegation();
    return false;
  }

  if (!logsRefreshBtn) {
    console.error('⚠️ HOOK FAILURE: Logs refresh button not found');
  }

  if (!logsCheckbox) {
    console.error('⚠️ HOOK FAILURE: Logs auto-refresh checkbox not found');
  }

  return filterButtons.length === 4 && logsRefreshBtn && logsCheckbox;
}

// Fallback: Text-based event delegation (works even without data-* attributes)
function setupFallbackDelegation() {
  console.log('🔧 Setting up fallback delegation...');

  // Map button text to filter values
  const filterMap = {
    'All': 'all',
    'Success': 'success',
    'Failed/Blocked': 'failed',
    'Pending': 'pending'
  };

  // Remove old listener if exists
  if (window.__dashboardDelegationHandler) {
    document.removeEventListener('click', window.__dashboardDelegationHandler);
  }

  // Delegate all button clicks
  const handler = (e) => {
    const btn = e.target.closest('button');
    if (!btn) return;

    const text = (btn.textContent || '').trim();

    // WO Filter buttons
    if (text in filterMap) {
      const next = filterMap[text];
      if (state.wos.filter === next) return;

      console.log(`✅ Fallback delegation: Filter clicked → ${next}`);
      state.wos.filter = next;

      // Update UI manually since we don't have data attributes
      document.querySelectorAll('button').forEach(b => {
        const btnText = (b.textContent || '').trim();
        if (btnText in filterMap) {
          const isActive = filterMap[btnText] === state.wos.filter;
          b.setAttribute('aria-pressed', isActive ? 'true' : 'false');
          b.classList.toggle('is-active', isActive);
        }
      });

      loadWOs();
      return;
    }

    // Logs refresh button
    if (text === '🔄 Refresh') {
      console.log('✅ Fallback delegation: Logs refresh clicked');
      loadLogs(true);
      return;
    }

    // Main refresh button
    if (text === '🔄 Refresh Now') {
      console.log('✅ Fallback delegation: Main refresh clicked');
      refreshAllData();
      return;
    }
  };

  window.__dashboardDelegationHandler = handler;
  document.addEventListener('click', handler, { passive: true });

  console.log('✅ Fallback delegation active');
}

// Expose for DevTools testing
window.setupFallbackDelegation = setupFallbackDelegation;

// Render filter badge (shows when a filter is active)
function renderFilterBadge() {
  let badge = document.getElementById('filter-badge');

  if (state.viewScope === 'wo' || (!state.mlsFilter && !state.serviceFilter)) {
    // No filter active - remove badge
    if (badge) badge.remove();
    return;
  }

  // Create badge if it doesn't exist
  if (!badge) {
    const container = document.querySelector('.status-bar');
    if (!container) return;

    badge = document.createElement('div');
    badge.id = 'filter-badge';
    badge.style.cssText = `
      grid-column: 1 / -1;
      background: #667eea;
      color: white;
      padding: 12px 16px;
      border-radius: 8px;
      display: flex;
      align-items: center;
      justify-content: space-between;
      font-size: 14px;
      font-weight: 500;
    `;
    container.appendChild(badge);
  }

  // Update badge content
  let filterText = '';
  if (state.viewScope === 'mls') {
    const labels = { total: 'All Lessons', solutions: 'Solutions', failures: 'Failures' };
    filterText = `📚 Viewing: ${labels[state.mlsFilter] || state.mlsFilter}`;
  } else if (state.viewScope === 'services') {
    const labels = { running: 'Running Services', ondemand: 'OnDemand Services', stopped: 'Stopped Services' };
    filterText = `⚙️ Viewing: ${labels[state.serviceFilter] || state.serviceFilter}`;
  }

  badge.innerHTML = `
    <span>${filterText}</span>
    <button onclick="clearFilter()" style="background: rgba(255,255,255,0.2); border: none; color: white; padding: 6px 12px; border-radius: 6px; cursor: pointer; font-weight: 600;">
      Clear Filter
    </button>
  `;
}

// ===============================
// WO Timeline / History View
// ===============================

function initTimelineView() {
  const { navButton, view, container, summary, filterStatus, filterAgent, limit, refreshBtn } = timelineRefs;
  if (!navButton || !view || !container || !summary) {
    console.warn('WO timeline elements not found; skipping timeline init.');
    return;
  }

  timelineState.initialized = true;

  navButton.addEventListener('click', () => {
    showTimelineView(view);
    if (!view.dataset.initialized) {
      view.dataset.initialized = '1';
      fetchWoTimeline();
    }
    view.scrollIntoView({ behavior: 'smooth', block: 'start' });
  });

  if (refreshBtn) {
    refreshBtn.addEventListener('click', () => fetchWoTimeline());
  }

  if (filterStatus) {
    filterStatus.addEventListener('change', () => fetchWoTimeline());
  }

  if (filterAgent) {
    filterAgent.addEventListener('change', () => fetchWoTimeline());
  }

  if (limit) {
    limit.addEventListener('change', () => fetchWoTimeline());
  }
}

function showTimelineView(target) {
  document.querySelectorAll('.view').forEach((section) => {
    section.classList.add('hidden');
  });
  if (target) {
    target.classList.remove('hidden');
  }
}

async function fetchWoTimeline() {
  const { container, summary, filterStatus, filterAgent, limit } = timelineRefs;
  if (!container || !summary) return;

  const params = new URLSearchParams();
  const status = (filterStatus && filterStatus.value.trim()) || '';
  const agent = (filterAgent && filterAgent.value.trim()) || '';
  const limitValue = limit && limit.value ? parseInt(limit.value, 10) : 100;

  if (status) params.set('status', status);
  if (agent) params.set('agent', agent);
  if (limitValue) params.set('limit', String(limitValue));
  params.set('tail', '1');

  container.innerHTML = '<p>Loading timeline…</p>';
  summary.textContent = '';

  try {
    const response = await fetch(`/api/wos/history?${params.toString()}`);
    if (!response.ok) {
      throw new Error(`HTTP ${response.status}`);
    }
    const data = await response.json();
    renderWoTimeline(data);
  } catch (error) {
    console.error('Failed to load WO timeline', error);
    container.innerHTML = `<p class="error">Failed to load timeline: ${escapeHtml(error.message || 'Unknown error')}</p>`;
  }
}

function renderWoTimeline(data) {
  const { container, summary } = timelineRefs;
  if (!container || !summary) return;

  const items = Array.isArray(data.items) ? data.items : [];
  const stats = data.summary || {};

  if (items.length === 0) {
    container.innerHTML = '<p>No work-orders found for the selected filters.</p>';
  } else {
    container.innerHTML = items.map(renderTimelineCard).join('\n');
  }

  const counts = stats.status_counts || {};
  const total = stats.total ?? items.length;
  summary.innerHTML = `
    <div>
      <strong>Total:</strong> ${total}
      &nbsp;&nbsp;
      <strong>Success:</strong> ${counts.success ?? 0}
      &nbsp;&nbsp;
      <strong>Failed:</strong> ${counts.failed ?? 0}
      &nbsp;&nbsp;
      <strong>Running:</strong> ${counts.running ?? 0}
      &nbsp;&nbsp;
      <strong>Queued:</strong> ${counts.queued ?? 0}
    </div>
  `;
}

function renderTimelineCard(item) {
  const id = escapeHtml(item.id || '(unknown)');
  const status = escapeHtml(item.status || 'unknown');
  const type = escapeHtml(item.type || 'other');
  const agent = escapeHtml(item.agent || '—');
  const started = escapeHtml(item.started_at || '—');
  const finished = escapeHtml(item.finished_at || '—');
  const summary = item.summary ? escapeHtml(item.summary) : '<em>No summary</em>';
  const relatedPr = item.related_pr ? `<div><strong>PR:</strong> ${escapeHtml(item.related_pr)}</div>` : '';
  const tags = Array.isArray(item.tags) && item.tags.length
    ? `<div><strong>Tags:</strong> ${item.tags.map((tag) => escapeHtml(tag)).join(', ')}</div>`
    : '';
  const durationSec = Number.isFinite(item.duration_sec) ? Math.round(item.duration_sec) : null;
  const statusClass = `status-${(item.status || 'unknown').toLowerCase()}`;

  let durationText = '—';
  if (durationSec != null) {
    durationText = durationSec < 120
      ? `${durationSec}s`
      : `${Math.round(durationSec / 60)} min`;
  }

  let logSection = '';
  if (Array.isArray(item.log_tail) && item.log_tail.length) {
    const tail = item.log_tail.map((line) => escapeHtml(line)).join('\n');
    logSection = `
      <details class="wo-log">
        <summary>Log tail</summary>
        <pre>${tail}</pre>
      </details>
    `;
  }

  return `
    <article class="wo-timeline-card ${statusClass}">
      <header class="wo-timeline-card-header">
        <div>
          <span class="wo-id">${id}</span>
          <span class="wo-status badge">${status}</span>
        </div>
        <div class="wo-meta">
          <span class="wo-type">${type}</span>
          <span class="wo-agent">Agent: ${agent}</span>
        </div>
      </header>
      <div class="wo-times">
        <div><strong>Started:</strong> ${started}</div>
        <div><strong>Finished:</strong> ${finished}</div>
        <div><strong>Duration:</strong> ${durationText}</div>
      </div>
      <div class="wo-summary">${summary}</div>
      <div class="wo-extra">
        ${relatedPr}
        ${tags}
      </div>
      ${logSection}
    </article>
  `;
}

// Initialize dashboard
async function initDashboard() {
  console.log('🚀 Initializing dashboard v2.0.1...');

  // ALWAYS setup bulletproof delegation first (belt + suspenders)
  setupBulletproofDelegation();
  setupKeyboardDelegation();

  // Sync state from URL (Phase 2)
  syncStateFromURL();

  // Check if required elements exist
  const filterButtons = document.querySelectorAll('[data-wo-filter]');
  const logsRefreshBtn = document.querySelector('[data-btn="logs-refresh"]');
  const logsCheckbox = document.querySelector('[data-chk="logs-autorefresh"]');

  console.log(`Found ${filterButtons.length} filter buttons`);
  console.log(`Found logs refresh button: ${!!logsRefreshBtn}`);
  console.log(`Found logs checkbox: ${!!logsCheckbox}`);

  // Try standard initialization (but delegation is already active as backup)
  if (filterButtons.length > 0) {
    console.log('✅ Using standard initialization with data-wo-filter hooks');
    initWOFilters();
    initLogs();
  } else {
    console.warn('⚠️ No data-wo-filter hooks found - relying on bulletproof delegation');
    if (logsCheckbox) {
      initLogs();
    }
  }

  // Initialize KPI cards (Phase 2)
  initKPICards();

  // Initialize WO drawer (Phase 3)
  initWODrawer();

  // Initialize service drawer (v2.2.0)
  initServiceDrawer();

  // Initialize Services + MLS panels
  initServicePanelControls();
  initMLSLessonsPanel();
  initTimelineView();

  // Initial load
  await refreshAllData();

  // Setup auto-refresh
  setupAutoRefresh();

  // Update KPI UI based on URL state
  updateKPICardsUI();

  console.log('✅ Dashboard initialized');
  console.log('✅ Bulletproof delegation: ACTIVE');
  console.log('Metrics:', metrics);
}

// Expose critical functions and state for DevTools testing
window.assertHooks = assertHooks;
window.setupBulletproofDelegation = setupBulletproofDelegation;
window.setupKeyboardDelegation = setupKeyboardDelegation;
window.normalizeText = normalizeText;
window.applyFilter = applyFilter;
window.state = state;
window.metrics = metrics;
window.loadWOs = loadWOs;
window.triggerLoadWOs = triggerLoadWOs;
window.loadLogs = loadLogs;
window.refreshAllData = refreshAllData;
window.loadServices = loadServices;
window.loadMLS = loadMLS;
window.loadRealitySnapshot = loadRealitySnapshot;
window.openWODrawer = openWODrawer;
window.closeWODrawer = closeWODrawer;
window.loadWODetail = loadWODetail;
window.clearFilter = clearFilter;
window.updateKPICardsUI = updateKPICardsUI;

// Wait for DOM to be ready
if (document.readyState === 'loading') {
  document.addEventListener('DOMContentLoaded', initDashboard);
} else {
  initDashboard();
}

// --- LAST RESORT SAFETY NET ---
// If everything else fails, this ensures delegation is active
setTimeout(() => {
  const filterCount = document.querySelectorAll('[data-wo-filter]').length;

  if (filterCount === 0) {
    console.warn('🚨 LAST RESORT: No data-wo-filter hooks found after init');
    console.warn('🚨 Activating emergency delegation...');

    if (!window.__dashboardDelegationHandler) {
      setupFallbackDelegation();
    }

    // Double-check buttons exist at all
    const allButtons = document.querySelectorAll('button');
    console.log(`🚨 Total buttons in DOM: ${allButtons.length}`);
    allButtons.forEach((btn, i) => {
      console.log(`  Button ${i}: "${(btn.textContent || '').trim().substring(0, 30)}"`);
    });
  } else {
    console.log(`✅ Post-init check: Found ${filterCount} hooked filter buttons`);
  }

  console.log('✅ Dashboard v' + window.__dashboardVersion + ' ready');
  console.log('🔍 Test commands:');
  console.log('  window.assertHooks() - Check hook status');
  console.log('  window.setupFallbackDelegation() - Force fallback mode');
  console.log('  window.state - View current state');
  console.log('  window.metrics - View performance metrics');
}, 1000);<|MERGE_RESOLUTION|>--- conflicted
+++ resolved
@@ -186,7 +186,6 @@
   logs: { ok: 0, err: 0, ms: [], consecutiveErrors: 0 },
   roadmap: { ok: 0, err: 0, ms: [], consecutiveErrors: 0 },
   services: { ok: 0, err: 0, ms: [], consecutiveErrors: 0 },
-<<<<<<< HEAD
   // WO Pipeline Metrics
   pipeline: {
     throughput: 0,           // WOs per hour (calculated from last 24h)
@@ -202,11 +201,8 @@
     successRate: 0,          // Percentage (0-100)
     lastUpdated: null        // Timestamp of last calculation
   },
-  mls: { ok: 0, err: 0, ms: [], consecutiveErrors: 0 }
-=======
   mls: { ok: 0, err: 0, ms: [], consecutiveErrors: 0 },
   reality: { ok: 0, err: 0, ms: [], consecutiveErrors: 0 }
->>>>>>> 78b67d92
 };
 
 // Timed fetch wrapper with metrics tracking
