/**
 * Dashboard Interactive Logic
 * Makes the dashboard actually useful with proper error handling and state management
 */

// --- IMMEDIATE HEARTBEAT (proves script loaded) ---
(function immediateHeartbeat() {
  const timestamp = new Date().toISOString();
  const version = '2.2.0'; // Phase 3.1: Service detail drawer + clickable service cards
  console.log(`🔥 DASHBOARD.JS LOADED @ ${timestamp} (v${version})`);
  console.log(`🔍 DOM state: ${document.readyState}`);
  console.log(`🔍 Scripts in page: ${document.scripts.length}`);

  // Make functions globally accessible for DevTools testing
  window.__dashboardVersion = version;
  window.__dashboardLoaded = timestamp;
})();

// --- TEXT NORMALIZATION (strip emoji, collapse whitespace) ---
function normalizeText(s) {
  if (!s) return '';
  return s
    .toLowerCase()
    .replace(/\p{Emoji_Presentation}/gu, '') // strip emoji
    .replace(/\s+/g, ' ')                     // collapse whitespace
    .trim();
}

// --- SINGLE SOURCE OF TRUTH: Filter Change ---
function applyFilter(nextFilter) {
  if (state.wos.filter === nextFilter) return; // no-op

  console.log(`🔄 Filter change: ${state.wos.filter} → ${nextFilter}`);
  state.wos.filter = nextFilter;
  updateWOFilterUI();           // immediate visual feedback
  triggerLoadWOs({ filter: nextFilter }); // debounced fetch
}

// --- BULLETPROOF DELEGATION (works without data-* attributes) ---
function setupBulletproofDelegation() {
  const filterMap = {
    'all': 'all',
    'success': 'success',
    'failed/blocked': 'failed',
    'failed': 'failed',
    'blocked': 'failed',
    'pending': 'pending'
  };

  function onClick(e) {
    const el = e.target.closest('button, [role="button"], .clickable');
    if (!el) return;

    const text = normalizeText(el.textContent);

    // WO filters - match by normalized text
    const filterKey = filterMap[text];
    if (filterKey) {
      e.preventDefault();
      console.log(`✅ Delegation: ${filterKey} (matched: "${text}")`);
      applyFilter(filterKey);
      return;
    }

    // Logs refresh
    if (text === 'refresh' || text.includes('refresh')) {
      e.preventDefault();
      console.log('✅ Delegation: Refresh logs');
      loadLogs();
      return;
    }
  }

  // Remove previous handler if exists
  if (window.__dashboardDelegationHandler) {
    document.removeEventListener('click', window.__dashboardDelegationHandler);
  }

  // Install new handler
  window.__dashboardDelegationHandler = onClick;
  document.addEventListener('click', onClick, { passive: false });
  console.log('✅ Bulletproof delegation attached');
}

// --- KEYBOARD DELEGATION (Enter/Space on buttons) ---
function setupKeyboardDelegation() {
  const onKeyDown = (e) => {
    if (e.key !== 'Enter' && e.code !== 'Space') return;
    const el = e.target.closest('button, [role="button"], .clickable');
    if (!el) return;

    e.preventDefault();
    el.click();
    console.log('⌨️ Keyboard activated:', el.textContent.trim().slice(0, 30));
  };

  // Remove previous if exists
  if (window.__dashboardKeyboardHandler) {
    document.removeEventListener('keydown', window.__dashboardKeyboardHandler);
  }

  window.__dashboardKeyboardHandler = onKeyDown;
  document.addEventListener('keydown', onKeyDown);
  console.log('✅ Keyboard delegation attached');
}

// --- GLOBAL STATE (single source of truth) ---
const state = {
  wos: {
    data: [],
    filter: 'all',        // 'all'|'success'|'failed'|'pending'
    loading: false,
    error: null,
    fetchController: null // AbortController for in-flight request
  },
  logs: {
    lines: [],            // array of strings (rendered as-is with HTML-escaping)
    cursor: null,         // server-provided opaque cursor/offset
    loading: false,
    error: null,
    auto: true,           // checkbox drives this
    follow: true,         // "auto-scroll to bottom" (pause when user scrolls up)
    maxLines: 5000,       // backpressure: cap DOM memory
    fetchController: null,
    intervalId: null,
    backoff: 0            // Exponential backoff for retries
  },
  roadmap: {
    data: null,           // { name, overall_progress_pct, current_phase_pct, current_phase_name, tasks }
    loading: false,
    error: null,
    fetchController: null
  },
  services: {
    data: null,           // full payload from /api/services
    summary: null,        // { total, running, stopped, failed }
    list: [],             // individual services
    loading: false,
    error: null,
    fetchController: null,
    filterStatus: 'all',  // 'all'|'running'|'stopped'|'failed'
    filterType: 'all'     // 'all'|'bridge'|'worker'|'monitoring'|'automation'|'other'
  },
  mlsLessons: {
    entries: [],          // lessons from /api/mls
    summary: null,        // aggregate counts
    loading: false,
    error: null,
    fetchController: null,
    filter: 'all',        // 'all'|'solution'|'failure'|'pattern'|'improvement'
    selectedId: null
  },
  // View scope and filters (Phase 2 - Interactive KPI Cards)
  viewScope: 'wo',        // 'wo' | 'mls' | 'services'
  mlsFilter: null,        // null | 'total' | 'solutions' | 'failures'
  serviceFilter: null,    // null | 'running' | 'ondemand' | 'stopped'
  autoRefreshEnabled: true,
  refreshInterval: null,
  logRefreshInterval: null
};

let woMetricsPanelReady = false;
let woMetricsRefreshEnabled = false;

// --- TELEMETRY & METRICS ---
const metrics = {
  wos: { ok: 0, err: 0, ms: [], consecutiveErrors: 0 },
  logs: { ok: 0, err: 0, ms: [], consecutiveErrors: 0 },
  roadmap: { ok: 0, err: 0, ms: [], consecutiveErrors: 0 },
  services: { ok: 0, err: 0, ms: [], consecutiveErrors: 0 },
<<<<<<< HEAD
  woMetrics: { ok: 0, err: 0, ms: [], consecutiveErrors: 0 }
=======
  mls: { ok: 0, err: 0, ms: [], consecutiveErrors: 0 }
>>>>>>> e9f7ac7e
};

// Timed fetch wrapper with metrics tracking
async function timed(name, fn) {
  const t0 = performance.now();
  try {
    const result = await fn();
    const duration = performance.now() - t0;

    // Track success
    metrics[name].ok++;
    metrics[name].consecutiveErrors = 0;
    metrics[name].ms.push(duration);

    // Keep only last 50 measurements
    if (metrics[name].ms.length > 50) {
      metrics[name].ms.shift();
    }

    return result;
  } catch (error) {
    // Track failure
    metrics[name].err++;
    metrics[name].consecutiveErrors++;
    throw error;
  }
}

// Get average response time for a section
function getAvgMs(name) {
  const times = metrics[name].ms;
  if (!times.length) return 0;
  return Math.round(times.reduce((a, b) => a + b, 0) / times.length);
}

// Check if section is healthy
function isHealthy(name) {
  const m = metrics[name];
  return m.consecutiveErrors < 3 && (m.ok > 0 || m.err === 0);
}

// --- RETRY BACKOFF WITH JITTER ---
function getNextDelay(currentBackoff) {
  // Exponential backoff: 5s → 8s → 13s → 21s → 34s → max 60s
  const next = Math.min(60000, (currentBackoff || 5000) * 1.6);
  const jitter = Math.random() * 1000; // +0-1s jitter
  return Math.round(next + jitter);
}

function resetBackoff(section) {
  if (state[section]) {
    state[section].backoff = 0;
  }
}

// --- HEALTH MONITORING UI ---
function updateHealthPill() {
  const pill = document.getElementById('health-pill');
  if (!pill) return;

  const sections = ['wos', 'logs', 'roadmap', 'services', 'mls'];
  const allHealthy = sections.every(isHealthy);
  const anyDegraded = sections.some(name => metrics[name].consecutiveErrors > 0 && metrics[name].consecutiveErrors < 3);
  const anyDown = sections.some(name => metrics[name].consecutiveErrors >= 3);

  let status, color, bgColor;
  if (anyDown) {
    status = 'Degraded';
    color = '#742a2a';
    bgColor = '#fed7d7';
  } else if (anyDegraded) {
    status = 'Warning';
    color = '#7c2d12';
    bgColor = '#fed7aa';
  } else if (allHealthy) {
    status = 'Healthy';
    color = '#22543d';
    bgColor = '#c6f6d5';
  } else {
    status = 'Unknown';
    color = '#4a5568';
    bgColor = '#e2e8f0';
  }

  // Calculate average response time across all sections
  const avgTimes = sections.map(getAvgMs).filter(ms => ms > 0);
  const overallAvg = avgTimes.length > 0
    ? Math.round(avgTimes.reduce((a, b) => a + b, 0) / avgTimes.length)
    : 0;

  pill.textContent = overallAvg > 0 ? `${status} (${overallAvg}ms)` : status;
  pill.style.color = color;
  pill.style.background = bgColor;
  pill.title = sections.map(name => {
    const m = metrics[name];
    const avg = getAvgMs(name);
    const health = isHealthy(name) ? '✅' : '⚠️';
    return `${health} ${name}: ${m.ok} ok, ${m.err} err, ${avg}ms avg`;
  }).join('\n');
}

// --- URL STATE MANAGEMENT (Phase 2) ---
function syncStateFromURL() {
  const params = new URLSearchParams(window.location.search);
  const scope = params.get('scope');
  const mlsFilter = params.get('mls');
  const serviceFilter = params.get('svc');

  if (scope === 'mls' && mlsFilter) {
    state.viewScope = 'mls';
    state.mlsFilter = mlsFilter;
  } else if (scope === 'services' && serviceFilter) {
    state.viewScope = 'services';
    state.serviceFilter = serviceFilter;
  } else {
    state.viewScope = 'wo';
    state.mlsFilter = null;
    state.serviceFilter = null;
  }

  console.log(`📍 URL state synced: scope=${state.viewScope}, mls=${state.mlsFilter}, svc=${state.serviceFilter}`);
}

function updateURL(scope, filter = null) {
  const url = new URL(window.location);
  url.searchParams.delete('scope');
  url.searchParams.delete('mls');
  url.searchParams.delete('svc');

  if (scope === 'mls' && filter) {
    url.searchParams.set('scope', 'mls');
    url.searchParams.set('mls', filter);
  } else if (scope === 'services' && filter) {
    url.searchParams.set('scope', 'services');
    url.searchParams.set('svc', filter);
  }
  // else: default (wo scope, no filters) = clean URL

  window.history.pushState({}, '', url);
}

function clearFilter() {
  state.viewScope = 'wo';
  state.mlsFilter = null;
  state.serviceFilter = null;
  updateURL('wo');
  updateKPICardsUI();
  console.log('🔄 Filter cleared');
}

// --- KPI CARDS INTERACTIVE (Phase 2) ---
function initKPICards() {
  console.log('🎯 Initializing interactive KPI cards...');

  // MLS cards
  const mlsCards = ['total', 'solutions', 'failures'].map(type => ({
    type,
    element: document.getElementById(`mls-${type}`)?.closest('div')
  })).filter(c => c.element);

  mlsCards.forEach(({ type, element }) => {
    element.setAttribute('role', 'button');
    element.setAttribute('tabindex', '0');
    element.setAttribute('data-kpi-mls', type);
    element.style.cursor = 'pointer';
    element.style.transition = 'transform 0.15s ease, box-shadow 0.15s ease';

    const onClick = () => {
      console.log(`📊 MLS card clicked: ${type}`);
      state.viewScope = 'mls';
      state.mlsFilter = type;
      updateURL('mls', type);
      updateKPICardsUI();

      // Phase 3: Scroll to Work Order History section
      const woHistorySection = document.querySelector('#wo-list')?.closest('.panel');
      if (woHistorySection) {
        setTimeout(() => {
          woHistorySection.scrollIntoView({ behavior: 'smooth', block: 'start' });
        }, 100);
      }

      // Phase 3: Auto-select first WO if any exist
      setTimeout(() => {
        const firstWOItem = document.querySelector('.wo-item[data-wo-id]');
        if (firstWOItem) {
          const woId = firstWOItem.getAttribute('data-wo-id');
          console.log(`🎯 Auto-selecting first WO: ${woId}`);
          loadWODetail(woId);
        } else {
          console.log(`📭 No work orders to auto-select`);
        }
      }, 300);
    };

    element.addEventListener('click', onClick);
    element.addEventListener('keydown', (e) => {
      if (e.key === 'Enter' || e.key === ' ') {
        e.preventDefault();
        onClick();
      }
    });
  });

  // Service cards
  const serviceCards = ['running', 'ondemand', 'stopped'].map(type => ({
    type,
    element: document.getElementById(`services-${type}`)?.closest('div')
  })).filter(c => c.element);

  serviceCards.forEach(({ type, element }) => {
    element.setAttribute('role', 'button');
    element.setAttribute('tabindex', '0');
    element.setAttribute('data-kpi-service', type);
    element.style.cursor = 'pointer';
    element.style.transition = 'transform 0.15s ease, box-shadow 0.15s ease';

    const onClick = async () => {
      console.log(`⚙️ Service card clicked: ${type}`);
      state.viewScope = 'services';
      state.serviceFilter = type;
      updateURL('services', type);
      updateKPICardsUI();

      // v2.2.0: Open service drawer with filtered services
      await openServiceDrawer(type);
    };

    element.addEventListener('click', onClick);
    element.addEventListener('keydown', (e) => {
      if (e.key === 'Enter' || e.key === ' ') {
        e.preventDefault();
        onClick();
      }
    });
  });

  console.log(`✅ Initialized ${mlsCards.length} MLS cards + ${serviceCards.length} service cards`);
}

function updateKPICardsUI() {
  // Remove active state from all cards
  document.querySelectorAll('[data-kpi-mls], [data-kpi-service]').forEach(el => {
    el.removeAttribute('data-active');
    el.style.boxShadow = '';
    el.style.transform = '';
  });

  // Set active state on selected card
  if (state.viewScope === 'mls' && state.mlsFilter) {
    const activeCard = document.querySelector(`[data-kpi-mls="${state.mlsFilter}"]`);
    if (activeCard) {
      activeCard.setAttribute('data-active', 'true');
      activeCard.style.boxShadow = '0 0 0 3px #667eea';
      activeCard.style.transform = 'scale(1.03)';
    }
  } else if (state.viewScope === 'services' && state.serviceFilter) {
    const activeCard = document.querySelector(`[data-kpi-service="${state.serviceFilter}"]`);
    if (activeCard) {
      activeCard.setAttribute('data-active', 'true');
      activeCard.style.boxShadow = '0 0 0 3px #667eea';
      activeCard.style.transform = 'scale(1.03)';
    }
  }

  // Show/hide clear filter badge
  renderFilterBadge();
}

// --- SERVICES PANEL CONTROLS ---
function initServicePanelControls() {
  const statusButtons = document.querySelectorAll('[data-service-status]');
  const typeButtons = document.querySelectorAll('[data-service-type]');

  statusButtons.forEach(btn => {
    btn.addEventListener('click', () => {
      const next = btn.getAttribute('data-service-status') || 'all';
      if (state.services.filterStatus === next) return;
      state.services.filterStatus = next;
      renderServices();
    });
  });

  typeButtons.forEach(btn => {
    btn.addEventListener('click', () => {
      const next = btn.getAttribute('data-service-type') || 'all';
      if (state.services.filterType === next) return;
      state.services.filterType = next;
      renderServices();
    });
  });

  updateServiceFilterUI();
}

function updateServiceFilterUI() {
  document.querySelectorAll('[data-service-status]').forEach(btn => {
    const isActive = btn.getAttribute('data-service-status') === state.services.filterStatus;
    btn.setAttribute('data-active', isActive ? 'true' : 'false');
  });

  document.querySelectorAll('[data-service-type]').forEach(btn => {
    const isActive = btn.getAttribute('data-service-type') === state.services.filterType;
    btn.setAttribute('data-active', isActive ? 'true' : 'false');
  });
}

function getFilteredServices() {
  if (!Array.isArray(state.services.list)) return [];

  return state.services.list.filter(service => {
    const matchesStatus = state.services.filterStatus === 'all'
      || service.status === state.services.filterStatus;
    const matchesType = state.services.filterType === 'all'
      || (service.type || 'other') === state.services.filterType;
    return matchesStatus && matchesType;
  });
}

function formatServiceStatus(status) {
  const normalized = status || 'unknown';
  const label = normalized.charAt(0).toUpperCase() + normalized.slice(1);
  return `<span class="service-status badge-${normalized}">${label}</span>`;
}

function formatServiceType(type) {
  const normalized = type || 'other';
  const label = normalized.charAt(0).toUpperCase() + normalized.slice(1);
  return `<span class="service-type-chip type-${normalized}">${label}</span>`;
}

// --- MLS PANEL CONTROLS ---
function initMLSLessonsPanel() {
  const filterButtons = document.querySelectorAll('[data-mls-filter]');

  filterButtons.forEach(btn => {
    btn.addEventListener('click', () => {
      const next = btn.getAttribute('data-mls-filter') || 'all';
      if (state.mlsLessons.filter === next) return;
      state.mlsLessons.filter = next;
      renderMLS();
    });
  });

  updateMLSFilterUI();
}

function updateMLSFilterUI() {
  document.querySelectorAll('[data-mls-filter]').forEach(btn => {
    const isActive = btn.getAttribute('data-mls-filter') === state.mlsLessons.filter;
    btn.setAttribute('data-active', isActive ? 'true' : 'false');
  });
}

function formatMLSType(type) {
  const labels = {
    solution: 'Solution',
    failure: 'Failure',
    pattern: 'Pattern',
    improvement: 'Improvement'
  };
  const normalized = type || 'other';
  return labels[normalized] || normalized.charAt(0).toUpperCase() + normalized.slice(1);
}

function formatMLSTime(timestamp) {
  if (!timestamp) return 'Unknown time';
  try {
    const date = new Date(timestamp);
    return date.toLocaleString();
  } catch (err) {
    return timestamp;
  }
}

// Small utility: debounce to avoid double/rapid clicks
function debounce(fn, ms = 300) {
  let t = null;
  return (...args) => {
    clearTimeout(t);
    t = setTimeout(() => fn(...args), ms);
  };
}

// Debounced fetch trigger (debounce at data layer, not DOM event layer)
const triggerLoadWOs = (() => {
  let timeout = null;
  return (params = {}) => {
    clearTimeout(timeout);
    timeout = setTimeout(() => loadWOs(params), 150);
  };
})();

// Utility: Safe fetch with timeout
async function safeFetch(url, timeoutMs = 5000) {
  const controller = new AbortController();
  const timeout = setTimeout(() => controller.abort(), timeoutMs);

  try {
    const response = await fetch(url, { signal: controller.signal });
    clearTimeout(timeout);

    if (!response.ok) {
      throw new Error(`HTTP ${response.status}: ${response.statusText}`);
    }

    return await response.json();
  } catch (error) {
    clearTimeout(timeout);
    if (error.name === 'AbortError') {
      throw new Error('Request timeout');
    }
    throw error;
  }
}

// Utility: Show error message
function showError(elementId, message) {
  const el = document.getElementById(elementId);
  if (el) {
    el.innerHTML = `<div style="color: #f56565; padding: 12px; background: #fff5f5; border-radius: 6px; margin: 8px 0;">⚠️ ${message}</div>`;
  }
}

// Utility: Show loading skeleton
function showLoading(elementId) {
  const el = document.getElementById(elementId);
  if (el) {
    el.innerHTML = '<div style="padding: 20px; text-align: center; color: #a0aec0;">Loading...</div>';
  }
}

// Initialize WO filters (call once on boot)
function initWOFilters() {
  const buttons = [...document.querySelectorAll('[data-wo-filter]')];
  console.log(`✅ initWOFilters: Found ${buttons.length} buttons`);

  buttons.forEach(btn => {
    // Guard: use data attribute OR fall back to normalized text
    const filterValue = btn.getAttribute('data-wo-filter') || normalizeText(btn.textContent);

    const onClick = (ev) => {
      ev.preventDefault();
      console.log(`✅ Filter clicked: ${filterValue}`);
      applyFilter(filterValue); // single source of truth
    };

    btn.addEventListener('click', onClick);
    console.log(`✅ Attached listener to: ${filterValue}`);
  });
  updateWOFilterUI(); // initialize the visual state
}

function updateWOFilterUI() {
  const buttons = document.querySelectorAll('[data-wo-filter]');
  buttons.forEach(btn => {
    const isActive = btn.getAttribute('data-wo-filter') === state.wos.filter;
    btn.setAttribute('aria-pressed', isActive ? 'true' : 'false');
    btn.classList.toggle('is-active', isActive);
  });
}

// Centralized WOs loader with abort controller + metrics
async function loadWOs() {
  // Cancel the previous fetch if it's still running
  if (state.wos.fetchController) {
    try { state.wos.fetchController.abort(); } catch {}
  }
  const ctrl = new AbortController();
  state.wos.fetchController = ctrl;

  // Render skeleton + reset error
  state.wos.loading = true;
  state.wos.error = null;
  renderWOs();

  try {
    await timed('wos', async () => {
      const url = state.wos.filter === 'all'
        ? 'http://127.0.0.1:8767/api/wos'
        : `http://127.0.0.1:8767/api/wos?status=${state.wos.filter}`;

      const res = await fetch(url, {
        signal: ctrl.signal,
        headers: { 'Accept': 'application/json' }
      });

      if (!res.ok) throw new Error(`${res.status} ${res.statusText}`);

      const data = await res.json();
      state.wos.data = Array.isArray(data) ? data : [];
      return data;
    });

  } catch (err) {
    // If aborted, don't show error; another load is coming
    if (err.name === 'AbortError') return;
    state.wos.error = String(err);
  } finally {
    // Only clear controller if this load is the current one
    if (state.wos.fetchController === ctrl) {
      state.wos.fetchController = null;
      state.wos.loading = false;
      renderWOs();
    }
  }
}

// Render WOs with skeleton, empty-state, and error handling
function renderWOs() {
  const root = document.querySelector('#wo-list');
  const errBox = document.querySelector('#wo-error');

  if (!root) return;

  // Show error if exists
  if (errBox) {
    errBox.textContent = state.wos.error ? `⚠️ ${state.wos.error}` : '';
  }

  // Loading skeleton
  if (state.wos.loading) {
    root.innerHTML = `
      <div style="height: 1.25rem; background: linear-gradient(90deg, #eee, #f5f5f5, #eee); border-radius: 8px; animation: shimmer 1.2s infinite;"></div>
      <div style="height: 1.25rem; background: linear-gradient(90deg, #eee, #f5f5f5, #eee); border-radius: 8px; margin-top: 8px; animation: shimmer 1.2s infinite;"></div>
    `;
    return;
  }

  // Error state with retry
  if (state.wos.error) {
    root.innerHTML = `
      <div style="text-align: center; padding: 20px;">
        <button onclick="loadWOs()" style="padding: 8px 16px; background: #667eea; color: white; border: none; border-radius: 6px; cursor: pointer;">Retry</button>
      </div>
    `;
    return;
  }

  // Empty state with helpful message (Phase 3 enhanced)
  if (!state.wos.data.length) {
    const emptyStates = {
      'success': {
        icon: '✨',
        title: 'No Successful Work Orders',
        message: 'No completed work orders in the last 24 hours.',
        hint: 'Submit a new work order to get started.'
      },
      'failed': {
        icon: '✅',
        title: 'All Clear!',
        message: 'No failed or blocked work orders.',
        hint: 'Your system is running smoothly.'
      },
      'pending': {
        icon: '📭',
        title: 'No Pending Work Orders',
        message: 'All work orders have been processed.',
        hint: 'Drop a new .json file in bridge/inbox/LLM to create one.'
      },
      'all': {
        icon: '🔍',
        title: 'No Work Orders Found',
        message: 'No work orders match the current filter.',
        hint: 'Try changing the filter or refresh the dashboard.'
      }
    };

    const state_info = emptyStates[state.wos.filter] || emptyStates['all'];

    root.innerHTML = `
      <div style="text-align: center; padding: 60px 20px; color: #718096;">
        <div style="font-size: 48px; margin-bottom: 16px;">${state_info.icon}</div>
        <div style="font-size: 18px; font-weight: 600; color: #2d3748; margin-bottom: 8px;">${state_info.title}</div>
        <div style="font-size: 14px; color: #a0aec0; margin-bottom: 4px;">${state_info.message}</div>
        <div style="font-size: 13px; color: #cbd5e0; font-style: italic;">${state_info.hint}</div>
      </div>
    `;
    return;
  }

  // Render data
  root.innerHTML = state.wos.data.slice(0, 20).map(wo => renderWOCard(wo)).join('');

  // Update completed count
  const completedCount = state.wos.data.filter(w => w.status === 'success').length;
  const completedEl = document.getElementById('completed-wos');
  if (completedEl) completedEl.textContent = completedCount;
}

// Keep old function name for compatibility
async function loadWOList(filter = 'all') {
  state.wos.filter = filter;
  updateWOFilterUI();
  await loadWOs();
}

// Render single WO card
function renderWOCard(wo) {
  const statusColors = {
    'success': '#48bb78',
    'failed': '#f56565',
    'pending': '#ed8936',
    'running': '#4299e1',
    'queued': '#a0aec0'
  };

  const statusIcons = {
    'success': '✅',
    'failed': '❌',
    'pending': '⏳',
    'running': '▶️',
    'queued': '⚪'
  };

  const color = statusColors[wo.status] || '#a0aec0';
  const icon = statusIcons[wo.status] || '⚪';
  const duration = wo.duration_ms ? `${(wo.duration_ms / 1000).toFixed(1)}s` : '-';
  const timestamp = wo.started_at || '';

  return `
    <div class="wo-item"
         style="padding: 10px; margin-bottom: 6px; background: #f7fafc; border-radius: 6px; border-left: 3px solid ${color};"
         data-wo-id="${wo.id}"
         onclick="loadWODetail('${wo.id}')">
      <div style="display: flex; justify-content: space-between; align-items: center;">
        <div>
          <div style="font-weight: 600; color: #2d3748; font-size: 13px;">${icon} ${wo.id}</div>
          <div style="font-size: 11px; color: #718096; margin-top: 2px;">${wo.goal || 'No description'}</div>
        </div>
        <div style="text-align: right; font-size: 11px; color: #a0aec0;">
          <div>${timestamp}</div>
          <div>${duration}</div>
        </div>
      </div>
    </div>
  `;
}

// Load WO detail in drawer
async function loadWODetail(woId) {
  console.log('📂 Opening WO drawer for:', woId);
  openWODrawer(woId);
}

// Open WO drawer
async function openWODrawer(woId) {
  const drawer = document.getElementById('wo-drawer');
  const backdrop = document.getElementById('wo-drawer-backdrop');
  const titleEl = document.getElementById('wo-drawer-title');
  const subtitleEl = document.getElementById('wo-drawer-subtitle');
  const contentEl = document.getElementById('wo-drawer-content');

  if (!drawer || !backdrop || !contentEl) {
    console.error('Drawer elements not found');
    return;
  }

  // Show drawer immediately with loading state
  titleEl.textContent = 'Work Order Details';
  subtitleEl.textContent = `Loading ${woId}...`;
  contentEl.innerHTML = '<div style="text-align: center; padding: 40px; color: #a0aec0;">Loading details...</div>';

  backdrop.classList.add('open');
  drawer.classList.add('open');

  // Fetch and display WO details
  try {
    const wo = await safeFetch(`http://127.0.0.1:8767/api/wos/${woId}?tail=200&timeline=1`);

    // Update header
    titleEl.textContent = wo.id || 'Work Order';
    subtitleEl.textContent = wo.goal || 'No description';

    // Render full details
    contentEl.innerHTML = renderWODrawerContent(wo);
  } catch (error) {
    contentEl.innerHTML = `
      <div style="text-align: center; padding: 40px; color: #f56565;">
        <div style="font-size: 48px; margin-bottom: 16px;">⚠️</div>
        <div style="font-weight: 600; margin-bottom: 8px;">Failed to load details</div>
        <div style="font-size: 13px; opacity: 0.8;">${error.message}</div>
      </div>
    `;
  }
}

// Close WO drawer
function closeWODrawer() {
  console.log('📂 Closing WO drawer');
  const drawer = document.getElementById('wo-drawer');
  const backdrop = document.getElementById('wo-drawer-backdrop');

  if (drawer) drawer.classList.remove('open');
  if (backdrop) backdrop.classList.remove('open');
}

// Render drawer content with tabs (Phase 3)
function renderWODrawerContent(wo) {
  const statusBadgeClass = wo.status === 'success' ? 'success' :
                          wo.status === 'failed' ? 'failed' : 'pending';

  const duration = wo.duration_ms ? `${(wo.duration_ms / 1000).toFixed(2)}s` : 'N/A';
  const exitCodeColor = wo.exit_code === 0 ? '#48bb78' : '#f56565';

  // Build tab system
  return `
    <div class="wo-drawer-tabs">
      <button class="wo-tab active" data-tab="summary">📋 Summary</button>
      <button class="wo-tab" data-tab="io">📥 I-O</button>
      <button class="wo-tab" data-tab="logs">📜 Logs</button>
      <button class="wo-tab" data-tab="actions">⚡ Actions</button>
    </div>

    <div class="wo-tab-content active" data-tab-content="summary">
      ${renderSummaryTab(wo, statusBadgeClass, duration, exitCodeColor)}
    </div>

    <div class="wo-tab-content" data-tab-content="io">
      ${renderIOTab(wo)}
    </div>

    <div class="wo-tab-content" data-tab-content="logs">
      ${renderLogsTab(wo)}
    </div>

    <div class="wo-tab-content" data-tab-content="actions">
      ${renderActionsTab(wo)}
    </div>
  `;
}

// Summary Tab
function renderSummaryTab(wo, statusBadgeClass, duration, exitCodeColor) {
  return `
    <div class="wo-drawer-section">
      <h3>📋 Basic Information</h3>
      <div class="wo-drawer-field">
        <div class="label">Status</div>
        <div class="value"><span class="wo-drawer-badge ${statusBadgeClass}">${wo.status || 'unknown'}</span></div>
      </div>
      <div class="wo-drawer-field">
        <div class="label">Work Order ID</div>
        <div class="value">${wo.id || 'N/A'}</div>
      </div>
      <div class="wo-drawer-field">
        <div class="label">Goal</div>
        <div class="value">${wo.goal || 'No description provided'}</div>
      </div>
      <div class="wo-drawer-field">
        <div class="label">Duration</div>
        <div class="value">${duration}</div>
      </div>
      ${wo.exit_code !== undefined ? `
        <div class="wo-drawer-field">
          <div class="label">Exit Code</div>
          <div class="value" style="color: ${exitCodeColor}; font-weight: 700;">${wo.exit_code}</div>
        </div>
      ` : ''}
    </div>

    <div class="wo-drawer-section">
      <h3>🕐 Timestamps</h3>
      ${wo.started_at ? `
        <div class="wo-drawer-field">
          <div class="label">Started At</div>
          <div class="value">${wo.started_at}</div>
        </div>
      ` : ''}
      ${wo.completed_at ? `
        <div class="wo-drawer-field">
          <div class="label">Completed At</div>
          <div class="value">${wo.completed_at}</div>
        </div>
      ` : ''}
    </div>

    ${(wo.script_path || wo.log_path) ? `
      <div class="wo-drawer-section">
        <h3>📁 File Paths</h3>
        ${wo.script_path ? `
          <div class="wo-drawer-field">
            <div class="label">Script Path</div>
            <div class="value">${wo.script_path}</div>
          </div>
        ` : ''}
        ${wo.log_path ? `
          <div class="wo-drawer-field">
            <div class="label">Log Path</div>
            <div class="value">${wo.log_path}</div>
          </div>
        ` : ''}
      </div>
    ` : ''}

    ${renderTimelineSection(wo.timeline)}
  `;
}

function renderTimelineSection(events) {
  const heading = '<h3>🕒 Timeline</h3>';

  if (!Array.isArray(events) || events.length === 0) {
    return `
      <div class="wo-drawer-section">
        ${heading}
        <div class="wo-timeline-empty">No timeline data available.</div>
      </div>
    `;
  }

  const items = events.map((event) => {
    const type = event.type ? `<span class="wo-timeline-type">${escapeHtml(event.type)}</span>` : '';
    const ts = event.ts ? `<span class="wo-timeline-ts">${escapeHtml(formatTimelineTimestamp(event.ts))}</span>` : '';
    const label = `<div class="wo-timeline-label">${escapeHtml(event.label || event.type || 'event')}
      ${event.status ? `<span class="wo-timeline-status">${escapeHtml(String(event.status))}</span>` : ''}
    </div>`;

    return `
      <li class="wo-timeline-item">
        <div class="wo-timeline-meta">${type}${ts}</div>
        ${label}
      </li>
    `;
  }).join('');

  return `
    <div class="wo-drawer-section">
      ${heading}
      <ol class="wo-timeline-list">${items}</ol>
    </div>
  `;
}

function formatTimelineTimestamp(value) {
  if (!value) return '';
  try {
    const date = new Date(value);
    if (!isNaN(date.getTime())) {
      return date.toLocaleString();
    }
  } catch (err) {
    // ignore
  }
  return String(value);
}

// I-O Tab
function renderIOTab(wo) {
  let html = '';

  if (wo.stdout && wo.stdout.trim()) {
    html += `
      <div class="wo-drawer-section">
        <h3>📤 Standard Output</h3>
        <div class="wo-drawer-code">${wo.stdout.replace(/</g, '&lt;').replace(/>/g, '&gt;')}</div>
      </div>
    `;
  }

  if (wo.stderr && wo.stderr.trim()) {
    html += `
      <div class="wo-drawer-section">
        <h3>⚠️ Standard Error</h3>
        <div class="wo-drawer-code error">${wo.stderr.replace(/</g, '&lt;').replace(/>/g, '&gt;')}</div>
      </div>
    `;
  }

  return html || '<div style="text-align: center; padding: 40px; color: #a0aec0;">No input/output data available</div>';
}

// Logs Tab
function renderLogsTab(wo) {
  if (wo.log_tail && wo.log_tail.length > 0) {
    const logLines = wo.log_tail.join('\n').replace(/</g, '&lt;').replace(/>/g, '&gt;');
    return `
      <div class="wo-drawer-section">
        <h3>📜 Log Tail (last 200 lines)</h3>
        <div class="wo-drawer-code">${logLines}</div>
      </div>
    `;
  }

  return '<div style="text-align: center; padding: 40px; color: #a0aec0;">No log data available</div>';
}

// Actions Tab (Phase 3)
function renderActionsTab(wo) {
  return `
    <div class="wo-drawer-section">
      <h3>⚡ Available Actions</h3>
      <p style="color: #718096; font-size: 14px; margin-bottom: 16px;">
        Perform actions on this work order. Use with caution.
      </p>

      <div style="display: flex; flex-direction: column; gap: 12px;">
        <button class="wo-action-btn retry" onclick="retryWorkOrder('${wo.id}')"
                style="background: #4299e1; color: white; padding: 12px 20px; border: none; border-radius: 6px; font-weight: 600; cursor: pointer; transition: all 0.2s;">
          🔄 Retry Work Order
          <div style="font-size: 12px; font-weight: 400; margin-top: 4px; opacity: 0.9;">
            Creates a new idempotent work order with same parameters
          </div>
        </button>

        <button class="wo-action-btn cancel" onclick="cancelWorkOrder('${wo.id}')"
                style="background: #f56565; color: white; padding: 12px 20px; border: none; border-radius: 6px; font-weight: 600; cursor: pointer; transition: all 0.2s;">
          ❌ Cancel Work Order
          <div style="font-size: 12px; font-weight: 400; margin-top: 4px; opacity: 0.9;">
            Send cancel signal (if supported by WO type)
          </div>
        </button>

        <button class="wo-action-btn tail" onclick="tailWorkOrderLog('${wo.id}')"
                style="background: #48bb78; color: white; padding: 12px 20px; border: none; border-radius: 6px; font-weight: 600; cursor: pointer; transition: all 0.2s;">
          📡 Tail Live Logs
          <div style="font-size: 12px; font-weight: 400; margin-top: 4px; opacity: 0.9;">
            Opens live log streaming viewer
          </div>
        </button>
      </div>
    </div>

    <div class="wo-drawer-section" style="margin-top: 24px;">
      <h3>ℹ️ Action Information</h3>
      <div style="font-size: 13px; color: #718096; line-height: 1.6;">
        <p><strong>Retry:</strong> Creates a new work order JSON file with the same goal/parameters. Safe for idempotent operations.</p>
        <p><strong>Cancel:</strong> Attempts to send a cancellation signal. Only works if the work order processor supports it.</p>
        <p><strong>Tail:</strong> Opens a live streaming view of the work order's log file. Useful for monitoring long-running tasks.</p>
      </div>
    </div>
  `;
}

// Initialize WO drawer event handlers
function initWODrawer() {
  const closeBtn = document.getElementById('wo-drawer-close');
  const backdrop = document.getElementById('wo-drawer-backdrop');

  // Close button click
  if (closeBtn) {
    closeBtn.addEventListener('click', (e) => {
      e.stopPropagation();
      closeWODrawer();
    });
  }

  // Backdrop click to close
  if (backdrop) {
    backdrop.addEventListener('click', () => {
      closeWODrawer();
    });
  }

  // ESC key to close
  document.addEventListener('keydown', (e) => {
    if (e.key === 'Escape') {
      const drawer = document.getElementById('wo-drawer');
      if (drawer && drawer.classList.contains('open')) {
        closeWODrawer();
      }
    }
  });

  console.log('✅ WO drawer initialized (ESC, backdrop, close button)');

  // Tab switching (Phase 3)
  document.addEventListener('click', (e) => {
    if (e.target.matches('.wo-tab')) {
      const targetTab = e.target.getAttribute('data-tab');

      // Update tab buttons
      document.querySelectorAll('.wo-tab').forEach(tab => tab.classList.remove('active'));
      e.target.classList.add('active');

      // Update tab content
      document.querySelectorAll('.wo-tab-content').forEach(content => content.classList.remove('active'));
      const targetContent = document.querySelector(`[data-tab-content="${targetTab}"]`);
      if (targetContent) targetContent.classList.add('active');

      console.log(`📑 Switched to tab: ${targetTab}`);
    }
  });
}

// Action: Retry Work Order (Phase 3)
function retryWorkOrder(woId) {
  console.log(`🔄 Retry requested for WO: ${woId}`);

  // Show confirmation
  if (!confirm(`Create a retry work order for ${woId}?\n\nThis will drop a new WO JSON file with the same parameters.`)) {
    return;
  }

  // TODO: Call API to create retry WO or drop new JSON file
  // For now, just show a success message
  alert(`✅ Retry work order created for ${woId}\n\nCheck bridge/inbox/LLM for the new work order.`);
  console.log(`✅ Retry WO created for ${woId}`);
}

// Action: Cancel Work Order (Phase 3)
function cancelWorkOrder(woId) {
  console.log(`❌ Cancel requested for WO: ${woId}`);

  // Show confirmation
  if (!confirm(`Cancel work order ${woId}?\n\nThis will send a cancellation signal if supported.`)) {
    return;
  }

  // TODO: Call API to cancel WO
  // For now, just show a message
  alert(`⚠️ Cancel signal sent to ${woId}\n\nNote: Not all work order types support cancellation.`);
  console.log(`❌ Cancel signal sent for ${woId}`);
}

// Action: Tail Work Order Log (Phase 3)
function tailWorkOrderLog(woId) {
  console.log(`📡 Tail log requested for WO: ${woId}`);

  // Show info
  alert(`📡 Live log streaming for ${woId}\n\n` +
        `This feature will open a live streaming view of the work order's log file.\n\n` +
        `Implementation: SSE endpoint or fetch polling every 2s.`);

  console.log(`📡 Tail log viewer opened for ${woId}`);

  // TODO: Implement live log streaming
  // Options:
  // 1. Open a new window with SSE connection to /api/wos/{woId}/tail
  // 2. Show a modal with live log updates
  // 3. Replace drawer content with live streaming view
}

// ========== SERVICE DRAWER FUNCTIONS (v2.2.0) ==========

// Open service drawer with filtered services
async function openServiceDrawer(statusFilter = 'all') {
  console.log(`🔧 Opening service drawer, filter: ${statusFilter}`);

  const drawer = document.getElementById('service-drawer');
  const backdrop = document.getElementById('service-drawer-backdrop');
  const titleEl = document.getElementById('service-drawer-title');
  const subtitleEl = document.getElementById('service-drawer-subtitle');
  const contentEl = document.getElementById('service-drawer-content');

  if (!drawer || !backdrop || !contentEl) {
    console.error('Service drawer elements not found');
    return;
  }

  // Show drawer immediately with loading state
  const filterLabels = {
    'running': 'Running Services',
    'stopped': 'Stopped Services',
    'ondemand': 'On-Demand Services',
    'failed': 'Failed Services',
    'all': 'All Services'
  };

  titleEl.textContent = filterLabels[statusFilter] || 'Services';
  subtitleEl.textContent = 'Loading...';
  contentEl.innerHTML = '<div style="text-align: center; padding: 40px; color: #a0aec0;">Loading services...</div>';

  backdrop.classList.add('open');
  drawer.classList.add('open');

  // Fetch services from API
  try {
    const url = statusFilter === 'all' || statusFilter === 'ondemand'
      ? 'http://127.0.0.1:8767/api/services'
      : `http://127.0.0.1:8767/api/services?status=${statusFilter}`;

    const res = await fetch(url);
    if (!res.ok) throw new Error(`${res.status} ${res.statusText}`);

    const data = await res.json();

    // For ondemand, we need to filter client-side (API doesn't have this status)
    let services = data.services || [];
    if (statusFilter === 'ondemand') {
      // Ondemand services are those not running and not failed
      services = services.filter(s => s.status === 'stopped' && s.exit_code === 0);
    }

    // Update subtitle with count
    subtitleEl.textContent = `${services.length} service${services.length !== 1 ? 's' : ''}`;

    // Render service list
    contentEl.innerHTML = renderServiceList(services, statusFilter);

  } catch (error) {
    console.error('Failed to load services:', error);
    contentEl.innerHTML = `
      <div style="text-align: center; padding: 40px; color: #f56565;">
        <div style="font-size: 48px; margin-bottom: 16px;">⚠️</div>
        <div style="font-weight: 600; margin-bottom: 8px;">Failed to load services</div>
        <div style="font-size: 13px; opacity: 0.8;">${error.message}</div>
      </div>
    `;
  }
}

// Close service drawer
function closeServiceDrawer() {
  console.log('🔧 Closing service drawer');
  const drawer = document.getElementById('service-drawer');
  const backdrop = document.getElementById('service-drawer-backdrop');

  if (drawer) drawer.classList.remove('open');
  if (backdrop) backdrop.classList.remove('open');
}

// Render service list
function renderServiceList(services, filterType) {
  if (!services || services.length === 0) {
    const emptyMessages = {
      'running': { icon: '✅', title: 'No Running Services', hint: 'All services are currently stopped or on-demand' },
      'stopped': { icon: '🛑', title: 'No Stopped Services', hint: 'All services are currently running' },
      'failed': { icon: '✨', title: 'No Failed Services', hint: 'All services are running smoothly!' },
      'ondemand': { icon: '💤', title: 'No On-Demand Services', hint: 'All services are either running or stopped' }
    };

    const msg = emptyMessages[filterType] || { icon: '🔍', title: 'No Services Found', hint: 'No services match the current filter' };

    return `
      <div style="text-align: center; padding: 60px 20px; color: #718096;">
        <div style="font-size: 48px; margin-bottom: 16px;">${msg.icon}</div>
        <div style="font-size: 18px; font-weight: 600; color: #2d3748; margin-bottom: 8px;">${msg.title}</div>
        <div style="font-size: 13px; color: #cbd5e0; font-style: italic;">${msg.hint}</div>
      </div>
    `;
  }

  let html = '<div style="padding: 16px;">';

  services.forEach(service => {
    const statusColors = {
      'running': '#48bb78',
      'stopped': '#a0aec0',
      'failed': '#f56565'
    };

    const statusIcons = {
      'running': '✅',
      'stopped': '⏸️',
      'failed': '❌'
    };

    const color = statusColors[service.status] || '#a0aec0';
    const icon = statusIcons[service.status] || '⚪';

    // Extract readable name from label
    const displayName = service.label.replace('com.02luka.', '').replace(/\./g, ' ');

    html += `
      <div style="padding: 12px; margin-bottom: 8px; background: #f7fafc; border-radius: 6px; border-left: 3px solid ${color};">
        <div style="display: flex; justify-content: space-between; align-items: center;">
          <div style="flex: 1;">
            <div style="font-weight: 600; color: #2d3748; font-size: 14px;">${icon} ${displayName}</div>
            <div style="font-size: 11px; color: #718096; margin-top: 4px; font-family: monospace;">${service.label}</div>
            ${service.type !== 'other' ? `<div style="font-size: 10px; color: #a0aec0; margin-top: 2px;">Type: ${service.type}</div>` : ''}
          </div>
          <div style="text-align: right; font-size: 11px; color: #a0aec0;">
            ${service.pid ? `<div style="color: ${color}; font-weight: 600;">PID: ${service.pid}</div>` : ''}
            ${service.exit_code !== null ? `<div>Exit: ${service.exit_code}</div>` : ''}
          </div>
        </div>
      </div>
    `;
  });

  html += '</div>';
  return html;
}

// Initialize service drawer
function initServiceDrawer() {
  const closeBtn = document.getElementById('service-drawer-close');
  const backdrop = document.getElementById('service-drawer-backdrop');

  // Close button click
  if (closeBtn) {
    closeBtn.addEventListener('click', (e) => {
      e.stopPropagation();
      closeServiceDrawer();
    });
  }

  // Backdrop click to close
  if (backdrop) {
    backdrop.addEventListener('click', () => {
      closeServiceDrawer();
    });
  }

  // ESC key to close (reuse keyboard handler for both drawers)
  document.addEventListener('keydown', (e) => {
    if (e.key === 'Escape') {
      const serviceDrawer = document.getElementById('service-drawer');
      if (serviceDrawer && serviceDrawer.classList.contains('open')) {
        closeServiceDrawer();
      }
    }
  });

  console.log('✅ Service drawer initialized');
}

// ========== END SERVICE DRAWER FUNCTIONS ==========

// Render WO detail panel
function renderWODetail(wo) {
  const statusColor = wo.status === 'success' ? '#48bb78' :
                     wo.status === 'failed' ? '#f56565' : '#a0aec0';

  let logSection = '';
  if (wo.log_tail && wo.log_tail.length > 0) {
    const logLines = wo.log_tail.join('\n').replace(/</g, '&lt;').replace(/>/g, '&gt;');
    logSection = `
      <details open style="margin-top: 12px;">
        <summary style="cursor: pointer; font-weight: 600; color: #2d3748; padding: 8px 0;">📜 Log Tail</summary>
        <pre style="margin-top: 8px; padding: 12px; background: #1a202c; color: #48bb78; border-radius: 6px; font-size: 11px; max-height: 300px; overflow-y: auto; font-family: monospace;">${logLines}</pre>
      </details>
    `;
  }

  let errorSection = '';
  if (wo.error) {
    errorSection = `
      <div style="padding: 10px; background: #fed7d7; border-radius: 6px; margin-bottom: 12px; border-left: 3px solid #f56565;">
        <strong style="color: #742a2a;">Error:</strong>
        <div style="font-size: 12px; color: #742a2a; margin-top: 4px;">${wo.error.message || 'Unknown error'}</div>
      </div>
    `;
  }

  return `
    <div style="padding: 16px; background: #edf2f7; border-radius: 8px; border-left: 4px solid ${statusColor}; margin-top: 16px;">
      <div style="display: flex; justify-content: space-between; align-items: start; margin-bottom: 12px;">
        <h3 style="font-size: 16px; color: #1a202c; margin: 0;">${wo.id}</h3>
        <button onclick="closeWODetail()" style="padding: 4px 12px; font-size: 12px; background: #cbd5e0; border: none; border-radius: 4px; cursor: pointer;">Close</button>
      </div>

      <div style="font-size: 13px; color: #2d3748; margin-bottom: 12px;">
        <strong>Goal:</strong> ${wo.goal || 'No description'}
      </div>

      <div style="display: grid; grid-template-columns: repeat(2, 1fr); gap: 8px; font-size: 12px; color: #4a5568; margin-bottom: 12px;">
        <div><strong>Owner:</strong> ${wo.owner}</div>
        <div><strong>Status:</strong> <span style="color: ${statusColor}; font-weight: 600;">${wo.status}</span></div>
        <div><strong>Operation:</strong> ${wo.op || '-'}</div>
        <div><strong>Duration:</strong> ${wo.duration_ms ? (wo.duration_ms / 1000).toFixed(1) + 's' : '-'}</div>
      </div>

      ${errorSection}

      <details style="margin-top: 12px;">
        <summary style="cursor: pointer; font-weight: 600; color: #2d3748; padding: 8px 0;">⚙️ Inputs/Outputs</summary>
        <pre style="margin-top: 8px; padding: 10px; background: #f7fafc; border-radius: 6px; font-size: 11px; overflow-x: auto;">${JSON.stringify({inputs: wo.inputs, outputs: wo.outputs}, null, 2)}</pre>
      </details>

      ${logSection}

      <div style="margin-top: 12px; padding-top: 12px; border-top: 1px solid #cbd5e0; font-size: 11px; color: #a0aec0;">
        Script: <code style="background: #f7fafc; padding: 2px 6px; border-radius: 3px;">${wo.script_path || '-'}</code>
      </div>
    </div>
  `;
}

// Close WO detail
function closeWODetail() {
  const detailEl = document.getElementById('wo-detail');
  if (detailEl) detailEl.innerHTML = '';
}

// Initialize logs (call once on boot)
function initLogs() {
  console.log('initLogs: Starting...');

  const refreshBtn = document.querySelector('[data-btn="logs-refresh"]');
  if (refreshBtn) {
    refreshBtn.addEventListener('click', () => {
      console.log('Logs refresh button clicked');
      loadLogs(true);
    });
    console.log('Attached logs refresh listener');
  } else {
    console.warn('Logs refresh button not found!');
  }

  const autoCheckbox = document.querySelector('[data-chk="logs-autorefresh"]');
  if (autoCheckbox) {
    autoCheckbox.addEventListener('change', (e) => {
      console.log(`Logs auto-refresh toggled: ${e.target.checked}`);
      state.logs.auto = !!e.target.checked;
      setupLogsAutoRefresh();
    });
    console.log('Attached logs checkbox listener');
  } else {
    console.warn('Logs auto-refresh checkbox not found!');
  }

  // Pause follow when user scrolls up; resume when they hit bottom
  const box = document.querySelector('#live-logs');
  if (box) {
    box.addEventListener('scroll', () => {
      const nearBottom = (box.scrollHeight - box.scrollTop - box.clientHeight) < 8;
      state.logs.follow = nearBottom;
    });
    console.log('Attached logs scroll listener');
  } else {
    console.warn('Logs box not found!');
  }

  // First load gets the tail and cursor
  console.log('Loading initial logs...');
  loadLogs(true).then(() => {
    console.log('Initial logs loaded, setting up auto-refresh');
    setupLogsAutoRefresh();
  });
}

// Abortable fetch with cursor logic + backoff + metrics
async function loadLogs(force = false) {
  // Cancel any in-flight request
  if (state.logs.fetchController) {
    try { state.logs.fetchController.abort(); } catch {}
  }
  const ctrl = new AbortController();
  state.logs.fetchController = ctrl;

  if (force) {
    state.logs.cursor = null;   // reset to tail
    state.logs.lines = [];      // clear screen
  }
  state.logs.loading = true;
  state.logs.error = null;
  renderLogsHeader();           // updates error/status only

  try {
    await timed('logs', async () => {
      // Build URL with cursor if present
      const qs = state.logs.cursor ? `?cursor=${encodeURIComponent(state.logs.cursor)}` : '?lines=200';
      const res = await fetch(`http://127.0.0.1:8767/api/health/logs${qs}`, {
        signal: ctrl.signal,
        headers: { 'Accept': 'application/json' }
      });

      if (!res.ok) throw new Error(`${res.status} ${res.statusText}`);

      const { lines = [], cursor = null } = await res.json();

      // If this is first load (force=true), replace all lines
      if (force && Array.isArray(lines) && lines.length) {
        state.logs.lines = lines;
        renderLogsReplace();
      }
      // Otherwise append new lines, cap to maxLines
      else if (Array.isArray(lines) && lines.length) {
        state.logs.lines.push(...lines);
        if (state.logs.lines.length > state.logs.maxLines) {
          state.logs.lines.splice(0, state.logs.lines.length - state.logs.maxLines);
        }
        renderLogsAppend(lines);
      }

      // Advance cursor only after successful render
      if (cursor) state.logs.cursor = cursor;

      // Auto-scroll if following live
      if (state.logs.follow) scrollLogsToBottom();

      return { lines, cursor };
    });

    // Success - reset backoff
    state.logs.backoff = 0;

  } catch (err) {
    if (err.name !== 'AbortError') {
      state.logs.error = String(err);
      renderLogsHeader();

      // Apply backoff for next retry
      state.logs.backoff = getNextDelay(state.logs.backoff);
    }
    return; // don't flip loading if aborted by a newer call
  } finally {
    if (state.logs.fetchController === ctrl) {
      state.logs.fetchController = null;
      state.logs.loading = false;
      renderLogsHeader();
      updateHealthPill(); // Update health after logs update
    }
  }
}

// Render logs header (error state)
function renderLogsHeader() {
  const err = document.querySelector('#logs-error');
  if (err) {
    err.textContent = state.logs.error ? `⚠️ ${state.logs.error}` : '';
  }
}

// Render logs - replace all (for initial load)
function renderLogsReplace() {
  const box = document.querySelector('#live-logs');
  if (!box) return;

  if (!state.logs.lines.length) {
    box.innerHTML = '<div class="log-line" style="color: #a0aec0;">No logs available</div>';
    return;
  }

  box.innerHTML = state.logs.lines.map(line => formatLogLine(line)).join('');
}

// Render logs - append new lines (incremental)
function renderLogsAppend(newLines) {
  const box = document.querySelector('#live-logs');
  if (!box || !Array.isArray(newLines) || !newLines.length) return;

  // Use a DocumentFragment for performance
  const frag = document.createDocumentFragment();
  newLines.forEach(line => {
    const div = document.createElement('div');
    div.className = 'log-line';

    // Apply color based on content
    const lower = line.toLowerCase();
    if (lower.includes('error') || lower.includes('failed')) {
      div.style.color = '#fc8181';
    } else if (lower.includes('warn')) {
      div.style.color = '#f6ad55';
    }

    div.textContent = line; // safe: textContent (no HTML injection)
    frag.appendChild(div);
  });
  box.appendChild(frag);
}

// Format a single log line with color
function formatLogLine(line) {
  const lower = line.toLowerCase();
  let color = '';

  if (lower.includes('error') || lower.includes('failed')) {
    color = 'color: #fc8181;';
  } else if (lower.includes('warn')) {
    color = 'color: #f6ad55;';
  }

  return `<div class="log-line" style="${color}">${escapeHtml(line)}</div>`;
}

// Scroll logs to bottom
function scrollLogsToBottom() {
  const box = document.querySelector('#live-logs');
  if (!box) return;
  box.scrollTop = box.scrollHeight;
}

// Setup logs auto-refresh with polling/backpressure + adaptive timing
function setupLogsAutoRefresh() {
  clearInterval(state.logs.intervalId);
  if (!state.logs.auto || document.hidden) return;

  // Use backoff delay if there were recent errors, otherwise default 5s
  const delay = state.logs.backoff > 0 ? state.logs.backoff : 5000;

  // Light polling; server sends only new lines after cursor
  state.logs.intervalId = setInterval(() => {
    // If user is reading older logs (follow=false), we still fetch
    // but we DO NOT auto-scroll; the new lines buffer at the bottom.
    loadLogs(false);
  }, delay);
}

// Keep old function name for compatibility
async function loadSystemLogs() {
  await loadLogs(true);
}

// Escape HTML
function escapeHtml(text) {
  const div = document.createElement('div');
  div.textContent = text;
  return div.innerHTML;
}

// ========================================
// ROADMAP & SERVICES (Dashboard Data)
// ========================================

// Load roadmap data with abort controller + metrics
async function loadRoadmap() {
  // Cancel the previous fetch if it's still running
  if (state.roadmap.fetchController) {
    try { state.roadmap.fetchController.abort(); } catch {}
  }
  const ctrl = new AbortController();
  state.roadmap.fetchController = ctrl;

  state.roadmap.loading = true;
  state.roadmap.error = null;
  renderRoadmap();

  try {
    await timed('roadmap', async () => {
      const res = await fetch('./dashboard_data.json', {
        signal: ctrl.signal,
        headers: { 'Accept': 'application/json' }
      });

      if (!res.ok) throw new Error(`${res.status} ${res.statusText}`);

      const data = await res.json();
      state.roadmap.data = data.roadmap || null;
      return data.roadmap;
    });

  } catch (err) {
    if (err.name === 'AbortError') return;
    state.roadmap.error = String(err);
  } finally {
    if (state.roadmap.fetchController === ctrl) {
      state.roadmap.fetchController = null;
      state.roadmap.loading = false;
      renderRoadmap();
    }
  }
}

// Render roadmap with skeleton, error, and data states
function renderRoadmap() {
  // Update stat cards
  const roadmapProgressEl = document.getElementById('roadmap-progress');
  const phaseProgressEl = document.getElementById('phase-progress');

  // Loading skeleton
  if (state.roadmap.loading) {
    if (roadmapProgressEl) roadmapProgressEl.textContent = '...';
    if (phaseProgressEl) phaseProgressEl.textContent = '...';
    renderRoadmapDetails('skeleton');
    return;
  }

  // Error state
  if (state.roadmap.error) {
    if (roadmapProgressEl) roadmapProgressEl.textContent = '⚠️';
    if (phaseProgressEl) phaseProgressEl.textContent = '⚠️';
    renderRoadmapDetails('error', state.roadmap.error);
    return;
  }

  // Empty/no data state
  if (!state.roadmap.data) {
    if (roadmapProgressEl) roadmapProgressEl.textContent = '-';
    if (phaseProgressEl) phaseProgressEl.textContent = '-';
    renderRoadmapDetails('empty');
    return;
  }

  // Render data
  const rd = state.roadmap.data;
  if (roadmapProgressEl) roadmapProgressEl.textContent = `${rd.overall_progress_pct || 0}%`;
  if (phaseProgressEl) phaseProgressEl.textContent = `${rd.current_phase_pct || 0}%`;
  renderRoadmapDetails('data', null, rd);
}

// Render roadmap details panel
function renderRoadmapDetails(mode, error = null, data = null) {
  const nameEl = document.getElementById('roadmap-name');
  const overallPctEl = document.getElementById('overall-pct');
  const overallBarEl = document.getElementById('overall-progress-bar');
  const phaseNameEl = document.getElementById('current-phase-name');
  const phasePctEl = document.getElementById('phase-pct');
  const phaseBarEl = document.getElementById('phase-progress-bar');
  const tasksEl = document.getElementById('current-tasks');

  if (mode === 'skeleton') {
    if (nameEl) nameEl.textContent = 'Loading...';
    if (overallPctEl) overallPctEl.textContent = '...';
    if (overallBarEl) overallBarEl.style.width = '0%';
    if (phaseNameEl) phaseNameEl.textContent = 'Loading...';
    if (phasePctEl) phasePctEl.textContent = '...';
    if (phaseBarEl) phaseBarEl.style.width = '0%';
    if (tasksEl) tasksEl.innerHTML = '<div style="color: #a0aec0;">Loading tasks...</div>';
    return;
  }

  if (mode === 'error') {
    if (nameEl) nameEl.textContent = 'Error loading roadmap';
    if (overallPctEl) overallPctEl.textContent = '-';
    if (overallBarEl) overallBarEl.style.width = '0%';
    if (phaseNameEl) phaseNameEl.textContent = 'Error';
    if (phasePctEl) phasePctEl.textContent = '-';
    if (phaseBarEl) phaseBarEl.style.width = '0%';
    if (tasksEl) {
      tasksEl.innerHTML = `
        <div style="color: #f56565; padding: 10px; background: #fed7d7; border-radius: 6px;">
          ⚠️ ${error}
          <button onclick="loadRoadmap()" style="margin-left: 10px; padding: 4px 8px; background: #667eea; color: white; border: none; border-radius: 4px; cursor: pointer; font-size: 11px;">Retry</button>
        </div>
      `;
    }
    return;
  }

  if (mode === 'empty' || !data) {
    if (nameEl) nameEl.textContent = 'No roadmap data';
    if (overallPctEl) overallPctEl.textContent = '-';
    if (overallBarEl) overallBarEl.style.width = '0%';
    if (phaseNameEl) phaseNameEl.textContent = 'N/A';
    if (phasePctEl) phasePctEl.textContent = '-';
    if (phaseBarEl) phaseBarEl.style.width = '0%';
    if (tasksEl) tasksEl.innerHTML = '<div style="color: #a0aec0;"><em>No active roadmap</em></div>';
    return;
  }

  // Render data
  if (nameEl) nameEl.textContent = data.name || 'Roadmap';
  if (overallPctEl) overallPctEl.textContent = `${data.overall_progress_pct || 0}%`;
  if (overallBarEl) overallBarEl.style.width = `${data.overall_progress_pct || 0}%`;
  if (phaseNameEl) phaseNameEl.textContent = data.current_phase_name || 'Current Phase';
  if (phasePctEl) phasePctEl.textContent = `${data.current_phase_pct || 0}%`;
  if (phaseBarEl) phaseBarEl.style.width = `${data.current_phase_pct || 0}%`;

  if (tasksEl) {
    if (data.tasks && data.tasks.length > 0) {
      tasksEl.innerHTML = data.tasks.map(task => `
        <div style="padding: 6px 0; border-bottom: 1px solid #e2e8f0;">
          <div style="display: flex; align-items: center; gap: 8px;">
            <span style="font-size: 14px;">${task.status === 'completed' ? '✅' : task.status === 'in_progress' ? '▶️' : '⏳'}</span>
            <span style="flex: 1; color: #2d3748;">${task.name}</span>
          </div>
        </div>
      `).join('');
    } else {
      tasksEl.innerHTML = '<div style="color: #a0aec0;"><em>No active tasks</em></div>';
    }
  }
}

// Load services data with abort controller + metrics
async function loadServices() {
  // Cancel the previous fetch if it's still running
  if (state.services.fetchController) {
    try { state.services.fetchController.abort(); } catch {}
  }
  const ctrl = new AbortController();
  state.services.fetchController = ctrl;

  state.services.loading = true;
  state.services.error = null;
  renderServices();

  try {
    await timed('services', async () => {
      const res = await fetch('http://127.0.0.1:8767/api/services', {
        signal: ctrl.signal,
        headers: { 'Accept': 'application/json' }
      });

      if (!res.ok) throw new Error(`${res.status} ${res.statusText}`);

      const data = await res.json();
      state.services.data = data;
      state.services.summary = data.summary || null;
      state.services.list = Array.isArray(data.services) ? data.services : [];
      return data;
    });

  } catch (err) {
    if (err.name === 'AbortError') return;
    state.services.error = String(err);
  } finally {
    if (state.services.fetchController === ctrl) {
      state.services.fetchController = null;
      state.services.loading = false;
      renderServices();
      updateHealthPill();
    }
  }
}

// Render services with skeleton, error, and data states
function renderServices() {
  const runningCountEl = document.getElementById('running-count');
  const summaryTotalEl = document.getElementById('services-summary-total');
  const summaryRunningEl = document.getElementById('services-summary-running');
  const summaryStoppedEl = document.getElementById('services-summary-stopped');
  const summaryFailedEl = document.getElementById('services-summary-failed');
  const tableBody = document.getElementById('services-table-body');
  const filterSummaryEl = document.getElementById('services-filter-summary');

  const setSummaryValues = (total, running, stopped, failed) => {
    if (summaryTotalEl) summaryTotalEl.textContent = total;
    if (summaryRunningEl) summaryRunningEl.textContent = running;
    if (summaryStoppedEl) summaryStoppedEl.textContent = stopped;
    if (summaryFailedEl) summaryFailedEl.textContent = failed;
  };

  const setTablePlaceholder = (message) => {
    if (!tableBody) return;
    tableBody.innerHTML = `
      <tr>
        <td colspan="5" class="table-placeholder">${escapeHtml(message)}</td>
      </tr>
    `;
  };

  if (state.services.loading) {
    setSummaryValues('...', '...', '...', '...');
    if (runningCountEl) runningCountEl.textContent = '...';
    if (filterSummaryEl) filterSummaryEl.textContent = 'Loading services...';
    setTablePlaceholder('Loading services...');
    updateServiceFilterUI();
    return;
  }

  if (state.services.error) {
    setSummaryValues('⚠️', '⚠️', '⚠️', '⚠️');
    if (runningCountEl) runningCountEl.textContent = '⚠️';
    if (filterSummaryEl) filterSummaryEl.textContent = 'Unable to load services';
    setTablePlaceholder(state.services.error);
    updateServiceFilterUI();
    return;
  }

  if (!state.services.list || state.services.list.length === 0) {
    setSummaryValues(0, 0, 0, 0);
    if (runningCountEl) runningCountEl.textContent = '0';
    if (filterSummaryEl) filterSummaryEl.textContent = 'No services detected';
    setTablePlaceholder('No services detected.');
    updateServiceFilterUI();
    return;
  }

  const summary = state.services.summary || {
    total: state.services.list.length,
    running: state.services.list.filter(s => s.status === 'running').length,
    stopped: state.services.list.filter(s => s.status === 'stopped').length,
    failed: state.services.list.filter(s => s.status === 'failed').length
  };

  setSummaryValues(
    summary.total ?? '-',
    summary.running ?? '-',
    summary.stopped ?? '-',
    summary.failed ?? '-'
  );

  if (runningCountEl) runningCountEl.textContent = summary.running ?? '-';

  const filtered = getFilteredServices();
  if (filterSummaryEl) {
    const noun = filtered.length === 1 ? 'service' : 'services';
    filterSummaryEl.textContent = `${filtered.length} ${noun} shown`;
  }

  if (!tableBody) {
    updateServiceFilterUI();
    return;
  }

  if (filtered.length === 0) {
    setTablePlaceholder('No services match the selected filters.');
    updateServiceFilterUI();
    return;
  }

  const rows = filtered.map(service => `
    <tr>
      <td>${escapeHtml(service.label || 'Unnamed service')}</td>
      <td>${formatServiceType(service.type)}</td>
      <td>${formatServiceStatus(service.status)}</td>
      <td>${service.pid ?? '—'}</td>
      <td>${service.exit_code ?? '—'}</td>
    </tr>
  `).join('');

  tableBody.innerHTML = rows;
  updateServiceFilterUI();
}

function getDefaultMLSSummary() {
  return {
    total: 0,
    solutions: 0,
    failures: 0,
    patterns: 0,
    improvements: 0
  };
}

async function loadMLS() {
  if (state.mlsLessons.fetchController) {
    try { state.mlsLessons.fetchController.abort(); } catch {}
  }

  const ctrl = new AbortController();
  state.mlsLessons.fetchController = ctrl;

  state.mlsLessons.loading = true;
  state.mlsLessons.error = null;
  renderMLS();

  try {
    await timed('mls', async () => {
      const res = await fetch('http://127.0.0.1:8767/api/mls', {
        signal: ctrl.signal,
        headers: { 'Accept': 'application/json' }
      });

      if (!res.ok) throw new Error(`${res.status} ${res.statusText}`);

      const data = await res.json();
      state.mlsLessons.entries = Array.isArray(data.entries) ? data.entries : [];
      state.mlsLessons.summary = data.summary || getDefaultMLSSummary();
      return data;
    });
  } catch (err) {
    if (err.name === 'AbortError') return;
    state.mlsLessons.error = String(err);
  } finally {
    if (state.mlsLessons.fetchController === ctrl) {
      state.mlsLessons.fetchController = null;
      state.mlsLessons.loading = false;
      renderMLS();
      updateHealthPill();
    }
  }
}

function renderMLS() {
  const summary = state.mlsLessons.summary || getDefaultMLSSummary();
  const totalEl = document.getElementById('mls-summary-total');
  const solutionEl = document.getElementById('mls-summary-solution');
  const failureEl = document.getElementById('mls-summary-failure');
  const patternEl = document.getElementById('mls-summary-pattern');
  const improvementEl = document.getElementById('mls-summary-improvement');
  const listEl = document.getElementById('mls-list');
  const filterSummaryEl = document.getElementById('mls-filter-summary');

  const setSummary = (total, solutions, failures, patterns, improvements) => {
    if (totalEl) totalEl.textContent = total;
    if (solutionEl) solutionEl.textContent = solutions;
    if (failureEl) failureEl.textContent = failures;
    if (patternEl) patternEl.textContent = patterns;
    if (improvementEl) improvementEl.textContent = improvements;
  };

  if (state.mlsLessons.loading) {
    setSummary('...', '...', '...', '...', '...');
    if (filterSummaryEl) filterSummaryEl.textContent = 'Loading lessons...';
    if (listEl) {
      listEl.innerHTML = '<div class="panel-placeholder">Loading lessons...</div>';
    }
    renderMLSLessonDetail();
    updateMLSFilterUI();
    return;
  }

  if (state.mlsLessons.error) {
    setSummary('⚠️', '⚠️', '⚠️', '⚠️', '⚠️');
    if (filterSummaryEl) filterSummaryEl.textContent = 'Unable to load lessons';
    if (listEl) {
      listEl.innerHTML = `<div class="panel-placeholder">${escapeHtml(state.mlsLessons.error)}</div>`;
    }
    renderMLSLessonDetail();
    updateMLSFilterUI();
    return;
  }

  setSummary(
    summary.total ?? 0,
    summary.solutions ?? 0,
    summary.failures ?? 0,
    summary.patterns ?? 0,
    summary.improvements ?? 0
  );

  const entries = Array.isArray(state.mlsLessons.entries) ? state.mlsLessons.entries : [];
  const filter = state.mlsLessons.filter || 'all';
  const filtered = filter === 'all'
    ? entries
    : entries.filter(entry => (entry.type || 'other') === filter);

  if (filterSummaryEl) {
    const noun = filtered.length === 1 ? 'lesson' : 'lessons';
    filterSummaryEl.textContent = `${filtered.length} ${noun}`;
  }

  if (!listEl) {
    renderMLSLessonDetail();
    updateMLSFilterUI();
    return;
  }

  if (filtered.length === 0) {
    listEl.innerHTML = '<div class="panel-placeholder">No lessons match the selected filter.</div>';
    state.mlsLessons.selectedId = null;
    renderMLSLessonDetail();
    updateMLSFilterUI();
    return;
  }

  if (!state.mlsLessons.selectedId || !filtered.some(e => e.id === state.mlsLessons.selectedId)) {
    state.mlsLessons.selectedId = filtered[0].id;
  }

  const rows = filtered.map(entry => {
    const tags = (entry.tags || []).slice(0, 3)
      .map(tag => `<span class="tag-chip">${escapeHtml(tag)}</span>`)
      .join('');
    const score = typeof entry.score === 'number' ? entry.score.toFixed(1) : (entry.score ?? '—');
    const isActive = entry.id === state.mlsLessons.selectedId;
    return `
      <div class="mls-row${isActive ? ' is-active' : ''}" data-mls-id="${escapeHtml(entry.id || '')}">
        <div class="mls-row-time">${escapeHtml(formatMLSTime(entry.time))}</div>
        <div class="mls-row-type">${escapeHtml(formatMLSType(entry.type))}</div>
        <div class="mls-row-title">${escapeHtml(entry.title || 'Untitled lesson')}</div>
        <div class="mls-row-score">${score}</div>
        <div class="mls-row-tags">${tags || '<span class="tag-chip muted">No tags</span>'}</div>
      </div>
    `;
  }).join('');

  listEl.innerHTML = rows;
  listEl.querySelectorAll('[data-mls-id]').forEach(row => {
    row.addEventListener('click', () => {
      const nextId = row.getAttribute('data-mls-id');
      if (!nextId) return;
      state.mlsLessons.selectedId = nextId;
      renderMLS();
    });
  });

  renderMLSLessonDetail();
  updateMLSFilterUI();
}

function renderMLSLessonDetail() {
  const detailEl = document.getElementById('mls-detail');
  if (!detailEl) return;

  const selectedId = state.mlsLessons.selectedId;
  if (!selectedId) {
    detailEl.innerHTML = '<div class="panel-placeholder">Select a lesson to view full context.</div>';
    return;
  }

  const entry = (state.mlsLessons.entries || []).find(e => e.id === selectedId);
  if (!entry) {
    detailEl.innerHTML = '<div class="panel-placeholder">Lesson not found in current data.</div>';
    return;
  }

  const tags = (entry.tags || []).map(tag => `<span class="tag-chip">${escapeHtml(tag)}</span>`).join('')
    || '<span class="tag-chip muted">No tags</span>';

  const relatedItems = [];
  if (entry.related_wo) {
    relatedItems.push(`<div>Work Order: <code>${escapeHtml(entry.related_wo)}</code></div>`);
  }
  if (entry.related_session) {
    relatedItems.push(`<div>Session: <code>${escapeHtml(entry.related_session)}</code></div>`);
  }

  detailEl.innerHTML = `
    <div class="mls-detail-header">
      <div>
        <div class="mls-detail-title">${escapeHtml(entry.title || 'Untitled lesson')}</div>
        <div class="mls-detail-meta">${escapeHtml(formatMLSType(entry.type))} • ${escapeHtml(formatMLSTime(entry.time))} • Score ${entry.score ?? '—'}</div>
      </div>
      <div class="mls-detail-tags">${tags}</div>
    </div>
    <div class="mls-detail-section">
      <h4>Context</h4>
      <p>${entry.context ? escapeHtml(entry.context) : '<em>No context provided</em>'}</p>
    </div>
    <div class="mls-detail-section">
      <h4>Lesson</h4>
      <p>${entry.details ? escapeHtml(entry.details) : '<em>No lesson details recorded</em>'}</p>
    </div>
    <div class="mls-detail-section">
      <h4>Related</h4>
      <div class="mls-detail-related">
        ${relatedItems.length ? relatedItems.join('') : '<div class="muted">No related WO or session metadata</div>'}
      </div>
    </div>
  `;
}

async function initWoMetricsPanel() {
  const panel = document.getElementById('wo-metrics-panel');
  if (!panel) {
    console.warn('WO metrics panel not found in DOM');
    return;
  }

  if (panel.classList.contains('hidden')) {
    panel.classList.remove('hidden');
  }

  woMetricsPanelReady = true;
  await loadWoMetrics();
  woMetricsRefreshEnabled = true;
}

async function loadWoMetrics() {
  if (!woMetricsPanelReady) return;

  try {
    await timed('woMetrics', async () => {
      const res = await fetch('/api/wo-metrics', {
        headers: { 'Accept': 'application/json' }
      });
      if (!res.ok) throw new Error(`status ${res.status}`);
      const data = await res.json();
      renderWoMetricsSummary(data.summary);
      renderWoMetricsTimeline(data.timeline || []);
      renderWoMetricsFailures(data.recent_failures || []);
    });
  } catch (err) {
    console.error('Failed to load WO metrics', err);
  }
}

function renderWoMetricsSummary(summary) {
  if (!summary) return;
  const total = document.getElementById('wo-metrics-total');
  const pending = document.getElementById('wo-metrics-pending');
  const running = document.getElementById('wo-metrics-running');
  const success = document.getElementById('wo-metrics-success');
  const failed = document.getElementById('wo-metrics-failed');

  const byStatus = summary.by_status || {};
  const statusCounts = {};
  Object.keys(byStatus).forEach((key) => {
    const normalizedKey = typeof key === 'string' ? key.toLowerCase() : key;
    statusCounts[normalizedKey] = byStatus[key];
  });

  if (total) total.textContent = summary.total ?? 0;
  if (pending) pending.textContent = statusCounts.pending ?? statusCounts.queued ?? 0;
  if (running) running.textContent = statusCounts.running ?? statusCounts.active ?? 0;
  if (success) success.textContent = statusCounts.success ?? statusCounts.completed ?? 0;
  if (failed) failed.textContent = statusCounts.failed ?? statusCounts.error ?? statusCounts.blocked ?? 0;

  const bar = document.getElementById('wo-metrics-summary');
  if (bar) {
    bar.textContent = `Total: ${summary.total ?? 0} | Pending: ${statusCounts.pending ?? statusCounts.queued ?? 0} | Running: ${statusCounts.running ?? statusCounts.active ?? 0} | Success: ${statusCounts.success ?? statusCounts.completed ?? 0} | Failed: ${statusCounts.failed ?? statusCounts.error ?? statusCounts.blocked ?? 0}`;
  }
}

function renderWoMetricsTimeline(items) {
  const tbody = document.querySelector('#wo-metrics-timeline tbody');
  if (!tbody) return;
  tbody.innerHTML = '';

  items.forEach(item => {
    const tr = document.createElement('tr');
    tr.innerHTML = `
      <td>${item.id || ''}</td>
      <td>${item.status || ''}</td>
      <td>${item.started_at || item.created_at || ''}</td>
      <td>${item.finished_at || ''}</td>
      <td>${item.duration_sec ?? ''}</td>
    `;
    tbody.appendChild(tr);
  });
}

function renderWoMetricsFailures(items) {
  const tbody = document.querySelector('#wo-metrics-failures tbody');
  if (!tbody) return;
  tbody.innerHTML = '';

  items.forEach(item => {
    const tr = document.createElement('tr');
    tr.innerHTML = `
      <td>${item.id || ''}</td>
      <td>${item.finished_at || ''}</td>
      <td>${item.error || ''}</td>
    `;
    tbody.appendChild(tr);
  });
}

// Refresh all dashboard data
async function refreshAllData() {
  const timestamp = new Date().toLocaleTimeString();
  const updateEl = document.getElementById('last-update');
  if (updateEl) {
    updateEl.textContent = `Last updated: ${timestamp}`;
  }

  // Load all sections in parallel
  const tasks = [
    loadRoadmap(),
    loadServices(),
<<<<<<< HEAD
    loadWOs()
  ];

  if (woMetricsRefreshEnabled) {
    tasks.push(loadWoMetrics());
  }

  await Promise.all(tasks);
=======
    loadWOs(),
    loadMLS()
  ]);
>>>>>>> e9f7ac7e

  // Update health indicator
  updateHealthPill();
}

// Setup auto-refresh (for dashboard data)
function setupAutoRefresh() {
  if (state.refreshInterval) {
    clearInterval(state.refreshInterval);
  }

  if (state.autoRefreshEnabled) {
    state.refreshInterval = setInterval(refreshAllData, 30000); // 30 seconds
  }

  // Handle visibility change (pause when hidden)
  document.addEventListener('visibilitychange', () => {
    if (document.hidden) {
      if (state.refreshInterval) clearInterval(state.refreshInterval);
      if (state.logs.intervalId) clearInterval(state.logs.intervalId);
    } else {
      setupAutoRefresh();
      setupLogsAutoRefresh();
    }
  });
}

// Safety net: Assert hooks exist
function assertHooks() {
  const filterButtons = document.querySelectorAll('[data-wo-filter]');
  const logsRefreshBtn = document.querySelector('[data-btn="logs-refresh"]');
  const logsCheckbox = document.querySelector('[data-chk="logs-autorefresh"]');

  if (filterButtons.length !== 4) {
    console.error(`⚠️ HOOK FAILURE: Expected 4 filter buttons, found ${filterButtons.length}`);
    console.error('Filter buttons in DOM:', document.querySelectorAll('button'));

    // Fallback: Add delegation for text-based clicking
    console.warn('⚙️ Activating text-based delegation fallback...');
    setupFallbackDelegation();
    return false;
  }

  if (!logsRefreshBtn) {
    console.error('⚠️ HOOK FAILURE: Logs refresh button not found');
  }

  if (!logsCheckbox) {
    console.error('⚠️ HOOK FAILURE: Logs auto-refresh checkbox not found');
  }

  return filterButtons.length === 4 && logsRefreshBtn && logsCheckbox;
}

// Fallback: Text-based event delegation (works even without data-* attributes)
function setupFallbackDelegation() {
  console.log('🔧 Setting up fallback delegation...');

  // Map button text to filter values
  const filterMap = {
    'All': 'all',
    'Success': 'success',
    'Failed/Blocked': 'failed',
    'Pending': 'pending'
  };

  // Remove old listener if exists
  if (window.__dashboardDelegationHandler) {
    document.removeEventListener('click', window.__dashboardDelegationHandler);
  }

  // Delegate all button clicks
  const handler = (e) => {
    const btn = e.target.closest('button');
    if (!btn) return;

    const text = (btn.textContent || '').trim();

    // WO Filter buttons
    if (text in filterMap) {
      const next = filterMap[text];
      if (state.wos.filter === next) return;

      console.log(`✅ Fallback delegation: Filter clicked → ${next}`);
      state.wos.filter = next;

      // Update UI manually since we don't have data attributes
      document.querySelectorAll('button').forEach(b => {
        const btnText = (b.textContent || '').trim();
        if (btnText in filterMap) {
          const isActive = filterMap[btnText] === state.wos.filter;
          b.setAttribute('aria-pressed', isActive ? 'true' : 'false');
          b.classList.toggle('is-active', isActive);
        }
      });

      loadWOs();
      return;
    }

    // Logs refresh button
    if (text === '🔄 Refresh') {
      console.log('✅ Fallback delegation: Logs refresh clicked');
      loadLogs(true);
      return;
    }

    // Main refresh button
    if (text === '🔄 Refresh Now') {
      console.log('✅ Fallback delegation: Main refresh clicked');
      refreshAllData();
      return;
    }
  };

  window.__dashboardDelegationHandler = handler;
  document.addEventListener('click', handler, { passive: true });

  console.log('✅ Fallback delegation active');
}

// Expose for DevTools testing
window.setupFallbackDelegation = setupFallbackDelegation;

// Render filter badge (shows when a filter is active)
function renderFilterBadge() {
  let badge = document.getElementById('filter-badge');

  if (state.viewScope === 'wo' || (!state.mlsFilter && !state.serviceFilter)) {
    // No filter active - remove badge
    if (badge) badge.remove();
    return;
  }

  // Create badge if it doesn't exist
  if (!badge) {
    const container = document.querySelector('.status-bar');
    if (!container) return;

    badge = document.createElement('div');
    badge.id = 'filter-badge';
    badge.style.cssText = `
      grid-column: 1 / -1;
      background: #667eea;
      color: white;
      padding: 12px 16px;
      border-radius: 8px;
      display: flex;
      align-items: center;
      justify-content: space-between;
      font-size: 14px;
      font-weight: 500;
    `;
    container.appendChild(badge);
  }

  // Update badge content
  let filterText = '';
  if (state.viewScope === 'mls') {
    const labels = { total: 'All Lessons', solutions: 'Solutions', failures: 'Failures' };
    filterText = `📚 Viewing: ${labels[state.mlsFilter] || state.mlsFilter}`;
  } else if (state.viewScope === 'services') {
    const labels = { running: 'Running Services', ondemand: 'OnDemand Services', stopped: 'Stopped Services' };
    filterText = `⚙️ Viewing: ${labels[state.serviceFilter] || state.serviceFilter}`;
  }

  badge.innerHTML = `
    <span>${filterText}</span>
    <button onclick="clearFilter()" style="background: rgba(255,255,255,0.2); border: none; color: white; padding: 6px 12px; border-radius: 6px; cursor: pointer; font-weight: 600;">
      Clear Filter
    </button>
  `;
}

// Initialize dashboard
async function initDashboard() {
  console.log('🚀 Initializing dashboard v2.0.1...');

  // ALWAYS setup bulletproof delegation first (belt + suspenders)
  setupBulletproofDelegation();
  setupKeyboardDelegation();

  // Sync state from URL (Phase 2)
  syncStateFromURL();

  // Check if required elements exist
  const filterButtons = document.querySelectorAll('[data-wo-filter]');
  const logsRefreshBtn = document.querySelector('[data-btn="logs-refresh"]');
  const logsCheckbox = document.querySelector('[data-chk="logs-autorefresh"]');

  console.log(`Found ${filterButtons.length} filter buttons`);
  console.log(`Found logs refresh button: ${!!logsRefreshBtn}`);
  console.log(`Found logs checkbox: ${!!logsCheckbox}`);

  // Try standard initialization (but delegation is already active as backup)
  if (filterButtons.length > 0) {
    console.log('✅ Using standard initialization with data-wo-filter hooks');
    initWOFilters();
    initLogs();
  } else {
    console.warn('⚠️ No data-wo-filter hooks found - relying on bulletproof delegation');
    if (logsCheckbox) {
      initLogs();
    }
  }

  // Initialize KPI cards (Phase 2)
  initKPICards();

  // Initialize WO drawer (Phase 3)
  initWODrawer();

  // Initialize service drawer (v2.2.0)
  initServiceDrawer();

<<<<<<< HEAD
  // Initialize WO metrics panel
  await initWoMetricsPanel();
=======
  // Initialize Services + MLS panels
  initServicePanelControls();
  initMLSLessonsPanel();
>>>>>>> e9f7ac7e

  // Initial load
  await refreshAllData();

  // Setup auto-refresh
  setupAutoRefresh();

  // Update KPI UI based on URL state
  updateKPICardsUI();

  console.log('✅ Dashboard initialized');
  console.log('✅ Bulletproof delegation: ACTIVE');
  console.log('Metrics:', metrics);
}

// Expose critical functions and state for DevTools testing
window.assertHooks = assertHooks;
window.setupBulletproofDelegation = setupBulletproofDelegation;
window.setupKeyboardDelegation = setupKeyboardDelegation;
window.normalizeText = normalizeText;
window.applyFilter = applyFilter;
window.state = state;
window.metrics = metrics;
window.loadWOs = loadWOs;
window.triggerLoadWOs = triggerLoadWOs;
window.loadLogs = loadLogs;
window.loadWoMetrics = loadWoMetrics;
window.refreshAllData = refreshAllData;
window.loadServices = loadServices;
window.loadMLS = loadMLS;
window.openWODrawer = openWODrawer;
window.closeWODrawer = closeWODrawer;
window.loadWODetail = loadWODetail;
window.clearFilter = clearFilter;
window.updateKPICardsUI = updateKPICardsUI;

// Wait for DOM to be ready
if (document.readyState === 'loading') {
  document.addEventListener('DOMContentLoaded', initDashboard);
} else {
  initDashboard();
}

// --- LAST RESORT SAFETY NET ---
// If everything else fails, this ensures delegation is active
setTimeout(() => {
  const filterCount = document.querySelectorAll('[data-wo-filter]').length;

  if (filterCount === 0) {
    console.warn('🚨 LAST RESORT: No data-wo-filter hooks found after init');
    console.warn('🚨 Activating emergency delegation...');

    if (!window.__dashboardDelegationHandler) {
      setupFallbackDelegation();
    }

    // Double-check buttons exist at all
    const allButtons = document.querySelectorAll('button');
    console.log(`🚨 Total buttons in DOM: ${allButtons.length}`);
    allButtons.forEach((btn, i) => {
      console.log(`  Button ${i}: "${(btn.textContent || '').trim().substring(0, 30)}"`);
    });
  } else {
    console.log(`✅ Post-init check: Found ${filterCount} hooked filter buttons`);
  }

  console.log('✅ Dashboard v' + window.__dashboardVersion + ' ready');
  console.log('🔍 Test commands:');
  console.log('  window.assertHooks() - Check hook status');
  console.log('  window.setupFallbackDelegation() - Force fallback mode');
  console.log('  window.state - View current state');
  console.log('  window.metrics - View performance metrics');
}, 1000);<|MERGE_RESOLUTION|>--- conflicted
+++ resolved
@@ -159,20 +159,13 @@
   logRefreshInterval: null
 };
 
-let woMetricsPanelReady = false;
-let woMetricsRefreshEnabled = false;
-
 // --- TELEMETRY & METRICS ---
 const metrics = {
   wos: { ok: 0, err: 0, ms: [], consecutiveErrors: 0 },
   logs: { ok: 0, err: 0, ms: [], consecutiveErrors: 0 },
   roadmap: { ok: 0, err: 0, ms: [], consecutiveErrors: 0 },
   services: { ok: 0, err: 0, ms: [], consecutiveErrors: 0 },
-<<<<<<< HEAD
-  woMetrics: { ok: 0, err: 0, ms: [], consecutiveErrors: 0 }
-=======
   mls: { ok: 0, err: 0, ms: [], consecutiveErrors: 0 }
->>>>>>> e9f7ac7e
 };
 
 // Timed fetch wrapper with metrics tracking
@@ -2171,102 +2164,6 @@
   `;
 }
 
-async function initWoMetricsPanel() {
-  const panel = document.getElementById('wo-metrics-panel');
-  if (!panel) {
-    console.warn('WO metrics panel not found in DOM');
-    return;
-  }
-
-  if (panel.classList.contains('hidden')) {
-    panel.classList.remove('hidden');
-  }
-
-  woMetricsPanelReady = true;
-  await loadWoMetrics();
-  woMetricsRefreshEnabled = true;
-}
-
-async function loadWoMetrics() {
-  if (!woMetricsPanelReady) return;
-
-  try {
-    await timed('woMetrics', async () => {
-      const res = await fetch('/api/wo-metrics', {
-        headers: { 'Accept': 'application/json' }
-      });
-      if (!res.ok) throw new Error(`status ${res.status}`);
-      const data = await res.json();
-      renderWoMetricsSummary(data.summary);
-      renderWoMetricsTimeline(data.timeline || []);
-      renderWoMetricsFailures(data.recent_failures || []);
-    });
-  } catch (err) {
-    console.error('Failed to load WO metrics', err);
-  }
-}
-
-function renderWoMetricsSummary(summary) {
-  if (!summary) return;
-  const total = document.getElementById('wo-metrics-total');
-  const pending = document.getElementById('wo-metrics-pending');
-  const running = document.getElementById('wo-metrics-running');
-  const success = document.getElementById('wo-metrics-success');
-  const failed = document.getElementById('wo-metrics-failed');
-
-  const byStatus = summary.by_status || {};
-  const statusCounts = {};
-  Object.keys(byStatus).forEach((key) => {
-    const normalizedKey = typeof key === 'string' ? key.toLowerCase() : key;
-    statusCounts[normalizedKey] = byStatus[key];
-  });
-
-  if (total) total.textContent = summary.total ?? 0;
-  if (pending) pending.textContent = statusCounts.pending ?? statusCounts.queued ?? 0;
-  if (running) running.textContent = statusCounts.running ?? statusCounts.active ?? 0;
-  if (success) success.textContent = statusCounts.success ?? statusCounts.completed ?? 0;
-  if (failed) failed.textContent = statusCounts.failed ?? statusCounts.error ?? statusCounts.blocked ?? 0;
-
-  const bar = document.getElementById('wo-metrics-summary');
-  if (bar) {
-    bar.textContent = `Total: ${summary.total ?? 0} | Pending: ${statusCounts.pending ?? statusCounts.queued ?? 0} | Running: ${statusCounts.running ?? statusCounts.active ?? 0} | Success: ${statusCounts.success ?? statusCounts.completed ?? 0} | Failed: ${statusCounts.failed ?? statusCounts.error ?? statusCounts.blocked ?? 0}`;
-  }
-}
-
-function renderWoMetricsTimeline(items) {
-  const tbody = document.querySelector('#wo-metrics-timeline tbody');
-  if (!tbody) return;
-  tbody.innerHTML = '';
-
-  items.forEach(item => {
-    const tr = document.createElement('tr');
-    tr.innerHTML = `
-      <td>${item.id || ''}</td>
-      <td>${item.status || ''}</td>
-      <td>${item.started_at || item.created_at || ''}</td>
-      <td>${item.finished_at || ''}</td>
-      <td>${item.duration_sec ?? ''}</td>
-    `;
-    tbody.appendChild(tr);
-  });
-}
-
-function renderWoMetricsFailures(items) {
-  const tbody = document.querySelector('#wo-metrics-failures tbody');
-  if (!tbody) return;
-  tbody.innerHTML = '';
-
-  items.forEach(item => {
-    const tr = document.createElement('tr');
-    tr.innerHTML = `
-      <td>${item.id || ''}</td>
-      <td>${item.finished_at || ''}</td>
-      <td>${item.error || ''}</td>
-    `;
-    tbody.appendChild(tr);
-  });
-}
-
 // Refresh all dashboard data
 async function refreshAllData() {
   const timestamp = new Date().toLocaleTimeString();
@@ -2276,23 +2173,12 @@
   }
 
   // Load all sections in parallel
-  const tasks = [
+  await Promise.all([
     loadRoadmap(),
     loadServices(),
-<<<<<<< HEAD
-    loadWOs()
-  ];
-
-  if (woMetricsRefreshEnabled) {
-    tasks.push(loadWoMetrics());
-  }
-
-  await Promise.all(tasks);
-=======
     loadWOs(),
     loadMLS()
   ]);
->>>>>>> e9f7ac7e
 
   // Update health indicator
   updateHealthPill();
@@ -2508,14 +2394,9 @@
   // Initialize service drawer (v2.2.0)
   initServiceDrawer();
 
-<<<<<<< HEAD
-  // Initialize WO metrics panel
-  await initWoMetricsPanel();
-=======
   // Initialize Services + MLS panels
   initServicePanelControls();
   initMLSLessonsPanel();
->>>>>>> e9f7ac7e
 
   // Initial load
   await refreshAllData();
@@ -2542,7 +2423,6 @@
 window.loadWOs = loadWOs;
 window.triggerLoadWOs = triggerLoadWOs;
 window.loadLogs = loadLogs;
-window.loadWoMetrics = loadWoMetrics;
 window.refreshAllData = refreshAllData;
 window.loadServices = loadServices;
 window.loadMLS = loadMLS;
