--- conflicted
+++ resolved
@@ -1165,12 +1165,8 @@
     <nav class="dashboard-nav" aria-label="Dashboard sections">
       <a href="#services-panel">Services</a>
       <a href="#mls-panel">MLS Lessons</a>
-<<<<<<< HEAD
       <button id="nav-timeline" type="button">WO Timeline</button>
-=======
-      <a href="timeline.html">WO Timeline</a>
       <a href="#reality-panel">Reality Snapshot</a>
->>>>>>> 24b0c081
     </nav>
 
     <!-- Refresh Bar -->
@@ -1475,9 +1471,8 @@
       <div class="log-viewer" id="live-logs" tabindex="0" aria-label="Live system logs">
         <div class="log-line">Loading logs...</div>
       </div>
-    </div>
-
-<<<<<<< HEAD
+      </div>
+
     <!-- WO Timeline / History View -->
     <section id="wo-timeline-view" class="panel view hidden" aria-live="polite">
       <h2>🕒 Work-Order Timeline</h2>
@@ -1488,15 +1483,21 @@
             <option value="">All</option>
             <option value="success">Success</option>
             <option value="failed">Failed</option>
+            <option value="pending">Pending</option>
             <option value="running">Running</option>
             <option value="queued">Queued</option>
           </select>
         </label>
         <label>Agent
-          <input type="text" id="timeline-filter-agent" placeholder="Mary, CLC, Codex...">
+          <select id="timeline-filter-agent">
+            <option value="">All</option>
+            <option value="CLC">CLC</option>
+            <option value="LPE">LPE</option>
+            <option value="shell">Shell</option>
+          </select>
         </label>
         <label>Limit
-          <input type="number" id="timeline-limit" value="100" min="10" max="1000">
+          <input type="number" id="timeline-limit" value="50" min="10" max="500" style="width: 80px;">
         </label>
         <button id="timeline-refresh" type="button">Refresh</button>
       </div>
@@ -1504,67 +1505,6 @@
       <div id="wo-timeline-container" class="timeline-list">
         <p style="color: #a0aec0;">Select "WO Timeline" to load entries.</p>
       </div>
-=======
-    <nav class="tabs-nav" aria-label="Dashboard panels">
-      <ul class="tab-links">
-        <li><a href="#wo-metrics-panel">WO Metrics</a></li>
-      </ul>
-    </nav>
-
-    <section id="wo-metrics-panel" class="panel hidden">
-      <h2>Work-Order Metrics</h2>
-
-      <div id="wo-metrics-summary" class="summary-bar"></div>
-
-      <div class="metrics-grid">
-        <div class="metric-card">
-          <h3>Total</h3>
-          <div id="wo-metrics-total"></div>
-        </div>
-        <div class="metric-card">
-          <h3>Pending</h3>
-          <div id="wo-metrics-pending"></div>
-        </div>
-        <div class="metric-card">
-          <h3>Running</h3>
-          <div id="wo-metrics-running"></div>
-        </div>
-        <div class="metric-card">
-          <h3>Success</h3>
-          <div id="wo-metrics-success"></div>
-        </div>
-        <div class="metric-card">
-          <h3>Failed</h3>
-          <div id="wo-metrics-failed"></div>
-        </div>
-      </div>
-
-      <h3>Recent Timeline</h3>
-      <table class="table" id="wo-metrics-timeline">
-        <thead>
-          <tr>
-            <th>ID</th>
-            <th>Status</th>
-            <th>Started</th>
-            <th>Finished</th>
-            <th>Duration (s)</th>
-          </tr>
-        </thead>
-        <tbody></tbody>
-      </table>
-
-      <h3>Recent Failures</h3>
-      <table class="table" id="wo-metrics-failures">
-        <thead>
-          <tr>
-            <th>ID</th>
-            <th>Finished</th>
-            <th>Error</th>
-          </tr>
-        </thead>
-        <tbody></tbody>
-      </table>
->>>>>>> 24b0c081
     </section>
   </div>
 
