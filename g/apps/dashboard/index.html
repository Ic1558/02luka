<!DOCTYPE html>
<html lang="en">
<head>
  <meta charset="UTF-8">
  <meta name="viewport" content="width=device-width, initial-scale=1.0">
  <meta http-equiv="Cache-Control" content="no-cache, no-store, must-revalidate">
  <meta http-equiv="Pragma" content="no-cache">
  <meta http-equiv="Expires" content="0">
  <title>02luka System Dashboard v2.2.0</title>
  <script src="dashboard.js?v=2.2.0" defer></script>
  <style>
    * { box-sizing: border-box; margin: 0; padding: 0; }

    body {
      font-family: -apple-system, BlinkMacSystemFont, 'Segoe UI', Roboto, 'Helvetica Neue', Arial, sans-serif;
      background: linear-gradient(135deg, #667eea 0%, #764ba2 100%);
      min-height: 100vh;
      padding: 20px;
    }

    .container {
      max-width: 1400px;
      margin: 0 auto;
    }

    .header {
      background: rgba(255, 255, 255, 0.95);
      border-radius: 12px;
      padding: 24px;
      margin-bottom: 24px;
      box-shadow: 0 4px 6px rgba(0, 0, 0, 0.1);
    }

    .header h1 {
      color: #1a202c;
      font-size: 32px;
      margin-bottom: 8px;
    }

    .header .subtitle {
      color: #718096;
      font-size: 14px;
    }

    .status-bar {
      display: flex;
      gap: 16px;
      margin-bottom: 24px;
      flex-wrap: wrap;
    }

    .stat-card {
      flex: 1;
      min-width: 200px;
      background: rgba(255, 255, 255, 0.95);
      border-radius: 12px;
      padding: 20px;
      box-shadow: 0 4px 6px rgba(0, 0, 0, 0.1);
    }

    .stat-card .label {
      color: #718096;
      font-size: 12px;
      text-transform: uppercase;
      letter-spacing: 0.5px;
      margin-bottom: 8px;
    }

    .stat-card .value {
      font-size: 32px;
      font-weight: 700;
      color: #1a202c;
    }

    .stat-card.success .value { color: #48bb78; }
    .stat-card.warning .value { color: #ed8936; }
    .stat-card.error .value { color: #f56565; }
    .stat-card.info .value { color: #4299e1; }

    .grid {
      display: grid;
      grid-template-columns: repeat(auto-fit, minmax(500px, 1fr));
      gap: 24px;
      margin-bottom: 24px;
    }

    .panel {
      background: rgba(255, 255, 255, 0.95);
      border-radius: 12px;
      padding: 24px;
      box-shadow: 0 4px 6px rgba(0, 0, 0, 0.1);
    }

    .panel h2 {
      color: #1a202c;
      font-size: 20px;
      margin-bottom: 16px;
      padding-bottom: 12px;
      border-bottom: 2px solid #e2e8f0;
    }

    .summary-bar {
      background: #edf2f7;
      border-radius: 8px;
      padding: 12px 16px;
      font-size: 13px;
      color: #2d3748;
      margin-bottom: 16px;
    }

    .metrics-grid {
      display: grid;
      grid-template-columns: repeat(auto-fit, minmax(140px, 1fr));
      gap: 12px;
      margin-bottom: 24px;
    }

    .metric-card {
      background: #f7fafc;
      border-radius: 8px;
      padding: 12px;
      text-align: center;
      box-shadow: inset 0 0 0 1px #e2e8f0;
    }

    .metric-card h3 {
      font-size: 12px;
      color: #4a5568;
      text-transform: uppercase;
      letter-spacing: 0.5px;
      margin-bottom: 6px;
    }

    .metric-card div {
      font-size: 28px;
      font-weight: 700;
      color: #1a202c;
    }

    .table {
      width: 100%;
      border-collapse: collapse;
      margin-bottom: 16px;
    }

    .table th,
    .table td {
      padding: 8px;
      font-size: 12px;
      color: #2d3748;
      border-bottom: 1px solid #e2e8f0;
      text-align: left;
    }

    .table tbody tr:nth-child(even) {
      background: #f7fafc;
    }

    .tabs-nav {
      margin: 24px 0 16px;
    }

    .tab-links {
      list-style: none;
      display: flex;
      gap: 12px;
      padding: 0;
      margin: 0;
    }

    .tab-links li a {
      display: inline-block;
      padding: 6px 12px;
      border-radius: 999px;
      background: rgba(255, 255, 255, 0.85);
      box-shadow: 0 2px 4px rgba(0, 0, 0, 0.08);
      color: #2d3748;
      font-size: 12px;
      text-decoration: none;
    }

    .tab-links li a:hover {
      background: #667eea;
      color: #fff;
    }

    .hidden {
      display: none;
    }

    .service-list {
      max-height: 400px;
      overflow-y: auto;
    }

    .service-item {
      display: flex;
      align-items: center;
      padding: 12px;
      margin-bottom: 8px;
      background: #f7fafc;
      border-radius: 8px;
      transition: all 0.2s;
    }

    .service-item:hover {
      background: #edf2f7;
      transform: translateX(4px);
    }

    .status-dot {
      width: 12px;
      height: 12px;
      border-radius: 50%;
      margin-right: 12px;
      flex-shrink: 0;
    }

    .status-dot.running { background: #48bb78; animation: pulse 2s infinite; }
    .status-dot.stopped { background: #cbd5e0; }
    .status-dot.error { background: #f56565; }
    .status-dot.ondemand { background: #4299e1; }

    @keyframes pulse {
      0%, 100% { opacity: 1; }
      50% { opacity: 0.5; }
    }

    .service-name {
      flex: 1;
      font-weight: 500;
      color: #2d3748;
      font-size: 14px;
    }

    .service-meta {
      display: flex;
      gap: 12px;
      font-size: 12px;
      color: #718096;
    }

    .badge {
      padding: 4px 8px;
      border-radius: 4px;
      font-size: 11px;
      font-weight: 600;
      text-transform: uppercase;
    }

    .badge.running { background: #c6f6d5; color: #22543d; }
    .badge.stopped { background: #e2e8f0; color: #4a5568; }
    .badge.ondemand { background: #bee3f8; color: #2c5282; }

    .log-viewer {
      background: #1a202c;
      border-radius: 8px;
      padding: 16px;
      max-height: 300px;
      overflow-y: auto;
      font-family: 'Monaco', 'Menlo', 'Courier New', monospace;
      font-size: 12px;
      color: #48bb78;
      line-height: 1.6;
    }

    .log-line {
      margin-bottom: 4px;
      white-space: pre-wrap;
      word-break: break-all;
    }

    .log-line.error { color: #fc8181; }
    .log-line.warn { color: #f6ad55; }
    .log-line.info { color: #63b3ed; }

    .refresh-bar {
      display: flex;
      justify-content: space-between;
      align-items: center;
      background: rgba(255, 255, 255, 0.95);
      border-radius: 12px;
      padding: 16px 24px;
      margin-bottom: 24px;
      box-shadow: 0 4px 6px rgba(0, 0, 0, 0.1);
    }

    .refresh-info {
      color: #718096;
      font-size: 14px;
    }

    button {
      background: #667eea;
      color: white;
      border: none;
      padding: 10px 20px;
      border-radius: 8px;
      cursor: pointer;
      font-weight: 600;
      font-size: 14px;
      transition: all 0.2s;
    }

    button:hover {
      background: #764ba2;
      transform: translateY(-2px);
      box-shadow: 0 4px 8px rgba(0, 0, 0, 0.2);
    }

    .progress-bar {
      background: #e2e8f0;
      border-radius: 8px;
      height: 8px;
      overflow: hidden;
      margin-top: 8px;
    }

    .progress-fill {
      background: linear-gradient(90deg, #667eea 0%, #764ba2 100%);
      height: 100%;
      transition: width 0.3s ease;
    }

    .activity-feed {
      max-height: 200px;
      overflow-y: auto;
    }

    .activity-item {
      padding: 8px 12px;
      margin-bottom: 8px;
      background: #f7fafc;
      border-left: 3px solid #4299e1;
      border-radius: 4px;
      font-size: 13px;
    }

    .activity-item .time {
      color: #a0aec0;
      font-size: 11px;
      margin-right: 8px;
    }

    ::-webkit-scrollbar {
      width: 8px;
      height: 8px;
    }

    ::-webkit-scrollbar-track {
      background: #f1f1f1;
      border-radius: 4px;
    }

    ::-webkit-scrollbar-thumb {
      background: #cbd5e0;
      border-radius: 4px;
    }

    ::-webkit-scrollbar-thumb:hover {
      background: #a0aec0;
    }

    /* Filter button active state */
    .btn-group [data-wo-filter].is-active {
      outline: 2px solid #667eea;
      outline-offset: -2px;
      font-weight: 600;
      background: #667eea !important;
      color: white;
    }

    /* FIX: Prevent overlays from blocking clicks */
    .dashboard-overlay,
    .drawer-backdrop,
    .shim,
    .modal-backdrop {
      pointer-events: none !important;
    }

    /* Ensure clickable elements accept clicks */
    button,
    [role="button"],
    .clickable,
    input,
    select,
    textarea,
    a {
      pointer-events: auto !important;
    }

    /* Shimmer animation for skeleton */
    @keyframes shimmer {
      0% { background-position: -100px; }
      100% { background-position: 100px; }
    }

    /* WO Detail Drawer */
    .wo-drawer {
      position: fixed;
      top: 0;
      right: -600px;
      width: 600px;
      height: 100vh;
      background: white;
      box-shadow: -4px 0 20px rgba(0, 0, 0, 0.2);
      transition: right 0.3s cubic-bezier(0.4, 0, 0.2, 1);
      z-index: 1000;
      overflow-y: auto;
      pointer-events: auto !important;
    }

    .wo-drawer.open {
      right: 0;
    }

    .wo-drawer-backdrop {
      position: fixed;
      top: 0;
      left: 0;
      width: 100vw;
      height: 100vh;
      background: rgba(0, 0, 0, 0.5);
      opacity: 0;
      visibility: hidden;
      transition: opacity 0.3s, visibility 0.3s;
      z-index: 999;
      pointer-events: auto !important;
    }

    .wo-drawer-backdrop.open {
      opacity: 1;
      visibility: visible;
    }

    .wo-drawer-header {
      background: linear-gradient(135deg, #667eea 0%, #764ba2 100%);
      color: white;
      padding: 24px;
      position: sticky;
      top: 0;
      z-index: 10;
    }

    .wo-drawer-header h2 {
      font-size: 20px;
      margin: 0 0 8px 0;
      color: white;
    }

    .wo-drawer-header .subtitle {
      font-size: 13px;
      opacity: 0.9;
    }

    .wo-drawer-close {
      position: absolute;
      top: 20px;
      right: 20px;
      background: rgba(255, 255, 255, 0.2);
      border: none;
      color: white;
      width: 32px;
      height: 32px;
      border-radius: 50%;
      cursor: pointer;
      display: flex;
      align-items: center;
      justify-content: center;
      font-size: 20px;
      transition: background 0.2s;
    }

    .wo-drawer-close:hover {
      background: rgba(255, 255, 255, 0.3);
      transform: none;
      box-shadow: none;
    }

    .wo-drawer-content {
      padding: 24px;
    }

    .wo-drawer-section {
      margin-bottom: 24px;
    }

    .wo-drawer-section h3 {
      font-size: 14px;
      color: #718096;
      text-transform: uppercase;
      letter-spacing: 0.5px;
      margin-bottom: 12px;
      font-weight: 600;
    }

    .wo-timeline-list {
      list-style: none;
      margin: 0;
      padding: 0;
      display: flex;
      flex-direction: column;
      gap: 12px;
    }

    .wo-timeline-item {
      padding: 12px;
      border-radius: 8px;
      background: #f7fafc;
      border-left: 3px solid #cbd5e0;
    }

    .wo-timeline-meta {
      display: flex;
      gap: 8px;
      font-size: 12px;
      color: #718096;
      margin-bottom: 4px;
      flex-wrap: wrap;
    }

    .wo-timeline-type {
      text-transform: uppercase;
      font-weight: 600;
      letter-spacing: 0.5px;
      color: #4c51bf;
    }

    .wo-timeline-ts {
      opacity: 0.8;
    }

    .wo-timeline-label {
      font-size: 14px;
      color: #2d3748;
      line-height: 1.4;
    }

    .wo-timeline-status {
      display: inline-flex;
      align-items: center;
      margin-left: 8px;
      padding: 2px 8px;
      background: #edf2f7;
      border-radius: 999px;
      font-size: 11px;
      text-transform: uppercase;
      letter-spacing: 0.5px;
      color: #4a5568;
    }

    .wo-timeline-empty {
      padding: 12px;
      background: #f7fafc;
      border-radius: 8px;
      color: #718096;
      font-size: 13px;
    }

    .wo-drawer-field {
      background: #f7fafc;
      border-radius: 8px;
      padding: 12px;
      margin-bottom: 8px;
    }

    .wo-drawer-field .label {
      font-size: 11px;
      color: #718096;
      text-transform: uppercase;
      margin-bottom: 4px;
    }

    .wo-drawer-field .value {
      font-size: 14px;
      color: #1a202c;
      font-family: 'SF Mono', 'Monaco', 'Courier New', monospace;
      word-break: break-all;
    }

    .wo-drawer-code {
      background: #1a202c;
      color: #48bb78;
      border-radius: 8px;
      padding: 16px;
      font-family: 'SF Mono', 'Monaco', 'Courier New', monospace;
      font-size: 12px;
      line-height: 1.6;
      max-height: 300px;
      overflow-y: auto;
      white-space: pre-wrap;
      word-break: break-word;
    }

    .wo-drawer-code.error {
      color: #f56565;
    }

    .wo-drawer-badge {
      display: inline-block;
      padding: 4px 12px;
      border-radius: 12px;
      font-size: 11px;
      font-weight: 600;
      text-transform: uppercase;
    }

    .wo-drawer-badge.success {
      background: #c6f6d5;
      color: #22543d;
    }

    .wo-drawer-badge.failed {
      background: #fed7d7;
      color: #742a2a;
    }

    .wo-drawer-badge.pending {
      background: #bee3f8;
      color: #2c5282;
    }

    .wo-item {
      cursor: pointer;
      transition: transform 0.2s, box-shadow 0.2s;
    }

    .wo-item:hover {
      transform: translateX(-2px);
      box-shadow: 0 4px 12px rgba(0, 0, 0, 0.15);
    }

    /* Phase 3: Drawer Tabs */
    .wo-drawer-tabs {
      display: flex;
      gap: 8px;
      padding: 16px;
      border-bottom: 1px solid #e2e8f0;
      background: #f7fafc;
    }

    .wo-tab {
      padding: 10px 16px;
      background: white;
      border: 1px solid #e2e8f0;
      border-radius: 6px;
      font-size: 13px;
      font-weight: 500;
      color: #4a5568;
      cursor: pointer;
      transition: all 0.2s;
    }

    .wo-tab:hover {
      background: #edf2f7;
      border-color: #cbd5e0;
    }

    .wo-tab.active {
      background: #667eea;
      color: white;
      border-color: #667eea;
    }

    .wo-tab-content {
      display: none;
    }

    .wo-tab-content.active {
      display: block;
    }

    /* Phase 3: Action Buttons */
    .wo-action-btn:hover {
      opacity: 0.9;
      transform: translateY(-1px);
      box-shadow: 0 4px 12px rgba(0, 0, 0, 0.15);
    }

    .wo-action-btn:active {
      transform: translateY(0);
    }
  </style>
</head>
<body>
  <div class="container">
    <!-- Header -->
    <div class="header">
      <h1>🚀 02luka System Dashboard</h1>
      <div class="subtitle">Real-time monitoring of all local agents and services</div>
    </div>

<<<<<<< HEAD
=======
    <nav class="dashboard-nav" aria-label="Dashboard sections">
      <a href="#services-panel">Services</a>
      <a href="#mls-panel">MLS Lessons</a>
      <a href="timeline.html">WO Timeline</a>
    </nav>

>>>>>>> 3b0c15e8
    <!-- Refresh Bar -->
    <div class="refresh-bar">
      <div class="refresh-info">
        <span id="last-update">Last updated: Loading...</span>
        <span style="margin: 0 12px;">•</span>
        <span id="auto-refresh">Auto-refresh: ON (30s)</span>
        <span style="margin: 0 12px;">•</span>
        <span id="health-pill" style="padding: 4px 10px; border-radius: 12px; font-size: 11px; font-weight: 600;">Health: ...</span>
      </div>
      <button onclick="refreshAllData()">🔄 Refresh Now</button>
    </div>

    <!-- Status Cards -->
    <div class="status-bar">
      <div class="stat-card success">
        <div class="label">Roadmap Progress</div>
        <div class="value" id="roadmap-progress">-</div>
      </div>
      <div class="stat-card info">
        <div class="label">Current Phase</div>
        <div class="value" id="phase-progress">-</div>
      </div>
      <div class="stat-card success">
        <div class="label">Running Services</div>
        <div class="value" id="running-count">-</div>
      </div>
      <div class="stat-card warning">
        <div class="label">Completed WOs</div>
        <div class="value" id="completed-wos">-</div>
      </div>
    </div>

    <!-- Roadmap Progress -->
    <div class="panel">
      <h2>📋 Current Roadmap Progress</h2>
      <div id="roadmap-details" style="margin-bottom: 20px;">
        <div style="color: #718096; margin-bottom: 12px;">
          <strong style="color: #1a202c;" id="roadmap-name">Loading...</strong>
        </div>
        <div style="margin-bottom: 16px;">
          <div style="display: flex; justify-content: space-between; margin-bottom: 4px;">
            <span style="font-size: 14px; font-weight: 500;">Overall Progress</span>
            <span style="font-size: 14px; font-weight: 600; color: #667eea;" id="overall-pct">-</span>
          </div>
          <div class="progress-bar">
            <div class="progress-fill" id="overall-progress-bar" style="width: 0%"></div>
          </div>
        </div>
        <div>
          <div style="display: flex; justify-content: space-between; margin-bottom: 4px;">
            <span style="font-size: 14px; font-weight: 500;" id="current-phase-name">Current Phase</span>
            <span style="font-size: 14px; font-weight: 600; color: #ed8936;" id="phase-pct">-</span>
          </div>
          <div class="progress-bar">
            <div class="progress-fill" id="phase-progress-bar" style="width: 0%"></div>
          </div>
        </div>
      </div>

      <div style="background: #f7fafc; padding: 16px; border-radius: 8px;">
        <h3 style="font-size: 14px; font-weight: 600; color: #2d3748; margin-bottom: 12px;">📝 Current Tasks</h3>
        <div id="current-tasks" style="font-size: 13px; color: #4a5568;">
          Loading tasks...
        </div>
      </div>
    </div>

    <!-- Main Grid -->
    <div class="grid">
      <!-- WO History -->
      <div class="panel" id="wo-history-panel">
        <h2>🎯 Work Order History</h2>
        <div class="btn-group" role="toolbar" aria-label="WO filters" style="margin-bottom: 12px; display: flex; gap: 8px;">
          <button data-wo-filter="all" aria-pressed="true" style="padding: 6px 12px; font-size: 12px;">All</button>
          <button data-wo-filter="success" aria-pressed="false" style="padding: 6px 12px; font-size: 12px;">Success</button>
          <button data-wo-filter="failed" aria-pressed="false" style="padding: 6px 12px; font-size: 12px;">Failed/Blocked</button>
          <button data-wo-filter="pending" aria-pressed="false" style="padding: 6px 12px; font-size: 12px;">Pending</button>
        </div>
        <div id="wo-error" role="status" aria-live="polite" style="color: #f56565; margin-bottom: 8px;"></div>
        <div id="wo-list">
          <div style="text-align: center; padding: 40px; color: #a0aec0;">
            Loading WOs...
          </div>
        </div>
        <div id="wo-detail" style="margin-top: 16px;"></div>
      </div>

      <!-- Current Tasks & MLS -->
      <div class="panel">
        <h2>📚 Machine Learning System (MLS)</h2>
        <div style="margin-bottom: 20px;">
          <div style="display: flex; gap: 12px; margin-bottom: 16px;">
            <div style="flex: 1; background: #f7fafc; padding: 12px; border-radius: 8px; text-align: center;">
              <div style="font-size: 24px; font-weight: 700; color: #48bb78;" id="mls-total">-</div>
              <div style="font-size: 11px; color: #718096; text-transform: uppercase;">Total Lessons</div>
            </div>
            <div style="flex: 1; background: #f7fafc; padding: 12px; border-radius: 8px; text-align: center;">
              <div style="font-size: 24px; font-weight: 700; color: #4299e1;" id="mls-solutions">-</div>
              <div style="font-size: 11px; color: #718096; text-transform: uppercase;">Solutions</div>
            </div>
            <div style="flex: 1; background: #f7fafc; padding: 12px; border-radius: 8px; text-align: center;">
              <div style="font-size: 24px; font-weight: 700; color: #f56565;" id="mls-failures">-</div>
              <div style="font-size: 11px; color: #718096; text-transform: uppercase;">Failures</div>
            </div>
          </div>
        </div>
        <h3 style="font-size: 16px; font-weight: 600; color: #2d3748; margin-bottom: 12px; margin-top: 20px;">⚙️ Services Status</h3>
        <div style="display: flex; gap: 8px; margin-bottom: 12px;">
          <div style="flex: 1; background: #c6f6d5; padding: 8px; border-radius: 6px; text-align: center;">
            <div style="font-size: 18px; font-weight: 700; color: #22543d;" id="services-running">-</div>
            <div style="font-size: 10px; color: #22543d;">Running</div>
          </div>
          <div style="flex: 1; background: #bee3f8; padding: 8px; border-radius: 6px; text-align: center;">
            <div style="font-size: 18px; font-weight: 700; color: #2c5282;" id="services-ondemand">-</div>
            <div style="font-size: 10px; color: #2c5282;">OnDemand</div>
          </div>
          <div style="flex: 1; background: #e2e8f0; padding: 8px; border-radius: 6px; text-align: center;">
            <div style="font-size: 18px; font-weight: 700; color: #4a5568;" id="services-stopped">-</div>
            <div style="font-size: 10px; color: #4a5568;">Stopped</div>
          </div>
        </div>
      </div>
    </div>

    <!-- Logs -->
    <div class="panel">
      <h2>📜 Live System Logs (WO Executor)</h2>
      <div style="margin-bottom: 12px; display: flex; gap: 8px; align-items: center;">
        <button data-btn="logs-refresh" style="padding: 6px 12px; font-size: 12px;">🔄 Refresh</button>
        <label style="font-size: 12px; color: #718096;">
          <input type="checkbox" data-chk="logs-autorefresh" checked>
          Auto-refresh every 5s
        </label>
      </div>
      <div id="logs-error" role="status" aria-live="polite" style="color: #f56565; margin-bottom: 8px;"></div>
      <div class="log-viewer" id="live-logs" tabindex="0" aria-label="Live system logs">
        <div class="log-line">Loading logs...</div>
      </div>
    </div>

    <nav class="tabs-nav" aria-label="Dashboard panels">
      <ul class="tab-links">
        <li><a href="#wo-metrics-panel">WO Metrics</a></li>
      </ul>
    </nav>

    <section id="wo-metrics-panel" class="panel hidden">
      <h2>Work-Order Metrics</h2>

      <div id="wo-metrics-summary" class="summary-bar"></div>

      <div class="metrics-grid">
        <div class="metric-card">
          <h3>Total</h3>
          <div id="wo-metrics-total"></div>
        </div>
        <div class="metric-card">
          <h3>Pending</h3>
          <div id="wo-metrics-pending"></div>
        </div>
        <div class="metric-card">
          <h3>Running</h3>
          <div id="wo-metrics-running"></div>
        </div>
        <div class="metric-card">
          <h3>Success</h3>
          <div id="wo-metrics-success"></div>
        </div>
        <div class="metric-card">
          <h3>Failed</h3>
          <div id="wo-metrics-failed"></div>
        </div>
      </div>

      <h3>Recent Timeline</h3>
      <table class="table" id="wo-metrics-timeline">
        <thead>
          <tr>
            <th>ID</th>
            <th>Status</th>
            <th>Started</th>
            <th>Finished</th>
            <th>Duration (s)</th>
          </tr>
        </thead>
        <tbody></tbody>
      </table>

      <h3>Recent Failures</h3>
      <table class="table" id="wo-metrics-failures">
        <thead>
          <tr>
            <th>ID</th>
            <th>Finished</th>
            <th>Error</th>
          </tr>
        </thead>
        <tbody></tbody>
      </table>
    </section>
  </div>

  <!-- WO Detail Drawer -->
  <div class="wo-drawer-backdrop" id="wo-drawer-backdrop"></div>
  <div class="wo-drawer" id="wo-drawer">
    <div class="wo-drawer-header">
      <button class="wo-drawer-close" id="wo-drawer-close" aria-label="Close drawer">×</button>
      <h2 id="wo-drawer-title">Work Order Details</h2>
      <div class="subtitle" id="wo-drawer-subtitle">Loading...</div>
    </div>
    <div class="wo-drawer-content" id="wo-drawer-content">
      <div style="text-align: center; padding: 40px; color: #a0aec0;">
        Select a work order to view details
      </div>
    </div>
  </div>

  <!-- Service Detail Drawer (v2.2.0) -->
  <div class="wo-drawer-backdrop" id="service-drawer-backdrop"></div>
  <div class="wo-drawer" id="service-drawer">
    <div class="wo-drawer-header">
      <button class="wo-drawer-close" id="service-drawer-close" aria-label="Close service drawer">×</button>
      <h2 id="service-drawer-title">Service Status</h2>
      <div class="subtitle" id="service-drawer-subtitle">Loading...</div>
    </div>
    <div class="wo-drawer-content" id="service-drawer-content">
      <div style="text-align: center; padding: 40px; color: #a0aec0;">
        Loading services...
      </div>
    </div>
  </div>

</body>
</html><|MERGE_RESOLUTION|>--- conflicted
+++ resolved
@@ -82,6 +82,297 @@
       grid-template-columns: repeat(auto-fit, minmax(500px, 1fr));
       gap: 24px;
       margin-bottom: 24px;
+    }
+
+    .dashboard-nav {
+      display: flex;
+      gap: 12px;
+      margin: 0 0 24px 0;
+      flex-wrap: wrap;
+    }
+
+    .dashboard-nav a {
+      background: rgba(255, 255, 255, 0.85);
+      border-radius: 999px;
+      padding: 8px 18px;
+      font-weight: 600;
+      font-size: 14px;
+      color: #4a5568;
+      text-decoration: none;
+      box-shadow: 0 2px 6px rgba(0, 0, 0, 0.08);
+      transition: all 0.2s ease;
+    }
+
+    .dashboard-nav a:hover,
+    .dashboard-nav a:focus {
+      background: #667eea;
+      color: white;
+      transform: translateY(-1px);
+    }
+
+    .panel-subtitle {
+      font-size: 13px;
+      color: #718096;
+      margin-bottom: 12px;
+      font-weight: 500;
+    }
+
+    .filter-chip {
+      background: #f7fafc;
+      color: #2d3748;
+      border: 1px solid #e2e8f0;
+      border-radius: 999px;
+      padding: 6px 14px;
+      font-size: 12px;
+      font-weight: 600;
+      cursor: pointer;
+      transition: all 0.2s ease;
+    }
+
+    .filter-chip[data-active="true"] {
+      background: #667eea;
+      border-color: #667eea;
+      color: white;
+      box-shadow: 0 0 0 2px rgba(102, 126, 234, 0.3);
+    }
+
+    .services-summary-grid {
+      display: grid;
+      grid-template-columns: repeat(auto-fit, minmax(160px, 1fr));
+      gap: 12px;
+      margin-bottom: 16px;
+    }
+
+    .services-summary-card {
+      background: #f7fafc;
+      border-radius: 10px;
+      padding: 12px;
+    }
+
+    .services-summary-card .label {
+      font-size: 11px;
+      text-transform: uppercase;
+      color: #718096;
+      margin-bottom: 6px;
+    }
+
+    .services-summary-card .value {
+      font-size: 24px;
+      font-weight: 700;
+      color: #2d3748;
+    }
+
+    .services-filters {
+      display: flex;
+      flex-wrap: wrap;
+      gap: 12px;
+      margin-bottom: 16px;
+    }
+
+    .services-filters .filter-group {
+      display: flex;
+      align-items: center;
+      gap: 8px;
+      flex-wrap: wrap;
+    }
+
+    .service-table {
+      width: 100%;
+      border-collapse: collapse;
+      font-size: 13px;
+    }
+
+    .service-table th,
+    .service-table td {
+      padding: 10px 12px;
+      border-bottom: 1px solid #edf2f7;
+      text-align: left;
+    }
+
+    .service-table th {
+      font-size: 12px;
+      text-transform: uppercase;
+      letter-spacing: 0.5px;
+      color: #718096;
+    }
+
+    .table-placeholder {
+      text-align: center;
+      padding: 24px 0;
+      color: #a0aec0;
+      font-style: italic;
+    }
+
+    .service-status {
+      display: inline-flex;
+      align-items: center;
+      padding: 4px 10px;
+      border-radius: 999px;
+      font-size: 11px;
+      font-weight: 600;
+      text-transform: uppercase;
+    }
+
+    .badge-running { background: #c6f6d5; color: #22543d; }
+    .badge-stopped { background: #edf2f7; color: #4a5568; }
+    .badge-failed { background: #fed7d7; color: #742a2a; }
+    .badge-unknown { background: #e2e8f0; color: #4a5568; }
+
+    .service-type-chip {
+      display: inline-flex;
+      align-items: center;
+      padding: 4px 10px;
+      border-radius: 999px;
+      font-size: 11px;
+      font-weight: 600;
+      background: #f7fafc;
+      color: #2d3748;
+      border: 1px solid #e2e8f0;
+      text-transform: capitalize;
+    }
+
+    .panel-placeholder {
+      padding: 20px;
+      text-align: center;
+      color: #a0aec0;
+      font-style: italic;
+      background: #f7fafc;
+      border-radius: 8px;
+    }
+
+    .mls-summary-grid {
+      display: grid;
+      grid-template-columns: repeat(auto-fit, minmax(140px, 1fr));
+      gap: 12px;
+      margin-bottom: 16px;
+    }
+
+    .mls-panel-body {
+      display: grid;
+      grid-template-columns: minmax(260px, 40%) minmax(260px, 1fr);
+      gap: 16px;
+    }
+
+    @media (max-width: 900px) {
+      .mls-panel-body {
+        grid-template-columns: 1fr;
+      }
+    }
+
+    .mls-list {
+      background: #f7fafc;
+      border-radius: 10px;
+      padding: 12px;
+      max-height: 400px;
+      overflow-y: auto;
+    }
+
+    .mls-row {
+      display: grid;
+      grid-template-columns: 120px 110px 1fr 60px;
+      gap: 12px;
+      padding: 10px;
+      border-radius: 8px;
+      margin-bottom: 8px;
+      background: white;
+      border: 1px solid #edf2f7;
+      cursor: pointer;
+      transition: all 0.2s;
+    }
+
+    .mls-row-tags {
+      grid-column: 1 / -1;
+      display: flex;
+      flex-wrap: wrap;
+      gap: 6px;
+    }
+
+    .mls-row:hover,
+    .mls-row.is-active {
+      border-color: #667eea;
+      box-shadow: 0 4px 12px rgba(102, 126, 234, 0.15);
+    }
+
+    .mls-row-title {
+      font-weight: 600;
+      color: #2d3748;
+    }
+
+    .mls-row-time,
+    .mls-row-type,
+    .mls-row-score {
+      font-size: 12px;
+      color: #718096;
+      text-transform: uppercase;
+      font-weight: 600;
+    }
+
+    .tag-chip {
+      background: #edf2f7;
+      color: #2d3748;
+      border-radius: 999px;
+      padding: 3px 10px;
+      font-size: 11px;
+      font-weight: 600;
+    }
+
+    .tag-chip.muted {
+      background: #f7fafc;
+      color: #a0aec0;
+    }
+
+    .mls-detail {
+      background: #fff;
+      border-radius: 10px;
+      padding: 16px;
+      border: 1px solid #edf2f7;
+      min-height: 260px;
+    }
+
+    .mls-detail-header {
+      display: flex;
+      justify-content: space-between;
+      gap: 12px;
+      margin-bottom: 16px;
+    }
+
+    .mls-detail-title {
+      font-size: 18px;
+      font-weight: 700;
+      color: #2d3748;
+      margin-bottom: 4px;
+    }
+
+    .mls-detail-meta {
+      font-size: 12px;
+      color: #718096;
+      text-transform: uppercase;
+      font-weight: 600;
+    }
+
+    .mls-detail-section {
+      margin-bottom: 16px;
+    }
+
+    .mls-detail-section h4 {
+      font-size: 13px;
+      text-transform: uppercase;
+      color: #a0aec0;
+      margin-bottom: 6px;
+    }
+
+    .mls-detail-section p {
+      font-size: 14px;
+      color: #2d3748;
+      line-height: 1.5;
+    }
+
+    .mls-detail-related {
+      display: flex;
+      flex-direction: column;
+      gap: 4px;
+      font-size: 13px;
+      color: #4a5568;
     }
 
     .panel {
@@ -690,15 +981,12 @@
       <div class="subtitle">Real-time monitoring of all local agents and services</div>
     </div>
 
-<<<<<<< HEAD
-=======
     <nav class="dashboard-nav" aria-label="Dashboard sections">
       <a href="#services-panel">Services</a>
       <a href="#mls-panel">MLS Lessons</a>
       <a href="timeline.html">WO Timeline</a>
     </nav>
 
->>>>>>> 3b0c15e8
     <!-- Refresh Bar -->
     <div class="refresh-bar">
       <div class="refresh-info">
@@ -786,40 +1074,112 @@
         <div id="wo-detail" style="margin-top: 16px;"></div>
       </div>
 
-      <!-- Current Tasks & MLS -->
-      <div class="panel">
+      <!-- MLS Lessons -->
+      <div class="panel" id="mls-panel">
         <h2>📚 Machine Learning System (MLS)</h2>
-        <div style="margin-bottom: 20px;">
-          <div style="display: flex; gap: 12px; margin-bottom: 16px;">
-            <div style="flex: 1; background: #f7fafc; padding: 12px; border-radius: 8px; text-align: center;">
-              <div style="font-size: 24px; font-weight: 700; color: #48bb78;" id="mls-total">-</div>
-              <div style="font-size: 11px; color: #718096; text-transform: uppercase;">Total Lessons</div>
-            </div>
-            <div style="flex: 1; background: #f7fafc; padding: 12px; border-radius: 8px; text-align: center;">
-              <div style="font-size: 24px; font-weight: 700; color: #4299e1;" id="mls-solutions">-</div>
-              <div style="font-size: 11px; color: #718096; text-transform: uppercase;">Solutions</div>
-            </div>
-            <div style="flex: 1; background: #f7fafc; padding: 12px; border-radius: 8px; text-align: center;">
-              <div style="font-size: 24px; font-weight: 700; color: #f56565;" id="mls-failures">-</div>
-              <div style="font-size: 11px; color: #718096; text-transform: uppercase;">Failures</div>
-            </div>
+        <div class="panel-subtitle">Lessons streamed directly from /api/mls</div>
+        <div class="mls-summary-grid">
+          <div class="services-summary-card">
+            <div class="label">Total</div>
+            <div class="value" id="mls-summary-total">-</div>
           </div>
-        </div>
-        <h3 style="font-size: 16px; font-weight: 600; color: #2d3748; margin-bottom: 12px; margin-top: 20px;">⚙️ Services Status</h3>
-        <div style="display: flex; gap: 8px; margin-bottom: 12px;">
-          <div style="flex: 1; background: #c6f6d5; padding: 8px; border-radius: 6px; text-align: center;">
-            <div style="font-size: 18px; font-weight: 700; color: #22543d;" id="services-running">-</div>
-            <div style="font-size: 10px; color: #22543d;">Running</div>
+          <div class="services-summary-card">
+            <div class="label">Solutions</div>
+            <div class="value" id="mls-summary-solution">-</div>
           </div>
-          <div style="flex: 1; background: #bee3f8; padding: 8px; border-radius: 6px; text-align: center;">
-            <div style="font-size: 18px; font-weight: 700; color: #2c5282;" id="services-ondemand">-</div>
-            <div style="font-size: 10px; color: #2c5282;">OnDemand</div>
+          <div class="services-summary-card">
+            <div class="label">Failures</div>
+            <div class="value" id="mls-summary-failure">-</div>
           </div>
-          <div style="flex: 1; background: #e2e8f0; padding: 8px; border-radius: 6px; text-align: center;">
-            <div style="font-size: 18px; font-weight: 700; color: #4a5568;" id="services-stopped">-</div>
-            <div style="font-size: 10px; color: #4a5568;">Stopped</div>
+          <div class="services-summary-card">
+            <div class="label">Patterns</div>
+            <div class="value" id="mls-summary-pattern">-</div>
           </div>
-        </div>
+          <div class="services-summary-card">
+            <div class="label">Improvements</div>
+            <div class="value" id="mls-summary-improvement">-</div>
+          </div>
+        </div>
+        <div class="services-filters" style="justify-content: space-between;">
+          <div class="filter-group">
+            <span style="font-size: 12px; text-transform: uppercase; color: #718096; font-weight: 600;">Type:</span>
+            <button class="filter-chip" data-mls-filter="all" data-active="true">All</button>
+            <button class="filter-chip" data-mls-filter="solution">Solutions</button>
+            <button class="filter-chip" data-mls-filter="failure">Failures</button>
+            <button class="filter-chip" data-mls-filter="pattern">Patterns</button>
+            <button class="filter-chip" data-mls-filter="improvement">Improvements</button>
+          </div>
+          <div class="panel-subtitle" id="mls-filter-summary" style="margin-bottom: 0;">Loading lessons...</div>
+        </div>
+        <div class="mls-panel-body">
+          <div class="mls-list" id="mls-list">
+            <div class="panel-placeholder">Loading lessons...</div>
+          </div>
+          <div class="mls-detail" id="mls-detail">
+            <div class="panel-placeholder">Select a lesson to view full context.</div>
+          </div>
+        </div>
+      </div>
+    </div>
+
+    <!-- Services Panel -->
+    <div class="panel" id="services-panel">
+      <h2>⚙️ LaunchAgent Services</h2>
+      <div class="panel-subtitle">Realtime data from /api/services</div>
+      <div class="services-summary-grid">
+        <div class="services-summary-card">
+          <div class="label">Total</div>
+          <div class="value" id="services-summary-total">-</div>
+        </div>
+        <div class="services-summary-card">
+          <div class="label">Running</div>
+          <div class="value" id="services-summary-running">-</div>
+        </div>
+        <div class="services-summary-card">
+          <div class="label">Stopped</div>
+          <div class="value" id="services-summary-stopped">-</div>
+        </div>
+        <div class="services-summary-card">
+          <div class="label">Failed</div>
+          <div class="value" id="services-summary-failed">-</div>
+        </div>
+      </div>
+      <div class="services-filters">
+        <div class="filter-group">
+          <span style="font-size: 12px; text-transform: uppercase; color: #718096; font-weight: 600;">Status:</span>
+          <button class="filter-chip" data-service-status="all" data-active="true">All</button>
+          <button class="filter-chip" data-service-status="running">Running</button>
+          <button class="filter-chip" data-service-status="stopped">Stopped</button>
+          <button class="filter-chip" data-service-status="failed">Failed</button>
+        </div>
+        <div class="filter-group">
+          <span style="font-size: 12px; text-transform: uppercase; color: #718096; font-weight: 600;">Type:</span>
+          <button class="filter-chip" data-service-type="all" data-active="true">All</button>
+          <button class="filter-chip" data-service-type="bridge">Bridge</button>
+          <button class="filter-chip" data-service-type="worker">Worker</button>
+          <button class="filter-chip" data-service-type="monitoring">Monitoring</button>
+          <button class="filter-chip" data-service-type="automation">Automation</button>
+          <button class="filter-chip" data-service-type="other">Other</button>
+        </div>
+      </div>
+      <div class="panel-subtitle" id="services-filter-summary">Loading services...</div>
+      <div style="overflow-x: auto;">
+        <table class="service-table" aria-label="Services table">
+          <thead>
+            <tr>
+              <th scope="col">Label</th>
+              <th scope="col">Type</th>
+              <th scope="col">Status</th>
+              <th scope="col">PID</th>
+              <th scope="col">Exit Code</th>
+            </tr>
+          </thead>
+          <tbody id="services-table-body">
+            <tr>
+              <td colspan="5" class="table-placeholder">Loading services...</td>
+            </tr>
+          </tbody>
+        </table>
       </div>
     </div>
 
