--- conflicted
+++ resolved
@@ -1,21 +1,3 @@
-<<<<<<< HEAD
-# Multi-Agent PR Review CLI Manual
-
-## Overview
-`tools/multi_agent_pr_review.zsh` collects GitHub PR context, inlines the governance contract, and fan-outs review tasks to multiple agents through `tools/claude_subagents/orchestrator.zsh`. Each execution emits Markdown/JSON reports under `g/reports/system/` with the required classification footer so governance evidence stays consistent.
-
-## Requirements
-- Run from the repo root (`~/02luka` or `~/02luka/g`).
-- Authenticated `gh` CLI for fetching PR metadata/diffs.
-- `jq` for JSON parsing.
-- Executable `tools/claude_subagents/orchestrator.zsh` plus whatever agent runner you want (defaults to `cat`).
-- Governance contract at `docs/MULTI_AGENT_PR_CONTRACT.md` (referenced in payloads).
-
-## Usage
-```bash
-cd ~/02luka/g
-# Basic two-agent cooperative review
-=======
 # Multi-Agent PR Review CLI
 
 ## Overview
@@ -32,50 +14,20 @@
 
 ```bash
 # Default two-agent review
->>>>>>> 844401da
 tools/multi_agent_pr_review.zsh 289
 
-# Competing review with custom runner template
+# Competing three-agent review with custom runner
 MULTI_AGENT_REVIEW_CMD='cls_shell_request.zsh "codex_cli review --task {TASK_FILE}"' \
   tools/multi_agent_pr_review.zsh 289 --agents 3 --mode compete
 
-<<<<<<< HEAD
-# Collaborate alias
-tools/multi_agent_pr_review.zsh 289 --mode collab
-
-# Explicit agent command template (auto-appends {TASK_FILE} if omitted)
-=======
 # Collaborate mode alias
 tools/multi_agent_pr_review.zsh 289 --mode collab
 
 # Explicit agent command template
->>>>>>> 844401da
 tools/multi_agent_pr_review.zsh 289 --agent-command 'codex_cli --mode pr-review --input {TASK_FILE}'
 ```
 
 ### Arguments & Modes
-<<<<<<< HEAD
-- `PR_NUMBER` (required): Target GitHub PR.
-- `--agents N` (default 2, max 10): number of reviewers.
-- `--mode review|compete|collab`: maps directly to orchestrator strategies (collab ⇒ `collaborate`).
-- `--agent-command TEMPLATE`: overrides the runner; `{TASK_FILE}` placeholder is replaced with the generated payload path. The `MULTI_AGENT_REVIEW_CMD` env var offers the same capability.
-
-## How it Works
-1. Fetch metadata and diffs via `gh pr view` / `gh pr diff`.
-2. Inline `docs/MULTI_AGENT_PR_CONTRACT.md` to remind reviewers of governance rules.
-3. Build a JSON payload with metadata, files, diff, and contract pointer.
-4. Launch the orchestrator: `zsh tools/claude_subagents/orchestrator.zsh <mode> <task> <agents>` (with `{TASK_FILE}` passed through your runner).
-5. Parse `g/reports/system/claude_orchestrator_summary.json` for agent stdout/stderr.
-6. Convert the summary into Markdown + JSON reports and drop them in `g/reports/system/`.
-
-## Outputs
-- Markdown: `g/reports/system/code_review_pr<PR>_<TIMESTAMP>.md`
-- JSON mirror: `g/reports/system/code_review_pr<PR>_<TIMESTAMP>.json`
-- Scratch payloads under `g/tmp/multi_agent_pr_review.*.md` (cleaned up automatically)
-
-Every Markdown report ends with:
-```yaml
-=======
 - `PR_NUMBER` (required): GitHub pull request number.
 - `--agents N` (1-10, default 2): number of reviewers.
 - `--mode MODE`: `review` (default cooperative), `compete`, or `collab` (alias of orchestrator `collaborate`).
@@ -96,7 +48,6 @@
 The Markdown report includes PR metadata, raw agent outputs, a synthesized strategy summary, and ends with the required classification block:
 
 ```
->>>>>>> 844401da
 classification:
   task_type: PR_FIX | PR_FEAT | PR_DOCS
   primary_tool: codex_cli
@@ -104,19 +55,7 @@
   security_sensitive: true|false
   reason: "Why the classification was selected"
 ```
-Use the JSON mirror when ingesting the results programmatically or archiving the orchestrator summary alongside the rendered report.
 
-<<<<<<< HEAD
-## Failure Modes
-- Missing prerequisites (`gh`, `jq`, contract, orchestrator) ⇒ exits early with actionable messaging.
-- Invalid PR number / GitHub lookup failure ⇒ aborts before starting agents.
-- Orchestrator non-zero exit ⇒ still collates whatever output exists so you can inspect partial results.
-
-## Tips
-- Reports use UTC timestamps—handy for governance timelines.
-- Increase `--agents` or switch to `--mode compete` for contentious changes; keep `review` for quick audits.
-- Pair the CLI with `tools/reality_hooks/pr_reality_check.zsh` if you want orchestration evidence captured alongside runtime reality hooks.
-=======
 Use the JSON mirror for programmatic ingestion or archival of the orchestrator summary.
 
 ## Failure modes
@@ -127,5 +66,4 @@
 ## Tips
 - Reports use UTC timestamps; keep them with other governance evidence.
 - Use `--mode compete` and higher agent counts for contentious reviews; fall back to `review` for lighter audits.
-- Filter or rerun agents by adjusting `{TASK_FILE}` templates—any executable command is allowed as long as it consumes the payload path.
->>>>>>> 844401da
+- Filter or rerun agents by adjusting `{TASK_FILE}` templates—any executable command is allowed as long as it consumes the payload path.