#!/usr/bin/env bash
# Comprehensive smoke test for API, UI, and MCP services
# Tests all Linear-lite endpoints and core services
set -euo pipefail

# Source universal path resolver
source "$(dirname "$0")/../scripts/repo_root_resolver.sh"

echo "=== 02LUKA Smoke Test ==="
echo "Repository: $REPO_ROOT"
echo "Timestamp: $(date)"
echo ""

# Test counters
PASS=0
FAIL=0
WARN=0

# Helper function to test endpoints
test_endpoint() {
  local name="$1"
  local method="$2"
  local url="$3"
  local data="$4"
  local expected_status="${5:-200}"
  local is_optional="${6:-false}"
  local timeout="${7:-10}"

  echo -n "Testing $name... "

  if [ "$method" = "GET" ]; then
    response=$(curl -s -m "$timeout" -w "%{http_code}" -o /tmp/smoke_response.json "$url" 2>/dev/null || echo "000")
  else
    response=$(curl -s -m "$timeout" -w "%{http_code}" -o /tmp/smoke_response.json -X "$method" -H "Content-Type: application/json" -d "$data" "$url" 2>/dev/null || echo "000")
  fi

  http_code="${response: -3}"

  if [ "$http_code" = "$expected_status" ]; then
    echo "✅ PASS ($http_code)"
    PASS=$((PASS + 1))
    return 0
  else
    if [ "$is_optional" = "true" ]; then
      echo "⚠️  WARN ($http_code, expected $expected_status - optional endpoint)"
      WARN=$((WARN + 1))
    else
      echo "❌ FAIL ($http_code, expected $expected_status)"
      FAIL=$((FAIL + 1))
    fi
    return 1
  fi
}

# Test core services
echo "=== Core Services ==="

# API Capabilities
test_endpoint "API Capabilities" "GET" "http://127.0.0.1:4000/api/capabilities" "" "200" || true

# UI Accessibility  
test_endpoint "UI Index" "GET" "http://127.0.0.1:5173/" "" "200" || true
test_endpoint "UI Luka" "GET" "http://127.0.0.1:5173/luka.html" "" "200" || true

# MCP FS (optional)
echo -n "Testing MCP FS... "
if curl -s "http://127.0.0.1:8765/health" >/dev/null 2>&1; then
  echo "✅ PASS (online)"
  PASS=$((PASS + 1))
else
  echo "⚠️  WARN (offline - expected in devcontainer)"
  WARN=$((WARN + 1))
fi

echo ""

# Test Linear-lite API endpoints (all optional for now)
echo "=== Linear-lite API Endpoints (Optional) ==="

# Plan endpoint (stub mode for fast smoke test)
test_endpoint "API Plan" "POST" "http://127.0.0.1:4000/api/plan" '{"goal":"ping","stub":true}' "200" "true" "3" || true

# Patch endpoint (dry-run)
test_endpoint "API Patch" "POST" "http://127.0.0.1:4000/api/patch" '{"dryRun":true}' "200" "true" "5" || true

# Smoke endpoint
test_endpoint "API Smoke" "GET" "http://127.0.0.1:4000/api/smoke" "" "200" "true" "5" || true
<<<<<<< HEAD

echo ""

echo "=== Paula API (Optional) ==="
test_endpoint "Paula Health" "GET" "http://127.0.0.1:4000/api/paula/health" "" "200" "true" || true
=======
>>>>>>> 0017de71

echo ""

echo "=== Paula API (Optional) ==="
test_endpoint "Paula Health" "GET" "http://127.0.0.1:4000/api/paula/health" "" "200" "true" || true

echo ""

# Summary
echo "=== Smoke Test Summary ==="
echo "✅ PASS: $PASS"
echo "❌ FAIL: $FAIL" 
echo "⚠️  WARN: $WARN"
echo ""

# Only fail if core services fail (API capabilities, UI)
if [ $FAIL -eq 0 ]; then
  echo "🎉 All critical tests passed!"
  exit 0
else
  echo "💥 Some tests failed. Check service status."
  exit 1
fi<|MERGE_RESOLUTION|>--- conflicted
+++ resolved
@@ -84,35 +84,4 @@
 test_endpoint "API Patch" "POST" "http://127.0.0.1:4000/api/patch" '{"dryRun":true}' "200" "true" "5" || true
 
 # Smoke endpoint
-test_endpoint "API Smoke" "GET" "http://127.0.0.1:4000/api/smoke" "" "200" "true" "5" || true
-<<<<<<< HEAD
-
-echo ""
-
-echo "=== Paula API (Optional) ==="
-test_endpoint "Paula Health" "GET" "http://127.0.0.1:4000/api/paula/health" "" "200" "true" || true
-=======
->>>>>>> 0017de71
-
-echo ""
-
-echo "=== Paula API (Optional) ==="
-test_endpoint "Paula Health" "GET" "http://127.0.0.1:4000/api/paula/health" "" "200" "true" || true
-
-echo ""
-
-# Summary
-echo "=== Smoke Test Summary ==="
-echo "✅ PASS: $PASS"
-echo "❌ FAIL: $FAIL" 
-echo "⚠️  WARN: $WARN"
-echo ""
-
-# Only fail if core services fail (API capabilities, UI)
-if [ $FAIL -eq 0 ]; then
-  echo "🎉 All critical tests passed!"
-  exit 0
-else
-  echo "💥 Some tests failed. Check service status."
-  exit 1
-fi+test_endpoint "API Smoke" "GET" "http://127.0.0.1:4000/api/smoke" "" "200" "true" "5" || true