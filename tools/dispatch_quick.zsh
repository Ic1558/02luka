--- conflicted
+++ resolved
@@ -245,6 +245,7 @@
   ci:watch | ci:watch:on | ci:watch:off | ci:bus:rerun
   auto:merge | auto:rerun | auto:fix-conflict | auto:label | auto:quiet | auto:decision
   rag:faiss | kim:probe
+  watchdog:run | cls:force-wo
 
 Notes:
   - Requires: gh (authenticated), jq, node (for Puppeteer tools)
@@ -294,7 +295,6 @@
 
   kim:probe)       ./tools/kim_gateway_probe.zsh;;
 
-<<<<<<< HEAD
   watchdog:run)
     LUKA_HOME="${LUKA_HOME:-$HOME/02luka}" node "$HOME/02luka/hub/delegation_watchdog.mjs"
     ;;
@@ -304,10 +304,7 @@
     DRY_RUN="${DRY_RUN:-0}" LUKA_HOME="${LUKA_HOME:-$HOME/02luka}" "$HOME/02luka/tools/cls_force_wo_hook.zsh" "${1:-}"
     ;;
 
-  *) echo "usage: $0 {pr:quickcheck|ci:quiet|ci:optin-on|ci:optin-off|ci:rerun|ci:merge|ci:watch|ci:watch:on|ci:watch:off|ci:bus:rerun|auto:merge|auto:rerun|auto:fix-conflict|auto:label|auto:quiet|auto:decision|rag:faiss|kim:probe|watchdog:run|cls:force-wo}"; exit 2;;
-=======
   *) usage; exit 2;;
->>>>>>> fd15c1be
 
 esac
 
