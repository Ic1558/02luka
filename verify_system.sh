--- conflicted
+++ resolved
@@ -1,291 +1,9 @@
-#!/bin/bash
-# 02luka System Verification & Debug Script
-# Checks deployment, services, and provides optimization report
-
-echo "🔍 02LUKA SYSTEM VERIFICATION"
-echo "=============================="
-echo ""
-
-# Colors for output
-GREEN='\033[0;32m'
-RED='\033[0;31m'
-YELLOW='\033[1;33m'
-NC='\033[0m' # No Color
-
-# Path configuration
-SOT_PATH="${SOT_PATH:-$HOME/My Drive (ittipong.c@gmail.com) (1)/02luka}"
-
-# 1. DEPLOYMENT CHECK
-echo "📦 1. DEPLOYMENT STATUS"
-echo "-----------------------"
-DEPLOY_STATUS=$(curl -s -o /dev/null -w "%{http_code}" "https://ic1558.github.io/02luka/")
-if [ "$DEPLOY_STATUS" = "200" ]; then
-    echo -e "${GREEN}✅ GitHub Pages: LIVE${NC}"
-    echo "   URL: https://ic1558.github.io/02luka/"
-
-    # Check file size
-    SIZE=$(curl -s "https://ic1558.github.io/02luka/" | wc -c)
-    echo "   Size: $((SIZE/1024))KB"
-else
-    echo -e "${RED}❌ GitHub Pages: DOWN (HTTP $DEPLOY_STATUS)${NC}"
-fi
-echo ""
-
-# 2. LOCAL SERVICES CHECK
-echo "🖥️  2. LOCAL SERVICES"
-echo "-------------------"
-
-# MCP Docker
-if curl -s http://127.0.0.1:5012/health > /dev/null 2>&1; then
-    echo -e "${GREEN}✅ MCP Docker (5012): HEALTHY${NC}"
-    HEALTH=$(curl -s http://127.0.0.1:5012/health | jq -r .status 2>/dev/null || echo "unknown")
-    echo "   Status: $HEALTH"
-else
-    echo -e "${RED}❌ MCP Docker (5012): OFFLINE${NC}"
-fi
-
-# MCP FS
-if lsof -iTCP:8765 -sTCP:LISTEN > /dev/null 2>&1; then
-    echo -e "${GREEN}✅ MCP FS (8765): LISTENING${NC}"
-else
-    echo -e "${YELLOW}⚠️  MCP FS (8765): NOT RUNNING${NC}"
-fi
-
-# Ollama
-if curl -s http://localhost:11434/api/tags > /dev/null 2>&1; then
-    echo -e "${GREEN}✅ Ollama (11434): ACTIVE${NC}"
-    MODELS=$(curl -s http://localhost:11434/api/tags | jq -r '.models | length' 2>/dev/null || echo "0")
-    echo "   Models loaded: $MODELS"
-else
-    echo -e "${YELLOW}⚠️  Ollama (11434): OFFLINE${NC}"
-fi
-echo ""
-
-# 3. DOCKER STATUS
-echo "🐳 3. DOCKER CONTAINERS"
-echo "---------------------"
-if command -v docker &> /dev/null; then
-    RUNNING=$(/Applications/Docker.app/Contents/Resources/bin/docker ps -q 2>/dev/null | wc -l | tr -d ' ')
-    echo "   Running containers: $RUNNING"
-
-    # List 02luka related containers
-    /Applications/Docker.app/Contents/Resources/bin/docker ps --format "table {{.Names}}\t{{.Status}}" 2>/dev/null | grep -E "mary|lisa|kim|mcp|02luka" || echo "   No 02luka containers found"
-else
-    echo -e "${YELLOW}⚠️  Docker not available${NC}"
-fi
-echo ""
-
-# 4. MCP SERVERS
-echo "🔌 4. MCP SERVERS"
-echo "----------------"
-if [ -f "$SOT_PATH/g/tools/mcp_health.sh" ]; then
-    MCP_HEALTH=$(bash "$SOT_PATH/g/tools/mcp_health.sh" json 2>/dev/null || echo '{"servers":[],"summary":{"total":0,"running":0,"failed":0}}')
-
-    MCP_TOTAL=$(echo "$MCP_HEALTH" | jq -r '.summary.total')
-    MCP_RUNNING=$(echo "$MCP_HEALTH" | jq -r '.summary.running')
-    MCP_FAILED=$(echo "$MCP_HEALTH" | jq -r '.summary.failed')
-
-    echo "$MCP_HEALTH" | jq -r '.servers[] |
-        if .status == "running" then
-            "✅ \(.name): RUNNING (\(.server_info))"
-        else
-            "❌ \(.name): \(.status | ascii_upcase) - \(.error // "unknown error")"
-        end' | while IFS= read -r line; do
-            if [[ "$line" == ✅* ]]; then
-                echo -e "${GREEN}$line${NC}"
-            else
-                echo -e "${RED}$line${NC}"
-            fi
-        done
-
-    echo ""
-    if [ "$MCP_RUNNING" -eq "$MCP_TOTAL" ]; then
-        echo -e "${GREEN}Summary: $MCP_RUNNING/$MCP_TOTAL servers running${NC}"
-    else
-        echo -e "${YELLOW}Summary: $MCP_RUNNING/$MCP_TOTAL servers running ($MCP_FAILED failed)${NC}"
-    fi
-else
-    echo -e "${YELLOW}⚠️  MCP health checker not found${NC}"
-    echo "   Install: $SOT_PATH/g/tools/mcp_health.sh"
-    MCP_RUNNING=0
-    MCP_TOTAL=4
-fi
-echo ""
-
-# 5. SYSTEM MAP VALIDATION
-echo "🗺️  5. SYSTEM MAP VALIDATION"
-echo "--------------------------"
-SOT_PATH="${SOT_PATH:-$HOME/My Drive (ittipong.c@gmail.com) (1)/02luka}"
-if [ -f "$SOT_PATH/g/tools/check_map_links.sh" ]; then
-    MAP_OUTPUT=$(bash "$SOT_PATH/g/tools/check_map_links.sh" 2>&1 | grep -v "lsof: WARNING")
-    if echo "$MAP_OUTPUT" | grep -q "All checks passed"; then
-        echo -e "${GREEN}✅ System map: All paths and services validated${NC}"
-    else
-        ERROR_COUNT=$(echo "$MAP_OUTPUT" | grep -c "❌ ERROR")
-        WARNING_COUNT=$(echo "$MAP_OUTPUT" | grep -c "⚠️  WARNING")
-        # Ensure counts are valid integers
-        [[ "$ERROR_COUNT" =~ ^[0-9]+$ ]] || ERROR_COUNT=0
-        [[ "$WARNING_COUNT" =~ ^[0-9]+$ ]] || WARNING_COUNT=0
-        if [ "$ERROR_COUNT" -gt 0 ]; then
-            echo -e "${RED}❌ System map: $ERROR_COUNT errors found${NC}"
-        elif [ "$WARNING_COUNT" -gt 0 ]; then
-            echo -e "${YELLOW}⚠️  System map: $WARNING_COUNT warnings${NC}"
-        fi
-    fi
-
-    # Auto-regenerate documentation
-    if [ -f "$SOT_PATH/g/tools/render_system_map.py" ]; then
-        python3 "$SOT_PATH/g/tools/render_system_map.py" >/dev/null 2>&1 && \
-            echo "   Documentation auto-updated: docs/system_map.md"
-    fi
-else
-    echo -e "${YELLOW}⚠️  System map tools not found${NC}"
-fi
-echo ""
-
-# 6. NETWORK DIAGNOSTICS
-echo "🌐 6. NETWORK DIAGNOSTICS"
-echo "------------------------"
-echo "Local endpoints accessible from browser:"
-if [ -f "luka.html" ]; then
-    echo -e "${GREEN}✅ luka.html exists ($(wc -l < luka.html) lines)${NC}"
-
-    # Check for common issues
-    if grep -q "getElementById.*input" luka.html && grep -q "getElementById.*send" luka.html; then
-        echo -e "${GREEN}✅ UI elements properly defined${NC}"
-    else
-        echo -e "${YELLOW}⚠️  UI elements may have issues${NC}"
-    fi
-else
-    echo -e "${RED}❌ luka.html not found${NC}"
-fi
-echo ""
-
-# 7. OPTIMIZATION REPORT
-echo "⚡ 7. OPTIMIZATION SUGGESTIONS"
-echo "-----------------------------"
-
-ISSUES=0
-
-# Check if services are running
-if ! curl -s http://127.0.0.1:5012/health > /dev/null 2>&1; then
-    echo "• Start MCP Docker: docker start 02luka-mcp"
-    ((ISSUES++))
-fi
-
-if ! lsof -iTCP:8765 -sTCP:LISTEN > /dev/null 2>&1; then
-    echo "• Start MCP FS: ~/.local/bin/mcp_fs"
-    ((ISSUES++))
-fi
-
-# Check file size
-if [ -f "luka.html" ]; then
-    HTML_SIZE=$(wc -c < luka.html)
-    if [ $HTML_SIZE -gt 50000 ]; then
-        echo "• HTML file large (${HTML_SIZE} bytes) - consider minification"
-        ((ISSUES++))
-    fi
-fi
-
-if [ $ISSUES -eq 0 ]; then
-    echo -e "${GREEN}✅ System optimized and ready!${NC}"
-else
-    echo -e "${YELLOW}Found $ISSUES optimization opportunities${NC}"
-fi
-echo ""
-
-# 8. CODEX TEMPLATE INTEGRITY CHECK
-echo "📋 8. CODEX TEMPLATE INTEGRITY"
-echo "------------------------------"
-
-TPL="$SOT_PATH/.codex/templates/master_prompt.md"
-EXPECTED_SHA="d177684c8ce1bb2f4cf49df3107dd884babdf731c4a5d639ffcd44aa5ee64532"
-
-if [ -f "$TPL" ]; then
-  ACTUAL_SHA="$(shasum -a 256 "$TPL" | awk '{print $1}')"
-  if [ "$ACTUAL_SHA" != "$EXPECTED_SHA" ]; then
-    echo -e "${RED}❌ master_prompt.md hash mismatch - template may have been modified${NC}"
-    echo "       Expected: $EXPECTED_SHA"
-    echo "       Actual:   $ACTUAL_SHA"
-    echo "       Location: $TPL"
-    echo "       → Run 'g/tools/install_master_prompt.sh' to restore or update EXPECTED_SHA if intentional"
-    ((ISSUES++))
-  else
-    echo -e "${GREEN}✅ master_prompt.md hash verified - template integrity confirmed${NC}"
-  fi
-else
-  echo -e "${YELLOW}⚠️  master_prompt.md not found at $TPL${NC}"
-  echo "       → Run 'g/tools/install_master_prompt.sh' to install"
-  ((ISSUES++))
-fi
-echo ""
-
-# 9. BRIDGE WORKSPACE
-echo "🌉 9. BRIDGE WORKSPACE"
-echo "----------------------"
-
-BRIDGE_ROOT="f/bridge"
-BRIDGE_OK=1
-
-if [ -d "$BRIDGE_ROOT" ]; then
-    for channel in inbox outbox processed; do
-        path="$BRIDGE_ROOT/$channel"
-        if [ -d "$path" ]; then
-            echo -e "${GREEN}✅ bridge/${channel}: ready at $path${NC}"
-        else
-            echo -e "${RED}❌ bridge/${channel}: missing directory (expected $path)${NC}"
-            BRIDGE_OK=0
-        fi
-    done
-else
-    echo -e "${RED}❌ Bridge root missing: $BRIDGE_ROOT${NC}"
-    BRIDGE_OK=0
-fi
-
-if [ $BRIDGE_OK -eq 1 ]; then
-    echo "   Bridge is live. Mount or sync these folders on the host to move real files in/out."
-else
-    echo "   Fix the bridge directories to ensure the tunnel isn't just theoretical."
-    ((ISSUES++))
-fi
-echo ""
-
-# 10. QUICK ACTIONS
-echo "🚀 10. QUICK ACTIONS"
-echo "------------------"
-echo "• Run locally:     ./run_local.sh"
-echo "• Expose to web:   ./expose_gateways.sh"
-echo "• View on GitHub:  open https://ic1558.github.io/02luka/"
-echo "• Check logs:      tail -f /tmp/docker-autohealing.log"
-echo ""
-
-# 11. SYSTEM SUMMARY
-echo "📊 11. SUMMARY"
-echo "----------"
-TOTAL_CHECKS=10
-PASSED=0
-
-[ "$DEPLOY_STATUS" = "200" ] && ((PASSED++))
-curl -s http://127.0.0.1:5012/health > /dev/null 2>&1 && ((PASSED++))
-lsof -iTCP:8765 -sTCP:LISTEN > /dev/null 2>&1 && ((PASSED++))
-curl -s http://localhost:11434/api/tags > /dev/null 2>&1 && ((PASSED++))
-<<<<<<< HEAD
-[ -f "index.html" ] && ((PASSED++))
-[[ "${MCP_RUNNING:-0}" -gt 0 ]] && ((PASSED+=${MCP_RUNNING:-0}))
-[ $BRIDGE_OK -eq 1 ] && ((PASSED++))
-=======
-[ -f "luka.html" ] && ((PASSED++))
->>>>>>> 545741e8
-
-PERCENT=$((PASSED * 100 / TOTAL_CHECKS))
-
-if [ $PERCENT -ge 80 ]; then
-    echo -e "${GREEN}System Health: $PERCENT% ($PASSED/$TOTAL_CHECKS checks passed)${NC}"
-elif [ $PERCENT -ge 60 ]; then
-    echo -e "${YELLOW}System Health: $PERCENT% ($PASSED/$TOTAL_CHECKS checks passed)${NC}"
-else
-    echo -e "${RED}System Health: $PERCENT% ($PASSED/$TOTAL_CHECKS checks passed)${NC}"
-fi
-
-echo ""
-echo "Verification complete at $(date '+%Y-%m-%d %H:%M:%S')"+#!/usr/bin/env bash
+set -euo pipefail
+echo "[verify] preflight"
+bash ./.codex/preflight.sh
+echo "[verify] dev up"
+bash ./run/dev_up_simple.sh
+echo "[verify] smoke"
+bash ./run/smoke_api_ui.sh
+echo "[verify] OK"